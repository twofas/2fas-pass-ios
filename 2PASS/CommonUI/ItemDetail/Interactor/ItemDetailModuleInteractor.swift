// SPDX-License-Identifier: BUSL-1.1
//
// Copyright © 2025 Two Factor Authentication Service, Inc.
// Licensed under the Business Source License 1.1
// See LICENSE file for full terms

import Foundation
import Data
import Common

protocol ItemDetailModuleInteracting: AnyObject {
    func fetchItem(for itemID: ItemID) -> ItemData?
    func fetchTags(for tagIDs: [ItemTagID]) -> [ItemTagData]
    func decryptSecureField(_ data: Data, protectionLevel: ItemProtectionLevel) -> String?
<<<<<<< HEAD
    func decryptPassword(for itemID: ItemID) -> String?
=======
>>>>>>> e14a6dfa
    func copy(_ str: String)
    func fetchIconImage(from url: URL) async throws -> Data
    func normalizedURL(for uri: PasswordURI) -> URL?
}

final class ItemDetailModuleInteractor {
    private let itemsInteractor: ItemsInteracting
    private let systemInteractor: SystemInteracting
    private let fileIconInteractor: FileIconInteracting
    private let uriInteractor: URIInteracting
    private let tagInteractor: TagInteracting
    
    init(
        itemsInteractor: ItemsInteracting,
        systemInteractor: SystemInteracting,
        fileIconInteractor: FileIconInteracting,
        uriInteractor: URIInteracting,
        tagInteractor: TagInteracting
    ) {
        self.itemsInteractor = itemsInteractor
        self.systemInteractor = systemInteractor
        self.fileIconInteractor = fileIconInteractor
        self.uriInteractor = uriInteractor
        self.tagInteractor = tagInteractor
    }
}

extension ItemDetailModuleInteractor: ItemDetailModuleInteracting {
    func fetchItem(for itemID: ItemID) -> ItemData? {
        itemsInteractor.getItem(for: itemID, checkInTrash: false)
    }
    
    func decryptSecureField(_ data: Data, protectionLevel: ItemProtectionLevel) -> String? {
        itemsInteractor.decrypt(data, isSecureField: true, protectionLevel: protectionLevel)
    }
    
<<<<<<< HEAD
    func decryptPassword(for itemID: ItemID) -> String? {
        switch itemsInteractor.getPasswordEncryptedContents(for: itemID, checkInTrash: false) {
        case .success(let password): return password
        case .failure: return nil
        }
    }
    
=======
>>>>>>> e14a6dfa
    func copy(_ str: String) {
        systemInteractor.copyToClipboard(str)
    }
    
    func fetchIconImage(from url: URL) async throws -> Data {
        try await fileIconInteractor.fetchImage(from: url)
    }
    
    func normalizedURL(for uri: PasswordURI) -> URL? {
        guard let normalizedString = uriInteractor.normalize(uri.uri), let url = URL(string: normalizedString) else {
            return nil
        }
        return url
    }
    
    func fetchTags(for tagIDs: [ItemTagID]) -> [ItemTagData] {
        tagInteractor.getTags(by: tagIDs)
            .sorted { $0.name < $1.name }
    }
}<|MERGE_RESOLUTION|>--- conflicted
+++ resolved
@@ -12,10 +12,6 @@
     func fetchItem(for itemID: ItemID) -> ItemData?
     func fetchTags(for tagIDs: [ItemTagID]) -> [ItemTagData]
     func decryptSecureField(_ data: Data, protectionLevel: ItemProtectionLevel) -> String?
-<<<<<<< HEAD
-    func decryptPassword(for itemID: ItemID) -> String?
-=======
->>>>>>> e14a6dfa
     func copy(_ str: String)
     func fetchIconImage(from url: URL) async throws -> Data
     func normalizedURL(for uri: PasswordURI) -> URL?
@@ -52,16 +48,6 @@
         itemsInteractor.decrypt(data, isSecureField: true, protectionLevel: protectionLevel)
     }
     
-<<<<<<< HEAD
-    func decryptPassword(for itemID: ItemID) -> String? {
-        switch itemsInteractor.getPasswordEncryptedContents(for: itemID, checkInTrash: false) {
-        case .success(let password): return password
-        case .failure: return nil
-        }
-    }
-    
-=======
->>>>>>> e14a6dfa
     func copy(_ str: String) {
         systemInteractor.copyToClipboard(str)
     }
