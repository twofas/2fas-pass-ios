// SPDX-License-Identifier: BUSL-1.1
//
// Copyright © 2025 Two Factor Authentication Service, Inc.
// Licensed under the Business Source License 1.1
// See LICENSE file for full terms

import SwiftUI

struct LoginDetailFormView: View {

    enum SelectedField: Hashable {
        case username
        case password
        case url(UUID)
    }

    let presenter: LoginDetailFormPresenter

    @State
    var selectedField: SelectedField?

    var body: some View {
        Group {
            ItemDetailFormTitle(name: presenter.name, icon: presenter.iconContent)

            if let username = presenter.username {
                ItemDetailFormActionsRow(
                    key: T.loginUsernameLabel.localizedKey,
                    value: { Text(username) },
                    actions: {[
                        UIAction(title: T.loginViewActionCopyUsername, handler: { _ in
                            presenter.onCopyUsername()
                        })
                    ]}
                )
                .selected($selectedField, equals: .username)
                .onChange(of: selectedField == .username) { oldValue, newValue in
                    if newValue {
                        presenter.onSelectUsername()
                    }
                }
            }

            if presenter.isPasswordAvailable, let password = presenter.password {
                ItemDetailFormActionsRow(
                    key: T.loginPasswordLabel.localizedKey,
                    value: {
                        SecureContainerView {
                            HStack {
                                Spacer()
                                Text(password)
                                    .monospaced()
                                    .multilineTextAlignment(.leading)
                            }
                        }
                    },
                    actions: {[
                        UIAction(title: T.loginViewActionCopyPassword, handler: { _ in
                            presenter.onCopyPassword()
                        })
                    ]}
                )
                .selected($selectedField, equals: .password)
                .onChange(of: selectedField == .password) { oldValue, newValue in
                    if newValue {
                        presenter.onSelectPassword()
                    }
                }
            }

            ForEach(Array(presenter.uri.filter({ $0.uriNormalized != nil }).enumerated()), id: \.element.id) { index, uri in
                if let uriNormalized = uri.uriNormalized {
                    ItemDetailFormActionsRow(
                        key: presenter.uriKey(at: index),
                        value: { Text(uri.uri.withZeroWidthSpaces) },
                        actions: {[
                            UIAction(title: T.loginViewActionOpenUri) { _ in
                                presenter.onOpenURI(uriNormalized)
                            },
                            UIAction(title: T.loginViewActionCopyUri) { _ in
                                presenter.onCopyURI(uriNormalized)
<<<<<<< HEAD
                            },
=======
                            }
>>>>>>> e14a6dfa
                        ]},
                    )
                    .selected($selectedField, equals: .url(uri.id))
                }
            }

            ItemDetailFormProtectionLevel(presenter.protectionLevel)
            ItemDetailFormTags(presenter.tags)
            ItemDetailFormNotes(presenter.notes)
        }
        .onAppear {
            selectedField = nil
        }
        .onDisappear {
            presenter.onDisappear()
        }
    }
}<|MERGE_RESOLUTION|>--- conflicted
+++ resolved
@@ -79,12 +79,8 @@
                             },
                             UIAction(title: T.loginViewActionCopyUri) { _ in
                                 presenter.onCopyURI(uriNormalized)
-<<<<<<< HEAD
-                            },
-=======
                             }
->>>>>>> e14a6dfa
-                        ]},
+                        ]}
                     )
                     .selected($selectedField, equals: .url(uri.id))
                 }
