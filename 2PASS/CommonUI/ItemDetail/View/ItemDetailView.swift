--- conflicted
+++ resolved
@@ -172,23 +172,11 @@
             fatalError()
         }
     }
-<<<<<<< HEAD
-
-    func decryptSecureField(_ data: Data, protectionLevel: ItemProtectionLevel) -> String? {
-        String(data: data, encoding: .utf8)
-    }
-
-    func decryptPassword(for itemID: ItemID) -> String? {
-        "Password"
-    }
-
-=======
     
     func decryptSecureField(_ data: Data, protectionLevel: ItemProtectionLevel) -> String? {
         String(data: data, encoding: .utf8)
     }
     
->>>>>>> e14a6dfa
     func copy(_ str: String) {}
 
     func fetchIconImage(from url: URL) async throws -> Data {
