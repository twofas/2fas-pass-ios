--- conflicted
+++ resolved
@@ -39,16 +39,12 @@
         note = decryptNote()
         isReveal = true
     }
-<<<<<<< HEAD
 
-=======
-    
     func onSelectNote() {
         guard let note else { return }
         flowController.autoFillTextToInsert(note)
     }
     
->>>>>>> 15ff911b
     func onCopyNote() {
         guard let note else { return }
         interactor.copy(note)
