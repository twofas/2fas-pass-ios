--- conflicted
+++ resolved
@@ -39,17 +39,13 @@
         note = decryptNote()
         isReveal = true
     }
-<<<<<<< HEAD
 
-=======
-    
     func onCopyNote() {
         guard let note else { return }
         interactor.copy(note)
         toastPresenter.presentCopied()
     }
     
->>>>>>> 12608686
     private func refreshValues() {
         isReveal = (isReveal || protectionLevel == .normal)
 
