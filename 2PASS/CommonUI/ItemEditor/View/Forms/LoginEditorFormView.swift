// SPDX-License-Identifier: BUSL-1.1
//
// Copyright © 2025 Two Factor Authentication Service, Inc.
// Licensed under the Business Source License 1.1
// See LICENSE file for full terms

import SwiftUI
import Common
import SwiftUIIntrospect

private struct Constants {
    static let iconSize: CGFloat = 60
    static let iconPlaceholderCornerRadius: CGFloat = 16
    static let minHeightNotes: CGFloat = 80
    static let inputAccessoryHeight: CGFloat = 44
    static let inputAccessoryHeightLiquidGlass: CGFloat = 64
    static let matchingRuleSheetHeight: CGFloat = 420
    static let matchingRuleSheetHeightLiquidGlass: CGFloat = 460
}

struct LoginEditorFormView: View {

    enum Field: Hashable {
        case username
        case password
        case uri(UUID)
        case notes
    }
    
    @Bindable
    var presenter: LoginEditorFormPresenter
        
    let resignFirstResponder: Callback
    
    @FocusState
    private var focusField: Field?
    
    @State
    private var fieldWidth: CGFloat?

    @State
    private var showURIMatchSettings = false

    @State
    private var currentURI: URI?

    var body: some View {
        Group {
            HStack {
                Spacer()
                
                VStack(spacing: Spacing.m) {
                    IconRendererView(content: presenter.iconContent)
                        .frame(width: Constants.iconSize, height: Constants.iconSize)
                        .onTapGesture {
                            resignFirstResponder()
                            presenter.onCustomizeIcon()
                        }
                    
                    Button(T.loginEditIconCta.localizedKey) {
                        presenter.onCustomizeIcon()
                    }
                    .controlSize(.small)
                    .buttonStyle(.bezeled(fillSpace: false, allowGlassEffect: false))
                }
                
                Spacer()
            }
            .listRowBackground(Color.clear)
            
            Section {
                LabeledInput(label: T.loginNameLabel.localizedKey, fieldWidth: $fieldWidth) {
                    TextField(T.loginNameLabel.localizedKey, text: $presenter.name)
                }
                .formFieldChanged(presenter.nameChanged)
                
                usernameField
                passwordField
            }
            .font(.body)
            .listSectionSpacing(Spacing.m)
            
            urisSection
            
            ItemEditorProtectionLevelSection(presenter: presenter, resignFirstResponder: resignFirstResponder)
            ItemEditorTagsSection(presenter: presenter, resignFirstResponder: resignFirstResponder)
            
            notesSection
        }
        .onAppear {
            presenter.onFocusField = {
                focusField = $0
            }
        }
        .onDisappear {
            presenter.onFocusField = nil
        }
        .sheet(isPresented: $showURIMatchSettings) {
            matchingRuleSheet()
        }
        .sheet(isPresented: $presenter.showMostUsed) {
            mostUsedSheet()
        }
        .sheet(isPresented: $presenter.showGeneratePassword) {
            PasswordGeneratorRouter.buildView(close: {
                presenter.showGeneratePassword = false
            }) { password in
                presenter.password = password
                presenter.showGeneratePassword = false

                Task {
                    focusField = nil
                }
            }
        }
        .onChange(of: showURIMatchSettings) { _, current in
            if !current {
                currentURI = nil
            }
        }
    }
    
    private var usernameField: some View {
        LabeledInput(label: T.loginUsernameLabel.localizedKey, fieldWidth: $fieldWidth) {
            HStack {
                TextField(T.loginUsernameLabel.localizedKey, text: $presenter.username)
                    .textContentType(.username)
                    .autocorrectionDisabled(true)
                    .textInputAutocapitalization(.never)
                    .focused($focusField, equals: .username)
                    .introspect(.textField, on: .iOS(.v17, .v18, .v26)) {
                        setupUsernameTextField($0)
                    }
            }
        }
        .formFieldChanged(presenter.usernameChanged)
        .font(.body)
    }

    @ViewBuilder
    private var passwordField: some View {
        LabeledInput(label: T.loginPasswordLabel.localizedKey, fieldWidth: $fieldWidth) {
<<<<<<< HEAD
            SecureInput(label: T.loginPasswordPlaceholder, value: $presenter.password)
=======
            SecureInput(label: T.loginPasswordPlaceholder.localizedResource, value: $presenter.password)
>>>>>>> e14a6dfa
                .colorized()
                .introspect { textField in
                    setupPasswordTextField(textField)
                }
                .focused($focusField, equals: .password)
        }
        .formFieldChanged(presenter.passwordChanged)
        .font(.body)
    }

    @ViewBuilder
    private var urisSection: some View {
        Section {
            ForEach($presenter.uri, id: \.id) { uri in
                HStack {
                    TextField(T.loginUriLabel.localizedKey, text: uri.uri)
                        .autocorrectionDisabled()
                        .textInputAutocapitalization(.never)
                        .textContentType(.URL)
                        .frame(maxWidth: .infinity)
                        .focused($focusField, equals: .uri(uri.id))

                    Spacer()

                    Button {
                        currentURI = uri.wrappedValue
                        showURIMatchSettings = true
                    } label: {
                        Image(systemName: "checklist.unchecked")
                            .foregroundStyle(Asset.labelSecondaryColor.swiftUIColor)
                    }
                    .buttonStyle(.borderless)
                    .frame(alignment: .trailing)
                }
                .formFieldChanged(presenter.uriChanged(id: uri.id))
            }
            .onDelete { indexSet in
                presenter.onRemoveURI(atOffsets: indexSet)
            }

            if presenter.uri.count < presenter.maxURICount {
                Button(T.loginAddUriCta.localizedKey) {
                    withAnimation {
                        presenter.onAddURI()

                        if let lastURI = presenter.uri.last {
                            focusField = .uri(lastURI.id)
                        }
                    }
                }
            }

        } header: {
            Text(T.loginUriHeader.localizedKey)
        } footer: {
            if let uriError = presenter.uriError {
                HStack {
                    Image(systemName: "xmark.circle.fill")
                        .foregroundStyle(Asset.destructiveActionColor.swiftUIColor)
                    Text(T.loginUriError(uriError).localizedKey)
                        .font(.caption)
                        .foregroundStyle(Asset.mainTextColor.swiftUIColor)
                }
            }
        }
        .listSectionSpacing(Spacing.l)
    }

    @ViewBuilder
    private var notesSection: some View {
        Section {
            TextField("", text: $presenter.notes, axis: .vertical)
                .focused($focusField, equals: .notes)
                .autocorrectionDisabled(false)
                .textInputAutocapitalization(.sentences)
                .multilineTextAlignment(.leading)
                .limitText($presenter.notes, to: Config.maxNotesLength)
                .frame(maxWidth: .infinity, minHeight: 80, alignment: .topLeading)
                .contentShape(Rectangle())
                .formFieldChanged(presenter.notesChanged)
        } header: {
            Text(T.loginNotesLabel.localizedKey)
        }
        .onTapGesture {
            focusField = .notes
        }
        .listSectionSpacing(Spacing.l)
    }

    private func setupPasswordTextField(_ textField: UITextField) {
        textField.textContentType = .none
        textField.autocorrectionType = .no
        textField.spellCheckingType = .no
        textField.smartQuotesType = .no
        textField.smartDashesType = .no
        textField.smartInsertDeleteType = .no
        textField.keyboardType = .asciiCapable
        textField.inputAssistantItem.leadingBarButtonGroups = []
        textField.inputAssistantItem.trailingBarButtonGroups = []

        guard textField.inputAccessoryView == nil else { return }
        
        let frame: CGRect
        if #available(iOS 26.0, *) {
            frame = CGRect(x: 0, y: 0, width: 0, height: Constants.inputAccessoryHeightLiquidGlass)
        } else {
            frame = CGRect(x: 0, y: 0, width: 0, height: Constants.inputAccessoryHeight)
        }
        
        let inputView = UIInputView(frame: frame, inputViewStyle: .keyboard)

        var config: UIButton.Configuration
        if #available(iOS 26.0, *) {
            config = UIButton.Configuration.glass()
        } else {
            config = UIButton.Configuration.plain()
            config.baseForegroundColor = .label
        }

        config.imagePadding = 8

        let feedback = UIImpactFeedbackGenerator()

        let generateIconName: String = {
            if #available(iOS 18.0, *) {
                return "gearshape.arrow.trianglehead.2.clockwise.rotate.90"
            } else {
                return "gearshape.arrow.triangle.2.circlepath"
            }
        }()

        let stackView = UIStackView(arrangedSubviews: [
            UIButton(configuration: config, primaryAction: UIAction(title: T.loginPasswordGeneratorCta, image: UIImage(systemName: generateIconName), handler: { [weak presenter] _ in
                presenter?.showGeneratePassword = true
            })),
            UIButton(configuration: config, primaryAction: UIAction(title: T.loginPasswordAutogenerateCta, image: UIImage(systemName: "arrow.clockwise"), handler: { [weak presenter] _ in
                guard let presenter else { return }
                presenter.randomPassword()
                feedback.impactOccurred(intensity: 0.5)
            })),
        ])

        stackView.axis = .horizontal
        stackView.distribution = .fillEqually

        inputView.addSubview(stackView)

        if #available(iOS 26.0, *) {
            stackView.spacing = 16
            stackView.pinToParent(with: .init(top: 5, left: 16, bottom: 12, right: 16))
        } else {
            stackView.pinToParent(with: .init(top: 5, left: 0, bottom: 0, right: 0))
        }

        textField.inputAccessoryView = inputView
    }

    private func setupUsernameTextField(_ textField: UITextField) {
        textField.textContentType = .none
        textField.autocorrectionType = .no
        textField.spellCheckingType = .no
        textField.smartQuotesType = .no
        textField.smartDashesType = .no
        textField.smartInsertDeleteType = .no
        textField.keyboardType = .asciiCapable
        textField.inputAssistantItem.leadingBarButtonGroups = []
        textField.inputAssistantItem.trailingBarButtonGroups = []

        guard textField.inputAccessoryView == nil else { return }
        
        let mostUsedUsernames = presenter.mostUsedUsernamesForKeyboard()
        guard mostUsedUsernames.isEmpty == false else { return }

        let frame: CGRect
        if #available(iOS 26, *) {
            frame = CGRect(x: 0, y: 0, width: 0, height: Constants.inputAccessoryHeightLiquidGlass)
        } else {
            frame = CGRect(x: 0, y: 0, width: 0, height: Constants.inputAccessoryHeight)
        }

        let inputView = UIInputView(frame: frame, inputViewStyle: .keyboard)

        let buttons = mostUsedUsernames.map { username in
            var config: UIButton.Configuration
            if #available(iOS 26, *) {
                config = UIButton.Configuration.glass()
            } else {
                config = UIButton.Configuration.plain()
                config.baseForegroundColor = .label
            }

            config.titleAlignment = .center
            config.titleTextAttributesTransformer = UIConfigurationTextAttributesTransformer { container in
                var container = container
                container.font = UIFont.preferredFont(forTextStyle: .footnote)
                return container
            }

            let button = UIButton(configuration: config, primaryAction: UIAction(title: username, handler: { [weak presenter] _ in
                guard let presenter else { return }
                presenter.username = username
                presenter.onFocusField?(presenter.password.isEmpty ? .password : nil)
            }))
            button.titleLabel?.textAlignment = .center
            button.setContentHuggingPriority(.defaultHigh + 1, for: .horizontal)
            return button
        }

        var config: UIButton.Configuration
        if #available(iOS 26, *) {
            config = UIButton.Configuration.glass()
        } else {
            config = UIButton.Configuration.plain()
            config.baseForegroundColor = .label
        }

        let showMoreButton = UIButton(configuration: config, primaryAction: UIAction(image: UIImage(systemName: "person.badge.key"), handler: { [weak presenter] _ in
            presenter?.showMostUsed = true
        }))
        showMoreButton.translatesAutoresizingMaskIntoConstraints = false
        inputView.addSubview(showMoreButton)

        let stackView = UIStackView(arrangedSubviews: buttons)
        stackView.axis = .horizontal
        stackView.distribution = .fillEqually
        stackView.setContentHuggingPriority(.defaultHigh + 1, for: .horizontal)
        stackView.translatesAutoresizingMaskIntoConstraints = false
        inputView.addSubview(stackView)

        let isLiquidGlass: Bool
        if #available(iOS 26, *) {
            isLiquidGlass = true
            stackView.spacing = 8
        } else {
            isLiquidGlass = false
        }

        NSLayoutConstraint.activate([
            stackView.leadingAnchor.constraint(equalTo: inputView.leadingAnchor, constant: isLiquidGlass ? 16 : 0),
            stackView.topAnchor.constraint(equalTo: inputView.topAnchor, constant: 5),
            stackView.bottomAnchor.constraint(equalTo: inputView.bottomAnchor, constant: isLiquidGlass ? -12 : 0),
            stackView.trailingAnchor.constraint(equalTo: showMoreButton.leadingAnchor, constant: isLiquidGlass ? -16 : 0),

            showMoreButton.trailingAnchor.constraint(equalTo: inputView.trailingAnchor, constant: isLiquidGlass ? -20 : -4),
            showMoreButton.topAnchor.constraint(equalTo: inputView.topAnchor, constant: 5),
            showMoreButton.bottomAnchor.constraint(equalTo: inputView.bottomAnchor, constant: isLiquidGlass ? -12 : 0),
            showMoreButton.widthAnchor.constraint(equalTo: showMoreButton.heightAnchor)
        ])

        textField.inputAccessoryView = inputView
    }

    @ViewBuilder
    private func matchingRuleSheet() -> some View {
        ZStack(alignment: .top) {
            if let currentURI {
                Form {
                    Section {
                        ForEach(PasswordURI.Match.allCases, id: \.self) { match in
                            Button {
                                self.currentURI?.match = match
                                presenter.onSelectMatch(currentURI.id, match: match)
                                showURIMatchSettings = false
                            } label: {
                                HStack {
                                    VStack(alignment: .leading) {
                                        Text(verbatim: match.title)
                                            .foregroundStyle(Asset.mainTextColor.swiftUIColor)
                                            .font(.body)
                                        Text(verbatim: match.description)
                                            .font(.caption)
                                            .foregroundStyle(Asset.descriptionTextColor.swiftUIColor)
                                    }
                                    Spacer()
                                    Image(systemName: "checkmark")
                                        .foregroundStyle(Asset.accentColor.swiftUIColor)
                                        .isHidden(match != currentURI.match, remove: false)
                                }
                            }
                        }
                    } header: {
                        Spacer(minLength: Spacing.xxl4)
                    } footer: {
                        Text(T.uriSettingsModalDescription.localizedKey)
                            .multilineTextAlignment(.center)
                            .frame(maxWidth: .infinity)
                            .padding(.top, Spacing.s)
                    }
                }
                .scrollBounceBehavior(.basedOnSize)
                .modify {
                    if #available(iOS 26, *) {
                        $0.contentMargins(.top, Spacing.xxl4)
                    } else {
                        $0
                    }
                }
            }

            HStack {
                Text(T.uriSettingsMatchingRuleHeader.localizedKey)
                    .font(.title3Emphasized)
                    .foregroundStyle(Asset.mainTextColor.swiftUIColor)
                    .modify {
                        if #available(iOS 26, *) {
                            $0.padding(.leading, Spacing.s)
                        } else {
                            $0
                        }
                    }

                Spacer()

                CloseButton {
                    showURIMatchSettings = false
                }
            }
            .modify {
                if #available(iOS 26, *) {
                    $0.padding(.top, Spacing.xs)
                } else {
                    $0
                }
            }
            .padding(Spacing.l)
        }
        .modify {
            if #available(iOS 26, *) {
                $0.presentationDetents([.height(Constants.matchingRuleSheetHeightLiquidGlass)])
            } else {
                $0.presentationDetents([.height(Constants.matchingRuleSheetHeight)])
            }
        }
    }

    @ViewBuilder
    private func mostUsedSheet() -> some View {
        NavigationStack {
            VStack(alignment: .leading) {
                let usernames = presenter.mostUsedUsernames()
                if usernames.isEmpty {
                    Text(T.loginUsernameMostUsedEmpty.localizedKey)
                        .font(.subheadline)
                } else {
                    Form {
                        Section {
                            ForEach(presenter.mostUsedUsernames(), id: \.self) { username in
                                Button {
                                    presenter.username = username
                                    presenter.showMostUsed = false

                                    Task {
                                        focusField = nil
                                    }
                                } label: {
                                    Text(verbatim: username)
                                        .foregroundStyle(Asset.mainTextColor.swiftUIColor)
                                        .font(.body)
                                }
                            }
                        }
                    }
                    .scrollBounceBehavior(.basedOnSize)
                }
            }
            .toolbarTitleDisplayMode(.inline)
            .toolbar {
                ToolbarItem(placement: .cancellationAction) {
                    ToolbarCancelButton {
                        presenter.showMostUsed = false
                    }
                }
            }
            .navigationTitle(T.loginUsernameMostUsedHeader.localizedKey)
        }
        .presentationDragIndicator(.hidden)
        .presentationDetents([.medium])
    }
}<|MERGE_RESOLUTION|>--- conflicted
+++ resolved
@@ -140,11 +140,7 @@
     @ViewBuilder
     private var passwordField: some View {
         LabeledInput(label: T.loginPasswordLabel.localizedKey, fieldWidth: $fieldWidth) {
-<<<<<<< HEAD
-            SecureInput(label: T.loginPasswordPlaceholder, value: $presenter.password)
-=======
             SecureInput(label: T.loginPasswordPlaceholder.localizedResource, value: $presenter.password)
->>>>>>> e14a6dfa
                 .colorized()
                 .introspect { textField in
                     setupPasswordTextField(textField)
