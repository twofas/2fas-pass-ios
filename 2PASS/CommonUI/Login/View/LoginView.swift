--- conflicted
+++ resolved
@@ -190,11 +190,7 @@
     
     @ViewBuilder
     private var passwordInput: some View {
-<<<<<<< HEAD
-        SecureInput(label: T.masterPasswordLabel, value: $presenter.loginInput)
-=======
         SecureInput(label: T.masterPasswordLabel.localizedResource, value: $presenter.loginInput)
->>>>>>> e14a6dfa
             .focused($focusedField, equals: .login)
             .onSubmit {
                 presenter.onLogin()
