// SPDX-License-Identifier: BUSL-1.1
//
// Copyright © 2025 Two Factor Authentication Service, Inc.
// Licensed under the Business Source License 1.1
// See LICENSE file for full terms

import Foundation
import Data
import Common

protocol PasswordsModuleInteracting: AnyObject {
    var currentPlanItemsLimit: Int { get }
    var canAddPassword: Bool { get }
    var selectAction: PasswordListAction { get }
    
    var currentSortType: SortType { get }
    func setSortType(_ sortType: SortType)
    
<<<<<<< HEAD
    func loadList(contentType: ItemContentType?, tag: ItemTagData?) -> [PasswordData]
    func loadList(forServiceIdentifiers serviceURIs: [String], contentType: ItemContentType?, tag: ItemTagData?) -> (suggested: [PasswordData], rest: [PasswordData])
=======
    func loadList(tag: ItemTagData?) -> [ItemData]
    func loadList(forServiceIdentifiers serviceURIs: [String], tag: ItemTagData?) -> (suggested: [ItemData], rest: [ItemData])
>>>>>>> c7372b15

    var isSearching: Bool { get }
    func setSearchPhrase(_ searchPhrase: String?)
    
    func moveToTrash(_ itemID: ItemID)
    func copyUsername(_ itemID: ItemID) -> Bool
    func copyPassword(_ itemID: ItemID) -> Bool
    
    func cachedImage(from url: URL) -> Data?
    func fetchIconImage(from url: URL) async throws -> Data
    
    func normalizedURL(for uri: String) -> URL?
    func listAllTags() -> [ItemTagData]
    func countItemsForTag(_ tagID: ItemTagID) -> Int
}

final class PasswordsModuleInteractor {
    private let itemsInteractor: ItemsInteracting
    private let fileIconInteractor: FileIconInteracting
    private let systemInteractor: SystemInteracting
    private let uriInteractor: URIInteracting
    private let syncChangeTriggerInteractor: SyncChangeTriggerInteracting
    private let autoFillCredentialsInteractor: AutoFillCredentialsInteracting
    private let configInteractor: ConfigInteracting
    private let paymentStatusInteractor: PaymentStatusInteracting
    private let passwordListInteractor: PasswordListInteracting
    private let tagInteractor: TagInteracting
    
    private var searchPhrase: String?
    
    init(
        itemsInteractor: ItemsInteracting,
        fileIconInteractor: FileIconInteracting,
        systemInteractor: SystemInteracting,
        uriInteractor: URIInteracting,
        syncChangeTriggerInteractor: SyncChangeTriggerInteracting,
        autoFillCredentialsInteractor: AutoFillCredentialsInteracting,
        configInteractor: ConfigInteracting,
        paymentStatusInteractor: PaymentStatusInteracting,
        passwordListInteractor: PasswordListInteracting,
        tagInteractor: TagInteracting
    ) {
        self.itemsInteractor = itemsInteractor
        self.fileIconInteractor = fileIconInteractor
        self.systemInteractor = systemInteractor
        self.uriInteractor = uriInteractor
        self.syncChangeTriggerInteractor = syncChangeTriggerInteractor
        self.autoFillCredentialsInteractor = autoFillCredentialsInteractor
        self.configInteractor = configInteractor
        self.paymentStatusInteractor = paymentStatusInteractor
        self.passwordListInteractor = passwordListInteractor
        self.tagInteractor = tagInteractor
    }
}

extension PasswordsModuleInteractor: PasswordsModuleInteracting {
    
    var canAddPassword: Bool {
        guard let limit = paymentStatusInteractor.entitlements.itemsLimit else {
            return true
        }
        return itemsInteractor.itemsCount < limit
    }
    
    var currentPlanItemsLimit: Int {
        paymentStatusInteractor.entitlements.itemsLimit ?? Int.max
    }
    
    var selectAction: PasswordListAction {
        configInteractor.defaultPassswordListAction
    }
    
<<<<<<< HEAD
    func loadList(contentType: ItemContentType?, tag: ItemTagData?) -> [PasswordData] {
        passwordInteractor.listPasswords(
            searchPhrase: searchPhrase,
            tagId: tag?.id,
            contentType: contentType,
=======
    func loadList(tag: ItemTagData?) -> [ItemData] {
        itemsInteractor.listItems(
            searchPhrase: searchPhrase,
            tagId: tag?.id,
            vaultId: nil,
            contentTypes: nil,
>>>>>>> c7372b15
            sortBy: currentSortType,
            trashed: .no
        )
        .filter { $0.asLoginItem != nil }
    }
    
<<<<<<< HEAD
    func loadList(forServiceIdentifiers serviceIdentifiers: [String], contentType: ItemContentType?, tag: ItemTagData?) -> (suggested: [PasswordData], rest: [PasswordData]) {
        let allPasswords = passwordInteractor.listPasswords(searchPhrase: nil, tagId: tag?.tagID, contentType: contentType, sortBy: currentSortType, trashed: .no)
=======
    func loadList(forServiceIdentifiers serviceIdentifiers: [String], tag: ItemTagData?) -> (suggested: [ItemData], rest: [ItemData]) {
        let allPasswords = itemsInteractor.listItems(searchPhrase: nil, tagId: tag?.tagID, vaultId: nil, contentTypes: nil, sortBy: currentSortType, trashed: .no)
>>>>>>> c7372b15
        
        guard serviceIdentifiers.isEmpty == false else {
            return ([], allPasswords)
        }
        
        var suggested: [ItemData] = []
        var rest: [ItemData] = []
        
        for autofillService in serviceIdentifiers {
            for element in allPasswords where Config.autoFillExcludeProtectionLevels.contains(element.protectionLevel) == false {
                if case let .login(loginItem) = element {
                    if let uris = loginItem.content.uris {
                        let isMatch = uris.contains(where: { uri in
                            uriInteractor.isMatch(uri.uri, to: autofillService, rule: uri.match)
                        })
                        
                        if isMatch {
                            suggested.append(element)
                        } else {
                            rest.append(element)
                        }
                    } else {
                        rest.append(element)
                    }
                }
            }
        }
        
        return (suggested, rest)
    }
    
    var isSearching: Bool {
        if let searchPhrase {
            return !searchPhrase.isEmpty
        }
        return false
    }
    
    func setSearchPhrase(_ searchPhrase: String?) {
        self.searchPhrase = searchPhrase
    }
    
    var currentSortType: SortType {
        passwordListInteractor.currentSortType
    }
    
    func setSortType(_ sortType: SortType) {
        passwordListInteractor.setSortType(sortType)
    }
    
    func moveToTrash(_ itemID: ItemID) {
        Log("PasswordsModuleInteractor: Move to trash: \(itemID)", module: .moduleInteractor)
        let deletedPassword = itemsInteractor.getItem(for: itemID, checkInTrash: false)
        itemsInteractor.markAsTrashed(for: itemID)
        itemsInteractor.saveStorage()
        syncChangeTriggerInteractor.trigger()
        if let loginItem = deletedPassword?.asLoginItem {
            Task.detached(priority: .utility) { [autoFillCredentialsInteractor] in
                try await autoFillCredentialsInteractor.removeSuggestions(for: loginItem)
            }
        }
    }
    
    func copyUsername(_ itemID: ItemID) -> Bool {
        guard let loginItem = itemsInteractor.getItem(for: itemID, checkInTrash: false)?.asLoginItem,
              let username = loginItem.username
        else {
            return false
        }
        systemInteractor.copyToClipboard(username)
        return true
    }
    
    func copyPassword(_ itemID: ItemID) -> Bool {
        let passwordResult = itemsInteractor.getPasswordEncryptedContents(for: itemID, checkInTrash: false)

        switch passwordResult {
        case .success(let password):
            if let password {
                systemInteractor.copyToClipboard(password)
                return true
            } else {
                return false
            }
        case .failure:
            return false
        }
    }
    
    func cachedImage(from url: URL) -> Data? {
        fileIconInteractor.cachedImage(from: url)
    }
    
    func fetchIconImage(from url: URL) async throws -> Data {
        try await fileIconInteractor.fetchImage(from: url)
    }
    
    func normalizedURL(for uri: String) -> URL? {
        guard let normalizedString = uriInteractor.normalize(uri), let url = URL(string: normalizedString) else {
            return nil
        }
        return url
    }
    
    func listAllTags() -> [ItemTagData] {
        tagInteractor.listAllTags()
            .sorted(by: { $0.name < $1.name })
    }
    
    func countItemsForTag(_ tagID: ItemTagID) -> Int {
        itemsInteractor.getItemCountForTag(tagID: tagID)
    }
}<|MERGE_RESOLUTION|>--- conflicted
+++ resolved
@@ -16,13 +16,8 @@
     var currentSortType: SortType { get }
     func setSortType(_ sortType: SortType)
     
-<<<<<<< HEAD
-    func loadList(contentType: ItemContentType?, tag: ItemTagData?) -> [PasswordData]
-    func loadList(forServiceIdentifiers serviceURIs: [String], contentType: ItemContentType?, tag: ItemTagData?) -> (suggested: [PasswordData], rest: [PasswordData])
-=======
-    func loadList(tag: ItemTagData?) -> [ItemData]
-    func loadList(forServiceIdentifiers serviceURIs: [String], tag: ItemTagData?) -> (suggested: [ItemData], rest: [ItemData])
->>>>>>> c7372b15
+    func loadList(contentType: ItemContentType?, tag: ItemTagData?) -> [ItemData]
+    func loadList(forServiceIdentifiers serviceURIs: [String], contentType: ItemContentType?, tag: ItemTagData?) -> (suggested: [ItemData], rest: [ItemData])
 
     var isSearching: Bool { get }
     func setSearchPhrase(_ searchPhrase: String?)
@@ -95,33 +90,36 @@
         configInteractor.defaultPassswordListAction
     }
     
-<<<<<<< HEAD
-    func loadList(contentType: ItemContentType?, tag: ItemTagData?) -> [PasswordData] {
-        passwordInteractor.listPasswords(
-            searchPhrase: searchPhrase,
-            tagId: tag?.id,
-            contentType: contentType,
-=======
-    func loadList(tag: ItemTagData?) -> [ItemData] {
-        itemsInteractor.listItems(
+    func loadList(contentType: ItemContentType?, tag: ItemTagData?) -> [ItemData] {
+        let contentTypes: [ItemContentType]? = {
+            if let contentType {
+                return [contentType]
+            } else {
+                return nil
+            }
+        }()
+        
+        return itemsInteractor.listItems(
             searchPhrase: searchPhrase,
             tagId: tag?.id,
             vaultId: nil,
-            contentTypes: nil,
->>>>>>> c7372b15
+            contentTypes: contentTypes,
             sortBy: currentSortType,
             trashed: .no
         )
         .filter { $0.asLoginItem != nil }
     }
     
-<<<<<<< HEAD
-    func loadList(forServiceIdentifiers serviceIdentifiers: [String], contentType: ItemContentType?, tag: ItemTagData?) -> (suggested: [PasswordData], rest: [PasswordData]) {
-        let allPasswords = passwordInteractor.listPasswords(searchPhrase: nil, tagId: tag?.tagID, contentType: contentType, sortBy: currentSortType, trashed: .no)
-=======
-    func loadList(forServiceIdentifiers serviceIdentifiers: [String], tag: ItemTagData?) -> (suggested: [ItemData], rest: [ItemData]) {
-        let allPasswords = itemsInteractor.listItems(searchPhrase: nil, tagId: tag?.tagID, vaultId: nil, contentTypes: nil, sortBy: currentSortType, trashed: .no)
->>>>>>> c7372b15
+    func loadList(forServiceIdentifiers serviceIdentifiers: [String], contentType: ItemContentType?, tag: ItemTagData?) -> (suggested: [ItemData], rest: [ItemData]) {
+        let contentTypes: [ItemContentType]? = {
+            if let contentType {
+                return [contentType]
+            } else {
+                return nil
+            }
+        }()
+        
+        let allPasswords = itemsInteractor.listItems(searchPhrase: nil, tagId: tag?.tagID, vaultId: nil, contentTypes: contentTypes, sortBy: currentSortType, trashed: .no)
         
         guard serviceIdentifiers.isEmpty == false else {
             return ([], allPasswords)
