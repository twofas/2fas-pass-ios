// SPDX-License-Identifier: BUSL-1.1
//
// Copyright © 2025 Two Factor Authentication Service, Inc.
// Licensed under the Business Source License 1.1
// See LICENSE file for full terms

import UIKit
import SwiftUI
import Common

final class PasswordsViewController: UIViewController {
    var presenter: PasswordsPresenter!
    
    private let searchController = CommonSearchController()
    private var layout: UICollectionViewCompositionalLayout!
    private(set) var passwordsList: PasswordsListView?
    private(set) var dataSource: UICollectionViewDiffableDataSource<PasswordSectionData, PasswordCellData>?
    
    private(set) var emptyList: UIView?
    private(set) var emptySearchList: UIView?
    
    let navigationBar = ItemsListNavigationBar()
    let contentNavigtionItem = UINavigationItem()
    private(set) var navigationBarHeight: NSLayoutConstraint?
    private(set) var isSearching: Bool = false
    
    let contentTypPickerHeight: CGFloat = 56
    let minNavigationBarHeight = 100.0
    var largeTitleNavigationBarHeight: CGFloat {
        navigationBar.largeDisplayModeHeight
    }
    private(set) var preventHideSearching = true
    let categoryPickerBottomLine = UIView()
    
    override func viewDidLoad() {
        super.viewDidLoad()
        
        view.backgroundColor = Asset.mainBackgroundColor.color

        setupPasswordsList()
        setupNavigationItems()
        setupCustomNavigationBar()
        setupDelegates()
        setupDataSource()
        setupEmptyLists()

        let categories = [
            CategoryItem(contentType: .all, title: "All items", icon: "briefcase.fill", color: .brand500),
            CategoryItem(contentType: .contentType(.login), title: "Logins", icon: "person.crop.square.fill", color: Color(uiColor: UIColor(hexString: "#00C700")!)),
            CategoryItem(contentType: .contentType(.notes), title: "Secure Notes", icon: "note.text", color: Color(uiColor: UIColor(hexString: "#FF8400")!)),
            CategoryItem(contentType: .contentType(.cards), title: "Cards", icon: "creditcard.fill", color: Color(uiColor: UIColor(hexString: "#AC7F5E")!))
        ]
        
        let categoriesViewController = UIHostingController(
            rootView: CategoryPickerUIKitWrapper(
                initialCategory: categories[0],
                categories: categories,
                onChange: { [weak self] category in
                    self?.presenter.onSetContentTypeFilter(category.contentType)
                }
            )
            .padding(.top, 6)
            .frame(height: contentTypPickerHeight, alignment: .top)
        )
        
        addChild(categoriesViewController)
        categoriesViewController.view.translatesAutoresizingMaskIntoConstraints = false
//        categoriesViewController.view.backgroundColor = .clear
        view.addSubview(categoriesViewController.view)
        NSLayoutConstraint.activate([
            categoriesViewController.view.topAnchor.constraint(equalTo: navigationBar.bottomAnchor),
            categoriesViewController.view.leadingAnchor.constraint(equalTo: view.leadingAnchor),
            categoriesViewController.view.trailingAnchor.constraint(equalTo: view.trailingAnchor),
            categoriesViewController.view.heightAnchor.constraint(equalToConstant: contentTypPickerHeight)
        ])
        categoriesViewController.didMove(toParent: self)
        
        // Setup bottom line for category picker
        categoryPickerBottomLine.backgroundColor = UIColor.separator
        categoryPickerBottomLine.alpha = 0
        categoryPickerBottomLine.translatesAutoresizingMaskIntoConstraints = false
        view.addSubview(categoryPickerBottomLine)
        NSLayoutConstraint.activate([
            categoryPickerBottomLine.topAnchor.constraint(equalTo: categoriesViewController.view.bottomAnchor),
            categoryPickerBottomLine.leadingAnchor.constraint(equalTo: view.leadingAnchor),
            categoryPickerBottomLine.trailingAnchor.constraint(equalTo: view.trailingAnchor),
            categoryPickerBottomLine.heightAnchor.constraint(equalToConstant: 0.5)
        ])
    }
    
    // MARK: - App events
    
    override func viewWillAppear(_ animated: Bool) {
        super.viewWillAppear(animated)
     
        preventHideSearching = false
        navigationController?.setNavigationBarHidden(true, animated: animated)
        
        presenter.viewWillAppear()
        startSafeAreaKeyboardAdjustment()
    }
    
    override func viewWillDisappear(_ animated: Bool) {
        super.viewWillDisappear(animated)
        
        preventHideSearching = true
        navigationController?.setNavigationBarHidden(false, animated: animated)
        stopSafeAreaKeyboardAdjustment()
    }
    
<<<<<<< HEAD
    override func viewSafeAreaInsetsDidChange() {
        super.viewSafeAreaInsetsDidChange()
        
        navigationBar.backgroundInsets = UIEdgeInsets(
            top: -view.safeAreaInsets.top,
            left: -view.safeAreaInsets.left,
            bottom: 0,
            right: -view.safeAreaInsets.right
        )
=======
    func updateNavigationBarButtons() {
        if #available(iOS 26, *) {
            let addButton = UIBarButtonItem(
                image: UIImage(systemName: "plus"),
                style: .plain,
                target: self,
                action: #selector(addAction)
            )
            
            if presenter.fillAddButton {
                addButton.tintColor = .brand500
                addButton.style = .prominent
            }
            
            let filterButton = UIBarButtonItem(
                image: UIImage(systemName: "line.3.horizontal.decrease"),
                menu: filterMenu()
            )
            filterButton.tintColor = presenter.selectedFilterTag != nil ? .brand500 : nil
            filterButton.style = presenter.selectedFilterTag != nil ? .prominent : .plain
            
            navigationItem.rightBarButtonItems = [
                addButton,
                .fixedSpace(0),
                filterButton
            ]
        } else {
            let filterIconName = presenter.selectedFilterTag != nil
            ? "line.3.horizontal.decrease.circle.fill"
            : "line.3.horizontal.decrease.circle"
            
            navigationItem.rightBarButtonItems = [
                UIBarButtonItem(
                    image: UIImage(systemName: presenter.fillAddButton ? "plus.circle.fill" : "plus.circle"),
                    style: .plain,
                    target: self,
                    action: #selector(addAction)
                ),
                UIBarButtonItem(
                    image: UIImage(systemName: filterIconName),
                    menu: filterMenu()
                )
            ]
        }
>>>>>>> c7372b15
    }
}

private extension PasswordsViewController {
    @objc
    func addAction() {  
        presenter.onAdd()
    }
    
    @objc
    func cancel() {
        presenter.onCancel()
    }
    
    func setupCustomNavigationBar() {
        navigationBar.translatesAutoresizingMaskIntoConstraints = false
        view.addSubview(navigationBar)
        
        let navHeight = navigationBar.heightAnchor.constraint(equalToConstant: largeTitleNavigationBarHeight)
        NSLayoutConstraint.activate([
            navigationBar.topAnchor.constraint(equalTo: view.safeAreaLayoutGuide.topAnchor),
            navigationBar.leadingAnchor.constraint(equalTo: view.leadingAnchor),
            navigationBar.trailingAnchor.constraint(equalTo: view.trailingAnchor),
            navHeight
        ])
        navigationBarHeight = navHeight
        
        navigationBar.pushItem(contentNavigtionItem, animated: false)
        
        navigationBar.searchBar.filterMenu = filterMenu()
        navigationBar.searchBar.isFilterActive = presenter.selectedFilterTag != nil
        navigationBar.searchBar.searchBar.dataSource = self
        
        var titleDisplayModeBeforeSearching: ItemsListNavigationBar.TitleDisplayMode = .large
        var diffHeight: CGFloat = 0.0
        
        navigationBar.searchBar.searchBar.onBeginEditing = { [weak self] in
            guard let self else { return }
            
            isSearching = true
            titleDisplayModeBeforeSearching = self.navigationBar.titleDisplayMode
            
            self.navigationBar.willStartSearching()

            diffHeight = (self.navigationBarHeight?.constant ?? 0.0) - 56
            
            let animator = UIViewPropertyAnimator(duration: 0.5, dampingRatio: 1.0) {
                self.navigationBar.hideLargeTitle = true

                self.passwordsList?.contentInset.top = 56 + self.contentTypPickerHeight
                self.navigationBarHeight?.constant = 56
                
                self.view.setNeedsLayout()
                self.view.layoutIfNeeded()
            }
            animator.startAnimation()
        }
        
        navigationBar.searchBar.searchBar.onEndEditing = { [weak self] in
            guard let self else { return }
            guard self.preventHideSearching == false else { return }

            self.navigationBar.willEndSearching()
            
            let animator = UIViewPropertyAnimator(duration: 0.5, dampingRatio: 1.0) {
                self.navigationBar.hideButtons = false
                
                self.passwordsList?.contentInset.top = self.largeTitleNavigationBarHeight + self.contentTypPickerHeight
                
                var currentContentOffset = self.passwordsList?.contentOffset ?? .zero
                currentContentOffset.y -= diffHeight
                self.passwordsList?.setContentOffset(currentContentOffset, animated: false)
                
                switch titleDisplayModeBeforeSearching {
                case .inline:
                    self.navigationBarHeight?.constant = self.minNavigationBarHeight
                case .large:
                    self.navigationBar.hideLargeTitle = false
                    self.navigationBarHeight?.constant = self.largeTitleNavigationBarHeight
                }
                
                self.view.setNeedsLayout()
                self.view.layoutIfNeeded()
            }
            animator.addCompletion { _ in
                self.isSearching = false

                self.navigationBar.didEndSearching()
                self.navigationBar.hideLargeTitle = false
            }
            animator.startAnimation()
        }
        
        navigationBar.selectedContentTypeFilter = presenter.contentTypeFilter
        navigationBar.contentTypePickerOptions = { [weak self] in
            guard let self else { return [] }

            return [
                .init(contentType: .all, count: self.presenter.itemsCount),
                .init(contentType: .contentType(.login), count: self.presenter.itemsCount),
                .init(contentType: .contentType(.notes), count: 0)
            ]
        }
        navigationBar.onContentTypeFilterChanged = { [weak self] filter in
            self?.presenter.onSetContentTypeFilter(filter)
        }
        
        passwordsList?.contentInset.top = largeTitleNavigationBarHeight + contentTypPickerHeight
                
        if #available(iOS 26.0, *) {
            let interaction = UIScrollEdgeElementContainerInteraction()
            interaction.scrollView = passwordsList
            interaction.edge = .top
            navigationBar.addInteraction(interaction)
        }
    }
    
    func setupPasswordsList() {
        layout = makeLayout()
        let passwordsList = PasswordsListView(frame: .zero, collectionViewLayout: layout)
        self.passwordsList = passwordsList
        passwordsList.translatesAutoresizingMaskIntoConstraints = false
        view.addSubview(passwordsList)
        passwordsList.pinToParent()
        passwordsList.configure(isAutoFillExtension: presenter.isAutoFillExtension)
    }

    func setupNavigationItems() {
        updateNavigationBarButtons()
        
        if presenter.isAutoFillExtension {
            contentNavigtionItem.leftBarButtonItem = UIBarButtonItem(barButtonSystemItem: .cancel, target: self, action: #selector(cancel))
        }
    }
    
<<<<<<< HEAD
    func updateNavigationBarButtons() {
        navigationBar.searchBar.isFilterActive = presenter.selectedFilterTag != nil
        
        let plusIcon: String
        if #available(iOS 26.0, *) {
            plusIcon = "plus"
        } else {
            plusIcon = "plus.circle.fill"
        }
        
        contentNavigtionItem.rightBarButtonItems = [
            UIBarButtonItem(
                image: UIImage(systemName: plusIcon),
                style: .plain,
                target: self,
                action: #selector(addAction)
            )
        ]
    }
    
=======
>>>>>>> c7372b15
    func setupDelegates() {
        searchController.searchBarDelegate = self
        passwordsList?.delegate = self
    }
    
    func setupEmptyLists() {
        let emptySearchViewController = UIHostingController(rootView: EmptySearchView())
        addChild(emptySearchViewController)
        view.addSubview(emptySearchViewController.view)
<<<<<<< HEAD
=======
        emptySearchViewController.view.backgroundColor = .clear
        
        if presenter.isAutoFillExtension, #available(iOS 26, *) {
            emptySearchViewController.view?.pinToParentCenter()
        } else {
            emptySearchViewController.view?.pinToSafeAreaParentCenter()
        }
        
        emptySearchViewController.didMove(toParent: self)
>>>>>>> c7372b15
        
        emptySearchViewController.view.translatesAutoresizingMaskIntoConstraints = false
        NSLayoutConstraint.activate([
            emptySearchViewController.view.leadingAnchor.constraint(equalTo: view.leadingAnchor),
            emptySearchViewController.view.trailingAnchor.constraint(equalTo: view.trailingAnchor),
            emptySearchViewController.view.centerYAnchor.constraint(equalTo: view.centerYAnchor, constant: (navigationBarHeight?.constant ?? 0) / 2)
        ])
        
        emptySearchViewController.didMove(toParent: self)
        emptySearchList = emptySearchViewController.view
        emptySearchList?.isHidden = true
        
        let emptyListViewController = UIHostingController(
            rootView: EmptyPasswordListView(onQuickSetup: { [weak self] in
                self?.presenter.onQuickSetup()
            })
            .quickSetupHidden(presenter.isAutoFillExtension)
        )
        addChild(emptyListViewController)
        view.addSubview(emptyListViewController.view)
<<<<<<< HEAD
=======
        emptyListViewController.view.backgroundColor = .clear
        
        if presenter.isAutoFillExtension, #available(iOS 26, *) {
            emptyListViewController.view?.pinToParentCenter()
        } else {
            emptyListViewController.view?.pinToSafeAreaParentCenter()
        }
        
        emptyListViewController.didMove(toParent: self)
>>>>>>> c7372b15
        
        emptyListViewController.view.translatesAutoresizingMaskIntoConstraints = false
        NSLayoutConstraint.activate([
            emptyListViewController.view.topAnchor.constraint(equalTo: navigationBar.bottomAnchor),
            emptyListViewController.view.leadingAnchor.constraint(equalTo: view.leadingAnchor),
            emptyListViewController.view.trailingAnchor.constraint(equalTo: view.trailingAnchor),
            emptyListViewController.view.bottomAnchor.constraint(equalTo: view.bottomAnchor)
        ])
        
        emptyListViewController.didMove(toParent: self)
        emptyList = emptyListViewController.view
        emptyList?.isHidden = true
    }
    
    func setupDataSource() {
        guard let passwordsList else { return }
        dataSource = UICollectionViewDiffableDataSource(
            collectionView: passwordsList,
            cellProvider: { [weak self] collectionView, indexPath, item -> UICollectionViewCell? in
                self?.getCell(for: collectionView, indexPath: indexPath, item: item)
            })
        
        dataSource?.supplementaryViewProvider = { [weak self] collectionView, kind, indexPath in
            switch kind {
            case SelectedTagBannerView.elementKind:
                let bannerView = collectionView.dequeueReusableSupplementaryView(
                    ofKind: kind,
                    withReuseIdentifier: SelectedTagBannerView.reuseIdentifier,
                    for: indexPath
                ) as? SelectedTagBannerView
                
                if let selectedTag = self?.presenter.selectedFilterTag {
                    let itemCount = self?.presenter.countPasswordsForTag(selectedTag.tagID) ?? 0
                    bannerView?.configure(tagName: selectedTag.name, itemCount: itemCount)
                    bannerView?.onClear = { [weak self] in
                        self?.presenter.onClearFilterTag()
                        self?.updateLayoutWithTagFilter()
                    }
                }
                
                return bannerView
                
            case UICollectionView.elementKindSectionHeader:
                let headerView = collectionView.dequeueReusableSupplementaryView(
                    ofKind: kind,
                    withReuseIdentifier: AutoFillPasswordsSectionView.reuseIdentifier,
                    for: indexPath
                ) as? AutoFillPasswordsSectionView
                
                let passwordSection = self?.dataSource?.snapshot().sectionIdentifiers[indexPath.section] as? PasswordSectionData
                headerView?.titleLabel.text = passwordSection?.title
                
                return headerView
            
            default:
                return nil
            }
        }
        
        presenter.onImageFetchResult = { [weak self] password, url, result in
            guard let indexPath = self?.dataSource?.indexPath(for: password) else { return }
            guard let cell = self?.passwordsList?.cellForItem(at: indexPath) as? PasswordsCellView else { return }
            
            switch result {
            case .success(let data):
                cell.updateIcon(wirh: data)
            case .failure:
                break
            }
        }
    }
    
    func filterMenu() -> UIMenu {
        UIMenu(
            children: [UIDeferredMenuElement.uncached { [weak self] completion in
                completion(self?.filterMenuItems() ?? [])
            }]
        )
    }
    
    func filterMenuItems() -> [UIMenuElement] {
        var menuItems: [UIMenuElement] = []
        menuItems.append(sortMenu())
        menuItems.append(tagMenu())
        
        // If a tag is selected, add a clear filter option at the end
        if presenter.selectedFilterTag != nil {
            let clearFilterAction = UIAction(
                title: T.loginFilterModalClear,
                attributes: .destructive
            ) { [weak self] _ in
                self?.presenter.onClearFilterTag()
                self?.updateLayoutWithTagFilter()
            }
            menuItems.append(clearFilterAction)
        }
        
        return menuItems
    }
    
    func tagMenu() -> UIMenu {
        let tags = presenter.listAllTags()
        
        // Create tag actions
        let tagActions = tags.map { tag in
            let count = presenter.countPasswordsForTag(tag.tagID)
            let title = "\(tag.name) (\(count))"
            return UIAction(
                title: title,
                state: presenter.selectedFilterTag?.tagID == tag.tagID ? .on : .off
            ) { [weak self] _ in
                self?.presenter.onSelectFilterTag(tag)
                self?.updateLayoutWithTagFilter()
            }
        }
        
        // Create a submenu that contains only tags (without "All" option)
        return UIMenu(
            title: T.loginFilterModalTag,
            image: UIImage(systemName: "line.3.horizontal.decrease.circle"),
            children: tagActions
        )
    }
    
    func sortMenu() -> UIMenu {
        UIMenu(
            title: T.loginFilterModalTitle,
            image: UIImage(systemName: "arrow.up.arrow.down"),
            children: [UIDeferredMenuElement.uncached { [weak self] completion in
                completion(self?.sortMenuItems() ?? [])
            }]
        )
    }
    
    func sortMenuItems() -> [UIAction] {
        SortType.allCases.map { sortType in
            UIAction(
                title: sortType.label,
                image: sortType.icon,
                state: presenter.selectedSort == sortType ? .on : .off
            ) { [weak self] _ in
                self?.presenter.onSelectSort(sortType)
            }
        }
    }
    
    func updateLayoutWithTagFilter() {
        // Update navigation bar filter icon
        updateNavigationBarButtons()
        
        // Update the layout to show/hide the banner
        layout = makeLayout()
        passwordsList?.setCollectionViewLayout(layout, animated: true)
    }
}

extension PasswordsViewController: CommonSearchDataSourceSearchable {
    func setSearchPhrase(_ phrase: String) {
        presenter.onSetSearchPhrase(phrase)
    }
    
    func clearSearchPhrase() {
        presenter.onClearSearchPhrase()
    }
}<|MERGE_RESOLUTION|>--- conflicted
+++ resolved
@@ -47,8 +47,7 @@
         let categories = [
             CategoryItem(contentType: .all, title: "All items", icon: "briefcase.fill", color: .brand500),
             CategoryItem(contentType: .contentType(.login), title: "Logins", icon: "person.crop.square.fill", color: Color(uiColor: UIColor(hexString: "#00C700")!)),
-            CategoryItem(contentType: .contentType(.notes), title: "Secure Notes", icon: "note.text", color: Color(uiColor: UIColor(hexString: "#FF8400")!)),
-            CategoryItem(contentType: .contentType(.cards), title: "Cards", icon: "creditcard.fill", color: Color(uiColor: UIColor(hexString: "#AC7F5E")!))
+            CategoryItem(contentType: .contentType(.secureNote), title: "Secure Notes", icon: "note.text", color: Color(uiColor: UIColor(hexString: "#FF8400")!)),
         ]
         
         let categoriesViewController = UIHostingController(
@@ -108,7 +107,6 @@
         stopSafeAreaKeyboardAdjustment()
     }
     
-<<<<<<< HEAD
     override func viewSafeAreaInsetsDidChange() {
         super.viewSafeAreaInsetsDidChange()
         
@@ -118,53 +116,73 @@
             bottom: 0,
             right: -view.safeAreaInsets.right
         )
-=======
+    }
+    
     func updateNavigationBarButtons() {
-        if #available(iOS 26, *) {
-            let addButton = UIBarButtonItem(
-                image: UIImage(systemName: "plus"),
+        navigationBar.searchBar.isFilterActive = presenter.selectedFilterTag != nil
+        
+        let plusIcon: String
+        if #available(iOS 26.0, *) {
+            plusIcon = "plus"
+        } else {
+            plusIcon = "plus.circle.fill"
+        }
+        
+        contentNavigtionItem.rightBarButtonItems = [
+            UIBarButtonItem(
+                image: UIImage(systemName: plusIcon),
                 style: .plain,
                 target: self,
                 action: #selector(addAction)
             )
-            
-            if presenter.fillAddButton {
-                addButton.tintColor = .brand500
-                addButton.style = .prominent
-            }
-            
-            let filterButton = UIBarButtonItem(
-                image: UIImage(systemName: "line.3.horizontal.decrease"),
-                menu: filterMenu()
-            )
-            filterButton.tintColor = presenter.selectedFilterTag != nil ? .brand500 : nil
-            filterButton.style = presenter.selectedFilterTag != nil ? .prominent : .plain
-            
-            navigationItem.rightBarButtonItems = [
-                addButton,
-                .fixedSpace(0),
-                filterButton
-            ]
-        } else {
-            let filterIconName = presenter.selectedFilterTag != nil
-            ? "line.3.horizontal.decrease.circle.fill"
-            : "line.3.horizontal.decrease.circle"
-            
-            navigationItem.rightBarButtonItems = [
-                UIBarButtonItem(
-                    image: UIImage(systemName: presenter.fillAddButton ? "plus.circle.fill" : "plus.circle"),
-                    style: .plain,
-                    target: self,
-                    action: #selector(addAction)
-                ),
-                UIBarButtonItem(
-                    image: UIImage(systemName: filterIconName),
-                    menu: filterMenu()
-                )
-            ]
-        }
->>>>>>> c7372b15
-    }
+        ]
+    }
+    
+//    func updateNavigationBarButtons() {
+//        if #available(iOS 26, *) {
+//            let addButton = UIBarButtonItem(
+//                image: UIImage(systemName: "plus"),
+//                style: .plain,
+//                target: self,
+//                action: #selector(addAction)
+//            )
+//            
+//            if presenter.fillAddButton {
+//                addButton.tintColor = .brand500
+//                addButton.style = .prominent
+//            }
+//            
+//            let filterButton = UIBarButtonItem(
+//                image: UIImage(systemName: "line.3.horizontal.decrease"),
+//                menu: filterMenu()
+//            )
+//            filterButton.tintColor = presenter.selectedFilterTag != nil ? .brand500 : nil
+//            filterButton.style = presenter.selectedFilterTag != nil ? .prominent : .plain
+//            
+//            navigationItem.rightBarButtonItems = [
+//                addButton,
+//                .fixedSpace(0),
+//                filterButton
+//            ]
+//        } else {
+//            let filterIconName = presenter.selectedFilterTag != nil
+//            ? "line.3.horizontal.decrease.circle.fill"
+//            : "line.3.horizontal.decrease.circle"
+//            
+//            navigationItem.rightBarButtonItems = [
+//                UIBarButtonItem(
+//                    image: UIImage(systemName: presenter.fillAddButton ? "plus.circle.fill" : "plus.circle"),
+//                    style: .plain,
+//                    target: self,
+//                    action: #selector(addAction)
+//                ),
+//                UIBarButtonItem(
+//                    image: UIImage(systemName: filterIconName),
+//                    menu: filterMenu()
+//                )
+//            ]
+//        }
+//    }
 }
 
 private extension PasswordsViewController {
@@ -264,7 +282,7 @@
             return [
                 .init(contentType: .all, count: self.presenter.itemsCount),
                 .init(contentType: .contentType(.login), count: self.presenter.itemsCount),
-                .init(contentType: .contentType(.notes), count: 0)
+                .init(contentType: .contentType(.secureNote), count: 0)
             ]
         }
         navigationBar.onContentTypeFilterChanged = { [weak self] filter in
@@ -298,30 +316,7 @@
             contentNavigtionItem.leftBarButtonItem = UIBarButtonItem(barButtonSystemItem: .cancel, target: self, action: #selector(cancel))
         }
     }
-    
-<<<<<<< HEAD
-    func updateNavigationBarButtons() {
-        navigationBar.searchBar.isFilterActive = presenter.selectedFilterTag != nil
-        
-        let plusIcon: String
-        if #available(iOS 26.0, *) {
-            plusIcon = "plus"
-        } else {
-            plusIcon = "plus.circle.fill"
-        }
-        
-        contentNavigtionItem.rightBarButtonItems = [
-            UIBarButtonItem(
-                image: UIImage(systemName: plusIcon),
-                style: .plain,
-                target: self,
-                action: #selector(addAction)
-            )
-        ]
-    }
-    
-=======
->>>>>>> c7372b15
+
     func setupDelegates() {
         searchController.searchBarDelegate = self
         passwordsList?.delegate = self
@@ -331,18 +326,16 @@
         let emptySearchViewController = UIHostingController(rootView: EmptySearchView())
         addChild(emptySearchViewController)
         view.addSubview(emptySearchViewController.view)
-<<<<<<< HEAD
-=======
-        emptySearchViewController.view.backgroundColor = .clear
-        
-        if presenter.isAutoFillExtension, #available(iOS 26, *) {
-            emptySearchViewController.view?.pinToParentCenter()
-        } else {
-            emptySearchViewController.view?.pinToSafeAreaParentCenter()
-        }
-        
-        emptySearchViewController.didMove(toParent: self)
->>>>>>> c7372b15
+
+//        emptySearchViewController.view.backgroundColor = .clear
+//        
+//        if presenter.isAutoFillExtension, #available(iOS 26, *) {
+//            emptySearchViewController.view?.pinToParentCenter()
+//        } else {
+//            emptySearchViewController.view?.pinToSafeAreaParentCenter()
+//        }
+//        
+//        emptySearchViewController.didMove(toParent: self)
         
         emptySearchViewController.view.translatesAutoresizingMaskIntoConstraints = false
         NSLayoutConstraint.activate([
@@ -363,18 +356,16 @@
         )
         addChild(emptyListViewController)
         view.addSubview(emptyListViewController.view)
-<<<<<<< HEAD
-=======
-        emptyListViewController.view.backgroundColor = .clear
-        
-        if presenter.isAutoFillExtension, #available(iOS 26, *) {
-            emptyListViewController.view?.pinToParentCenter()
-        } else {
-            emptyListViewController.view?.pinToSafeAreaParentCenter()
-        }
-        
-        emptyListViewController.didMove(toParent: self)
->>>>>>> c7372b15
+
+//        emptyListViewController.view.backgroundColor = .clear
+//        
+//        if presenter.isAutoFillExtension, #available(iOS 26, *) {
+//            emptyListViewController.view?.pinToParentCenter()
+//        } else {
+//            emptyListViewController.view?.pinToSafeAreaParentCenter()
+//        }
+//        
+//        emptyListViewController.didMove(toParent: self)
         
         emptyListViewController.view.translatesAutoresizingMaskIntoConstraints = false
         NSLayoutConstraint.activate([
