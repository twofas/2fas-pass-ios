--- conflicted
+++ resolved
@@ -392,7 +392,6 @@
         additionalInfo: String?
     )
 
-<<<<<<< HEAD
     func updatePaymentCardItem(
         itemID: ItemID,
         vaultID: VaultID,
@@ -410,8 +409,6 @@
         cardIssuer: String?
     )
 
-=======
->>>>>>> e14a6dfa
     func updateItems(_ items: [RawItemData])
     func itemsBatchUpdate(_ items: [RawItemData])
     func getItemEntity(
