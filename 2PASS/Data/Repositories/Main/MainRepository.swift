--- conflicted
+++ resolved
@@ -524,11 +524,8 @@
     func listEncryptedTags(in vault: VaultID) -> [ItemTagEncryptedData]
     func encryptedTagBatchUpdate(_ tags: [ItemTagEncryptedData], in vault: VaultID)
     func deleteAllEncryptedTags(in vault: VaultID)
-<<<<<<< HEAD
     func deleteAllEncryptedTags()
-=======
     func removeDuplicatedEncryptedTags()
->>>>>>> ec8b60f3
     
     // MARK: - Sort
     var sortType: SortType? { get }
