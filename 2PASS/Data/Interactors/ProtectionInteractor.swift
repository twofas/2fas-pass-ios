// SPDX-License-Identifier: BUSL-1.1
//
// Copyright © 2025 Two Factor Authentication Service, Inc.
// Licensed under the Business Source License 1.1
// See LICENSE file for full terms

import Foundation
import Common
import LocalAuthentication
import CryptoKit

public enum VerifyMasterPasswordError: Error {
    case noConfig
    case errorCreatingMasterKey
}

public enum SetWordsError: Error {
    case wrongWords
    case general
}

public protocol ProtectionInteracting: AnyObject {
    var hasDeviceID: Bool { get }
    func setupDeviceID()
    
    var words: [String]? { get }
    var seed: Seed? { get }
    var salt: Salt? { get }
    var masterKey: MasterKey? { get }
    var masterPassword: String? { get }
    var entropy: Entropy? { get }
    
    var hasVault: Bool { get }
    var vaultHasTrustedItems: Bool { get }
    var hasEncryptedEntropy: Bool { get }
    func restoreEntropy()
    func saveEntropy()
    func clearEntropy()
    func clearApp()
    
    var hasBiometryKey: Bool { get }
    
    var hasAppKey: Bool { get }
    func createAppKey()
    
    func generateEntropy()
    func createSeed()
    func createSalt()
    func verifyMasterPassword(_ masterPassword: String) -> Bool
    func setMasterKey(for masterPassword: String)
    func setMasterKey(_ masterKey: MasterKey)
    func setMasterPassword(_ masterPassword: MasterPassword)
    func masterKey(from masterPassword: MasterPassword, entropy: Entropy, kdfSpec: KDFSpec) -> MasterKey?
    func setupKeys()
    func selectVault()
    func clearAfterInit()
    func updateExistingVault()
    
    var hasEncryptionReference: Bool { get }
    func createNewVault(with vaultID: VaultID, creationDate: Date?, modificationDate: Date?)
    func saveEncryptionReference()
    
    func getAllWords() -> [String]
    func setWords(_ words: [String], masterPassword: MasterPassword?) -> Result<Void, SetWordsError>
    func setEntropy(_ entropy: Entropy, masterKey: MasterKey?) -> Bool
    func wordsToEntropy(_ words: [String]) -> Entropy?
    
    func recreateSeedSaltWordsMasterKey() -> Bool
    
    func clearMasterKey()
    func clearMasterKeyEncrypted()
    func clearAppKeyEncryptedStorage()
    
    func createExternalSymmetricKey(from masterKey: MasterKey, vaultID: VaultID) -> SymmetricKey?
}

extension ProtectionInteracting {
    
    func createNewVault(with vaultID: VaultID) {
        createNewVault(with: vaultID, creationDate: nil, modificationDate: nil)
    }
}

final class ProtectionInteractor {
    private let mainRepository: MainRepository
    private let storageInteractor: StorageInteracting
    
    init(mainRepository: MainRepository, storageInteractor: StorageInteracting) {
        self.mainRepository = mainRepository
        self.storageInteractor = storageInteractor
    }
}

extension ProtectionInteractor: ProtectionInteracting {
    var hasDeviceID: Bool {
        mainRepository.deviceID != nil
    }
    
    func setupDeviceID() {
        Log("ProtectionInteractor: Setup Device ID", module: .interactor)
        let deviceID = mainRepository.generateUUID()
        mainRepository.saveDeviceID(deviceID)
    }
    
    var words: [String]? { mainRepository.words }
    var seed: Seed? { mainRepository.seed }
    var salt: Salt? { mainRepository.salt }
    var masterKey: MasterKey? { mainRepository.empheralMasterKey }
    var entropy: Entropy? { mainRepository.entropy }
    
    var masterPassword: String? {
        mainRepository.masterPassword
    }
    
    var hasVault: Bool {
        !mainRepository.listEncryptedVaults().isEmpty
    }
    
<<<<<<< HEAD
    var vaultHasTrustedItems: Bool {
        guard let vault = mainRepository.listEncrypteVaults().first else {
=======
    var vaultHasTrustedPasswords: Bool {
        guard let vault = mainRepository.listEncryptedVaults().first else {
>>>>>>> 0a82422b
            return false
        }
        guard !vault.isEmpty else {
            return false
        }
        return !mainRepository.listEncryptedItems(in: vault.vaultID)
            .filter({ $0.protectionLevel != .topSecret }).isEmpty
    }
    
    var hasEncryptedEntropy: Bool {
        mainRepository.hasMasterKeyEntropy
    }
    
    var hasAppKey: Bool {
        mainRepository.appKey != nil
    }
    
    func clearMasterKeyEncrypted() {
        Log("ProtectionInteractor: Clear stored Master Key", module: .interactor)
        mainRepository.clearMasterKey()
    }
    
    func clearAppKeyEncryptedStorage() {
        Log("ProtectionInteractor: Clear Master Key Entropy and Encryption Reference", module: .interactor)
        mainRepository.clearMasterKeyEntropy()
        mainRepository.clearEncryptionReference()
    }
    
    func clearApp() {
        Log("ProtectionInteractor: Clear All!", module: .interactor)
        mainRepository.clearAppKey()
        mainRepository.clearBiometryKey()
        mainRepository.clearMasterKey()
        mainRepository.clearEncryptionReference()
        mainRepository.clearEntropy()
        mainRepository.clearMasterKeyEntropy()
        mainRepository.clearAllEmphemeral()
        mainRepository.deleteAllVaults()
    }
    
    var hasBiometryKey: Bool {
        mainRepository.biometryKey != nil
    }
    
    var hasEncryptionReference: Bool {
        mainRepository.hasEncryptionReference
    }
    
    func createAppKey() {
        Log("ProtectionInteractor: Create App Key", module: .interactor)
        guard let accessControl = mainRepository.createSecureEnclaveAccessControl(needAuth: false) else {
            Log(
                "ProtectionInteractor: Can't create Access Control for App Key creation",
                module: .interactor,
                severity: .error
            )
            return
        }
        mainRepository.createSecureEnclavePrivateKey(
            accessControl: accessControl
        ) { [weak self] key in
            guard let key else {
                Log("ProtectionInteractor: Error while creating App Key", module: .interactor, severity: .error)
                return
            }
            Log("ProtectionInteractor: Saving App Key", module: .interactor)
            self?.mainRepository.saveAppKey(key)
        }
    }
    
    func restoreEntropy() {
        Log("ProtectionInteractor: Restoring Entropy", module: .interactor)
        guard let entropy = mainRepository.masterKeyEntropy else {
            Log("ProtectionInteractor: No Entropy to restore!", module: .interactor)
            return
        }
        Log(
            "ProtectionInteractor: Restored Entropy: \(entropy.hexEncodedString())",
            module: .interactor
        )
        mainRepository.setEntropy(entropy)
    }
    
    func clearEntropy() {
        mainRepository.clearEntropy()
    }
    
    func saveEntropy() {
        Log("ProtectionInteractor: Saving Entropy", module: .interactor)
        guard let entropy = mainRepository.entropy else {
            Log("ProtectionInteractor: Error while saving Entropy", module: .interactor, severity: .error)
            return
        }
        
        Log(
            "ProtectionInteractor: Saving Entropy: \(entropy.hexEncodedString())",
            module: .interactor
        )
        mainRepository.saveMasterKeyEntropy(entropy)
    }
    
    func generateEntropy() {
        Log("ProtectionInteractor: Generating Entropy", module: .interactor)
        guard let entropy = mainRepository.generateEntropy() else {
            Log("ProtectionInteractor: Error while generating Entropy", severity: .error)
            return
        }
        Log(
            "ProtectionInteractor: Generated Entropy: \(entropy.hexEncodedString())",
            module: .interactor
        )
        mainRepository.setEntropy(entropy)
    }
    
    func createSeed() {
        Log("ProtectionInteractor: Creating Seed", module: .interactor)
        guard let entropy = mainRepository.entropy else {
            Log(
                "ProtectionInteractor: Error creating Seed - Entropy is missing!",
                module: .interactor,
                severity: .error
            )
            return
        }
        let seed = mainRepository.createSeed(from: entropy)
        Log(
            "ProtectionInteractor: Seed: \(seed.hexEncodedString())",
            module: .interactor
        )
        mainRepository.setSeed(seed)
    }
    
    func createSalt() {
        Log("ProtectionInteractor: Creating Salt", module: .interactor)
        guard let entropy = mainRepository.entropy else {
            Log(
                "ProtectionInteractor: Error while getting Entropy - it's missing",
                module: .interactor,
                severity: .error
            )
            return
        }
        guard let seed = mainRepository.seed else {
            Log("ProtectionInteractor: Error while creating Salt - missing Seed", module: .interactor, severity: .error)
            return
        }
        Log(
            "ProtectionInteractor: Entropy: \(entropy.hexEncodedString()), Seed: \(seed.hexEncodedString())",
            module: .interactor
        )
        let groups = mainRepository.create11BitPacks(from: entropy, seed: seed)
        Log("ProtectionInteractor: 11Bit packs from Entropy and Seed: \(groups)", module: .interactor)
        
        guard let words = mainRepository.createWords(from: groups) else {
            Log("ProtectionInteractor: Error while getting Words", module: .interactor, severity: .error)
            return
        }
        Log("ProtectionInteractor: Words: \(words)", module: .interactor)
        mainRepository.setWords(words)
        
        Log("ProtectionInteractor: Creating Salt", module: .interactor)
        guard let salt = mainRepository.createSalt(from: words) else {
            Log("Error while creating Salt", module: .interactor, severity: .error)
            return
        }
        
        Log("ProtectionInteractor: Salt: \(salt.hexEncodedString())", module: .interactor)
        mainRepository.setSalt(salt)
    }
    
    func saveEncryptionReference() {
        Log("ProtectionInteractor: Save Encryption Reference", module: .interactor)
        guard let deviceID = mainRepository.deviceID else {
            Log(
                "ProtectionInteractor: Error while getting DeviceID for saving Encryption Reference",
                module: .interactor,
                severity: .error
            )
            return
        }
        
        Log("ProtectionInteractor: DeviceID: \(deviceID)", module: .interactor)
        Log("ProtectionInteractor: Getting Master Key", module: .interactor)
        
        guard let masterKey = mainRepository.empheralMasterKey else {
            Log(
                "ProtectionInteractor: Error while generating Master Key for saving Encryption Reference",
                module: .interactor,
                severity: .error
            )
            return
        }
        Log(
            "ProtectionInteractor: Saving Encryption Reference using DeviceID: \(deviceID) and Master Key: \(masterKey.hexEncodedString())",
            module: .interactor
        )
        mainRepository.saveEncryptionReference(deviceID, masterKey: masterKey)
    }
    
    func verifyMasterPassword(_ masterPassword: String) -> Bool {
        restoreEntropy()
        createSeed()
        createSalt()
        Log("ProtectionInteractor: Verifying Master Password: \(masterPassword)", module: .interactor)
        
        guard let deviceID = mainRepository.deviceID else {
            Log(
                "ProtectionInteractor: Error while getting DeviceID for Master Password verification",
                module: .interactor,
                severity: .error
            )
            return false
        }
        Log("ProtectionInteractor: DeviceID: \(deviceID)", module: .interactor)
        Log("ProtectionInteractor: Creating Master Key", module: .interactor)
        
        guard let masterKey = createMasterKey(using: masterPassword) else {
            Log(
                "ProtectionInteractor: Error while generating Master Key for Master Password verification",
                module: .interactor,
                severity: .error
            )
            return false
        }
        Log(
            "ProtectionInteractor: Veryfing Encryption Reference using Master Key \(masterKey.hexEncodedString()) and DeviceID: \(deviceID)",
            module: .interactor
        )
        let value = mainRepository.verifyEncryptionReference(using: masterKey, with: deviceID)
        Log("ProtectionInteractor: Verification: \(value, privacy: .private)", module: .interactor)
        return value
    }
    
    func setMasterKey(_ masterKey: MasterKey) {
        Log(
            "ProtectionInteractor: Setting Master Key: \(masterKey.hexEncodedString())",
            module: .interactor
        )
        mainRepository.setEmpheralMasterKey(masterKey)
    }
    
    func setMasterKey(for masterPassword: String) {
        Log(
            "ProtectionInteractor: Setting Master Key for Master Password: \(masterPassword)",
            module: .interactor
        )
        guard let masterKey = createMasterKey(using: masterPassword) else {
            Log("ProtectionInteractor: Error while setting Master Key", module: .interactor, severity: .error)
            return
        }
        Log(
            "ProtectionInteractor: Setting Master Key for Master Password: \(masterKey.hexEncodedString())",
            module: .interactor
        )
        mainRepository.setEmpheralMasterKey(masterKey)
    }
    
    func masterKey(from masterPassword: MasterPassword, entropy: Entropy, kdfSpec: KDFSpec = .default) -> MasterKey? {
        guard let masterKey = createMasterKey(using: masterPassword, entropy: entropy, kdfSpec: kdfSpec) else {
            Log(
                "ProtectionInteractor: Error while creating Master Key using passed entropy",
                module: .interactor,
                severity: .error
            )
            return nil
        }
        return masterKey
    }
    
    func setMasterPassword(_ masterPassword: MasterPassword) {
        Log("ProtectionInteractor: Set Master Password: \(masterPassword)", module: .interactor)
        mainRepository.setMasterPassword(masterPassword)
    }
    
    func setupKeys() {
        Log("ProtectionInteractor: Setup Keys. Getting Master Key", module: .interactor)
        guard let masterKey = mainRepository.empheralMasterKey else {
            Log("Error while getting Master Key - it's missing", severity: .error)
            return
        }
        Log("ProtectionInteractor: Master Key: \(masterKey.hexEncodedString())", module: .interactor)
        Log("ProtectionInteractor: Getting selected Vault", module: .interactor)
        
        guard let vault = mainRepository.selectedVault else {
            Log("Error while getting selected Vault - it's missing", severity: .error)
            return
        }
        Log("ProtectionInteractor: Vault: \(vault.vaultID). Creating Keys", module: .interactor)
        
        Log("ProtectionInteractor: Getting Trusted Key", module: .interactor)
        guard let trustedKey = mainRepository.generateTrustedKeyForVaultID(
            vault.vaultID,
            using: masterKey.hexEncodedString()
        ), let trustedKeyData = Data(hexString: trustedKey)
        else {
            Log("Error while generating Trusted Key", severity: .error)
            return
        }
        Log("ProtectionInteractor: Trusted Key: \(trustedKey)", module: .interactor)
        mainRepository.setTrustedKey(trustedKeyData)
        
        guard let secureKey = mainRepository.generateSecureKeyForVaultID(
            vault.vaultID,
            using: masterKey.hexEncodedString()
        ), let secureKeyData = Data(hexString: secureKey)
        else {
            Log("Error while generating Secure Key", severity: .error)
            return
        }
        Log("ProtectionInteractor: Secure Key: \(secureKey)", module: .interactor)
        mainRepository.setSecureKey(secureKeyData)
        
        Log("ProtectionInteractor: Getting External Key", module: .interactor)
        guard let externalKey = mainRepository.generateExternalKeyForVaultID(
            vault.vaultID,
            using: masterKey.hexEncodedString()
        ), let externalKeyData = Data(hexString: externalKey)
        else {
            Log("ProtectionInteractor: Error while generating External Key", module: .interactor, severity: .error)
            return
        }
        Log("ProtectionInteractor: External Key: \(externalKey)", module: .interactor)
        mainRepository.setExternalKey(externalKeyData)
        
        // Caching keys - Keychain access is expensive
        mainRepository.preparedCachedKeys()
    }
    
    func selectVault() {
        Log("ProtectionInteractor: Selecting Vault", module: .interactor)
        guard let vault = mainRepository.listEncryptedVaults().first else {
            Log("ProtectionInteractor: Can't find any Vault", module: .interactor, severity: .error)
            return
        }
        Log("ProtectionInteractor: Found Vault: \(vault.vaultID)", module: .interactor)
        mainRepository.selectVault(vault.vaultID)
    }
    
    func clearMasterKey() {
        Log("ProtectionInteractor: Clearing Master Key", module: .interactor)
        mainRepository.clearEmpheralMasterKey()
    }
    
    func clearAfterInit() {
        Log("ProtectionInteractor: Clearing after init", module: .interactor)
        mainRepository.clearEmpheralMasterKey()
        mainRepository.clearSalt()
        mainRepository.clearWords()
        mainRepository.clearMasterPassword()
        mainRepository.clearEntropy()
    }
    
    func createNewVault(with vaultID: VaultID, creationDate: Date?, modificationDate: Date?) {
        Log("ProtectionInteractor: Creating new Vault", module: .interactor)
        Log("ProtectionInteractor: Getting Master Key", module: .interactor)
        guard let masterKey = mainRepository.empheralMasterKey else {
            Log("ProtectionInteractor: Error while getting Master Key - it's missing", severity: .error)
            return
        }
        Log("ProtectionInteractor: Master Key: \(masterKey.hexEncodedString())", module: .interactor)
        Log("ProtectionInteractor: Getting App Key", module: .interactor)
        
        guard let appKey = mainRepository.appKey else {
            Log("ProtectionInteractor: Error while getting App Key - it's missing", severity: .error)
            return
        }
        
        Log("ProtectionInteractor: App Key obtained, creating new Vault", module: .interactor)
        
        guard storageInteractor.createNewVault(masterKey: masterKey, appKey: appKey, vaultID: vaultID, creationDate: creationDate, modificationDate: modificationDate) != nil else {
            Log("ProtectionInteractor: Error while creating new Vault", severity: .error)
            return
        }
        Log("ProtectionInteractor: New Vault created successfuly", module: .interactor)
    }
    
    func updateExistingVault() {
        Log("ProtectionInteractor: Updating extisting Vault", module: .interactor)
        Log("ProtectionInteractor: Getting Master Key", module: .interactor)
        guard let masterKey = mainRepository.empheralMasterKey else {
            Log("ProtectionInteractor: Error while getting Master Key - it's missing", severity: .error)
            return
        }
        Log("ProtectionInteractor: Master Key: \(masterKey.hexEncodedString())", module: .interactor)
        Log("ProtectionInteractor: Getting App Key", module: .interactor)
        
        guard let appKey = mainRepository.appKey else {
            Log("ProtectionInteractor: Error while getting App Key - it's missing", severity: .error)
            return
        }
        
        Log("ProtectionInteractor: App Key obtained, updating Vault", module: .interactor)

        guard storageInteractor.updateExistingVault(with: masterKey, appKey: appKey) else {
            Log("ProtectionInteractor: Error while updating exisitng Vault", severity: .error)
            return
        }
        Log("ProtectionInteractor: Vault updated successfuly", module: .interactor)
    }
    
    func getAllWords() -> [String] {
        guard let words = mainRepository.importBIP0039Words() else {
            Log("ProtectionInteractor: Error while importing BIP 0039 Words from file", severity: .error)
            return []
        }
        return words
    }
    
    func setEntropy(_ entropy: Entropy, masterKey: MasterKey?) -> Bool {
        Log(
            "ProtectionInteractor: Setting Entropy: \(entropy.base64EncodedString()) with Master Password: \(masterPassword ?? "<none>")",
            module: .interactor
        )
        
        let seed = mainRepository.createSeed(from: entropy)
        Log(
            "ProtectionInteractor: Seed: \(seed.hexEncodedString())",
            module: .interactor
        )
        
        let bitPacks = mainRepository.create11BitPacks(from: entropy, seed: seed)
        
        guard let words = mainRepository.createWords(from: bitPacks) else {
            Log("ProtectionInteractor: Error while creating words", module: .interactor, severity: .error)
            return false
        }
        
        Log("ProtectionInteractor: Creating salt", module: .interactor)
        guard let salt = mainRepository.createSalt(from: words) else {
            Log("ProtectionInteractor: Error while creating Salt", module: .interactor, severity: .error)
            return false
        }
        Log("ProtectionInteractor: Salt: \(salt.hexEncodedString())", module: .interactor)
        
        if let masterKey {
            mainRepository.setEmpheralMasterKey(masterKey)
        }
        
        mainRepository.setSeed(seed)
        mainRepository.setSalt(salt)
        mainRepository.setWords(words)
        mainRepository.setEntropy(entropy)
        mainRepository.saveMasterKeyEntropy(entropy)
        
        return true
    }
    
    func setWords(_ words: [String], masterPassword: MasterPassword?) -> Result<Void, SetWordsError> {
        Log(
            "ProtectionInteractor: Setting words: \(words) with Master Password: \(masterPassword ?? "<none>")",
            module: .interactor
        )
        mainRepository.setWords(words)
        if let masterPassword {
            mainRepository.setMasterPassword(masterPassword)
        }
        Log("ProtectionInteractor: Creating salt", module: .interactor)
        guard let salt = mainRepository.createSalt(from: words) else {
            Log("ProtectionInteractor: Error while creating Salt", module: .interactor, severity: .error)
            return .failure(.general)
        }
        Log("ProtectionInteractor: Salt: \(salt.hexEncodedString())", module: .interactor)
        mainRepository.setSalt(salt)
        
        guard let (entropy, oldCRC) = mainRepository.convertWordsTo4BitPacksAndCRC(words) else {
            Log("ProtectionInteractor: Error while creating Entropy and CRC", module: .interactor, severity: .error)
            return .failure(.general)
        }
        
        Log(
            "ProtectionInteractor: Entropy: \(entropy.hexEncodedString()), CRC: \(oldCRC, privacy: .private)",
            module: .interactor
        )
        
        let seed = mainRepository.createSeed(from: entropy)
        Log(
            "ProtectionInteractor: Seed: \(seed.hexEncodedString())",
            module: .interactor
        )
        let newCRC = mainRepository.createCRC(from: seed)
        Log(
            "ProtectionInteractor: New CRC: \(newCRC, privacy: .private)",
            module: .interactor
        )
        
        guard newCRC == oldCRC else {
            Log("ProtectionInteractor: CRC doesn't match. Wrong words", module: .interactor)
            return .failure(.wrongWords)
        }
        
        Log("ProtectionInteractor: CRC matches. Setting Seed and Entropy", module: .interactor)
        
        mainRepository.setSeed(seed)
        mainRepository.setEntropy(entropy)
        mainRepository.saveMasterKeyEntropy(entropy)
        
        return .success(())
    }
    
    func wordsToEntropy(_ words: [String]) -> Entropy? {
        guard let (entropy, _) = mainRepository.convertWordsTo4BitPacksAndCRC(words) else {
            Log("ProtectionInteractor: Error while creating Entropy and CRC", module: .interactor, severity: .error)
            return nil
        }
        return entropy
    }
    
    func recreateSeedSaltWordsMasterKey() -> Bool {
        Log("ProtectionInteractor: Recreate Seed, Salt, Words, MasterKey", module: .interactor)
        Log("ProtectionInteractor: Creating Salt", module: .interactor)
        guard let entropy = mainRepository.entropy else {
            Log(
                "ProtectionInteractor: Error while getting Entropy - it's missing",
                module: .interactor,
                severity: .error
            )
            return false
        }
        let seed = mainRepository.createSeed(from: entropy)
        Log(
            "ProtectionInteractor: Seed: \(seed.hexEncodedString())",
            module: .interactor,
            severity: .error
        )
        Log(
            "ProtectionInteractor: Entropy: \(entropy.hexEncodedString()), Seed: \(seed.hexEncodedString())",
            module: .interactor
        )
        let groups = mainRepository.create11BitPacks(from: entropy, seed: seed)
        Log("ProtectionInteractor: 11Bit packs from Entropy and Seed: \(groups)", module: .interactor)
        
        guard let words = mainRepository.createWords(from: groups) else {
            Log("ProtectionInteractor: Error while getting Words", module: .interactor, severity: .error)
            return false
        }
        Log("ProtectionInteractor: Words: \(words)", module: .interactor)
        
        Log("ProtectionInteractor: Creating Salt", module: .interactor)
        guard let salt = mainRepository.createSalt(from: words) else {
            Log("ProtectionInteractor: Error while creating Salt", module: .interactor, severity: .error)
            return false
        }
        
        Log("ProtectionInteractor: Salt: \(salt.hexEncodedString())", module: .interactor)
        
        mainRepository.setWords(words)
        mainRepository.setSeed(seed)
        mainRepository.setSalt(salt)
        
        guard let masterPassword = mainRepository.masterPassword else {
            Log("ProtectionInteractor: Error while getting Master Password", module: .interactor, severity: .error)
            return false
        }
        
        guard let masterKey = createMasterKey(using: masterPassword, seed: seed, salt: salt) else {
            Log("ProtectionInteractor: Error while generating Master Key", module: .interactor, severity: .error)
            return false
        }
        
        mainRepository.setEmpheralMasterKey(masterKey)
        
        return true
    }
    
    func createExternalSymmetricKey(from masterKey: MasterKey, vaultID: VaultID) -> SymmetricKey? {
        guard let key = mainRepository.generateExternalKeyForVaultID(vaultID, using: masterKey.hexEncodedString()),
              let externalKeyData = Data(hexString: key)
        else {
            Log("Import Interactor - Error creating Symmetric Key")
            return nil
        }
        return mainRepository.createSymmetricKey(from: externalKeyData)
    }
}

private extension ProtectionInteractor {
    func createMasterKey(using masterPassword: MasterPassword) -> MasterKey? {
        Log("ProtectionInteractor: Creating Master Key", module: .interactor)
        Log("ProtectionInteractor: Getting Seed", module: .interactor)
        guard let seed = mainRepository.seed else {
            Log("ProtectionInteractor: Error - can't find Seed", module: .interactor, severity: .error)
            return nil
        }
        Log("ProtectionInteractor: Seed: \(seed.hexEncodedString())", module: .interactor)
        Log("ProtectionInteractor: Getting Salt", module: .interactor)
        if mainRepository.salt == nil {
            Log("ProtectionInteractor: Can't find Salt. Recreating", module: .interactor)
            createSalt()
        }
        
        guard let salt = mainRepository.salt else {
            Log("ProtectionInteractor: Error - Can't get Salt.", module: .interactor, severity: .error)
            return nil
        }
        
        Log("ProtectionInteractor: Salt: \(salt.hexEncodedString())", module: .interactor)
        
        let masterKey = createMasterKey(using: masterPassword, seed: seed, salt: salt)
        
        return masterKey
    }
    
    func createMasterKey(using masterPassword: MasterPassword, entropy: Entropy, kdfSpec: KDFSpec = .default) -> MasterKey? {
        let seed = mainRepository.createSeed(from: entropy)
        Log(
            "ProtectionInteractor: Seed: \(seed.hexEncodedString())",
            module: .interactor
        )
        Log(
            "ProtectionInteractor: Entropy: \(entropy.hexEncodedString()), Seed: \(seed.hexEncodedString())",
            module: .interactor
        )
        let groups = mainRepository.create11BitPacks(from: entropy, seed: seed)
        Log("ProtectionInteractor: 11Bit packs from Entropy and Seed: \(groups)", module: .interactor)
        
        guard let words = mainRepository.createWords(from: groups) else {
            Log("ProtectionInteractor: Error while getting Words", module: .interactor, severity: .error)
            return nil
        }
        Log("ProtectionInteractor: Words: \(words)", module: .interactor)
        
        Log("ProtectionInteractor: Creating Salt", module: .interactor)
        guard let salt = mainRepository.createSalt(from: words) else {
            Log("ProtectionInteractor: Error while creating Salt", module: .interactor, severity: .error)
            return nil
        }
        
        Log("ProtectionInteractor: Salt: \(salt.hexEncodedString())", module: .interactor)
        
        return createMasterKey(using: masterPassword, seed: seed, salt: salt, kdfSpec: kdfSpec)
    }
    
    func createMasterKey(using masterPassword: MasterPassword, seed: Seed, salt: Salt, kdfSpec: KDFSpec = .default) -> MasterKey? {
        Log(
            "ProtectionInteractor: Creating Master Key using Master Password: \(masterPassword)",
            module: .interactor
        )
        Log("ProtectionInteractor: Getting Seed", module: .interactor)
        Log("ProtectionInteractor: Seed: \(seed.hexEncodedString())", module: .interactor)
        Log("ProtectionInteractor: Getting Salt", module: .interactor)

        Log("ProtectionInteractor: Salt: \(salt.hexEncodedString())", module: .interactor)
        Log("ProtectionInteractor: Generating Master Key", module: .interactor)
        guard let masterKey = mainRepository.generateMasterKey(
            with: masterPassword,
            seed: seed,
            salt: salt,
            kdfSpec: kdfSpec
        ) else {
            Log("ProtectionInteractor: Error while generating Master Key", module: .interactor, severity: .error)
            return nil
        }
        Log("ProtectionInteractor: Master Key: \(masterKey.hexEncodedString())", module: .interactor)
        return masterKey
    }
}<|MERGE_RESOLUTION|>--- conflicted
+++ resolved
@@ -116,13 +116,8 @@
         !mainRepository.listEncryptedVaults().isEmpty
     }
     
-<<<<<<< HEAD
     var vaultHasTrustedItems: Bool {
-        guard let vault = mainRepository.listEncrypteVaults().first else {
-=======
-    var vaultHasTrustedPasswords: Bool {
         guard let vault = mainRepository.listEncryptedVaults().first else {
->>>>>>> 0a82422b
             return false
         }
         guard !vault.isEmpty else {
