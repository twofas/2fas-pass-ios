// SPDX-License-Identifier: BUSL-1.1
//
// Copyright © 2025 Two Factor Authentication Service, Inc.
// Licensed under the Business Source License 1.1
// See LICENSE file for full terms

import Foundation
import Common

public protocol ConfigInteracting: AnyObject {
    var currentDefaultProtectionLevel: ItemProtectionLevel { get }
    func setDefaultProtectionLevel(_ value: ItemProtectionLevel)
    
    var passwordGeneratorConfig: PasswordGenerateConfig? { get }
    func savePasswordGeneratorConfig(_ config: PasswordGenerateConfig)
    
    var deviceName: String { get }
    var defaultPassswordListAction: PasswordListAction { get }
    func setDefaultPassswordListAction(_ action: PasswordListAction)
    
    var appLockAttempts: AppLockAttempts { get }
    func setAppLockAttempts(_ attempts: AppLockAttempts)
}

final class ConfigInteractor {
    private let mainRepository: MainRepository
    
    init(mainRepository: MainRepository) {
        self.mainRepository = mainRepository
    }
}

extension ConfigInteractor: ConfigInteracting {
    
    var deviceName: String {
        mainRepository.deviceName
    }
    
    var defaultPassswordListAction: PasswordListAction {
        mainRepository.defaultPassswordListAction
    }
    
    func setDefaultPassswordListAction(_ action: PasswordListAction) {
        mainRepository.setDefaultPassswordListAction(action)
    }
    
    var currentDefaultProtectionLevel: ItemProtectionLevel {
        mainRepository.currentDefaultProtectionLevel
    }
    
<<<<<<< HEAD
    func setDefaultProtectionLevel(_ value: ItemProtectionLevel) {
        Log("ConfigInteractor: Setting default protection level: \(value)", module: .interactor)
=======
    func setDefaultProtectionLevel(_ value: PasswordProtectionLevel) {
        Log("ConfigInteractor: Setting default protection level: \(value.rawValue, privacy: .public)", module: .interactor)
>>>>>>> 0df0c9a1
        mainRepository.setDefaultProtectionLevel(value)
    }
    
    var passwordGeneratorConfig: PasswordGenerateConfig? {
        guard let configData = mainRepository.passwordGeneratorConfig else {
            return nil
        }
        guard let config = try? mainRepository.jsonDecoder.decode(PasswordGenerateConfig.self, from: configData) else {
            Log("ConfigInteractor: Can't decode Password Generator Config for saving", module: .interactor)
            return nil
        }
        return config
    }
    
    func savePasswordGeneratorConfig(_ config: PasswordGenerateConfig) {
        guard let encodedData = try? mainRepository.jsonEncoder.encode(config) else {
            Log("ConfigInteractor: Can't encode Password Generator Config for saving", module: .interactor)
            return
        }
        mainRepository.setPasswordGeneratorConfig(encodedData)
    }
    
    var appLockAttempts: AppLockAttempts {
        mainRepository.appLockAttempts
    }
    
    func setAppLockAttempts(_ attempts: AppLockAttempts) {
        mainRepository.setAppLockAttempts(attempts)
    }
}<|MERGE_RESOLUTION|>--- conflicted
+++ resolved
@@ -48,13 +48,8 @@
         mainRepository.currentDefaultProtectionLevel
     }
     
-<<<<<<< HEAD
     func setDefaultProtectionLevel(_ value: ItemProtectionLevel) {
-        Log("ConfigInteractor: Setting default protection level: \(value)", module: .interactor)
-=======
-    func setDefaultProtectionLevel(_ value: PasswordProtectionLevel) {
         Log("ConfigInteractor: Setting default protection level: \(value.rawValue, privacy: .public)", module: .interactor)
->>>>>>> 0df0c9a1
         mainRepository.setDefaultProtectionLevel(value)
     }
     
