--- conflicted
+++ resolved
@@ -29,30 +29,12 @@
             noVaultView
             
         case .login:
-<<<<<<< HEAD
-            if presenter.isLogged {
-                AutoFillPasswordsListView(
-                    context: presenter.extensionContext,
-                    serviceIdentifiers: presenter.serviceIdentifiers,
-                    isTextToInsert: presenter.isTextToInsert
-                )
-                .ignoresSafeArea()
-            } else {
-                NavigationStack {
-                    LoginView(presenter: presenter.loginPresenter)
-                        .toolbar {
-                            ToolbarItem(placement: .cancellationAction) {
-                                ToolbarCancelButton {
-                                    presenter.onCancel()
-                                }
-=======
             NavigationStack {
                 LoginView(presenter: presenter.loginPresenter)
                     .toolbar {
                         ToolbarItem(placement: .cancellationAction) {
-                            Button("common_cancel") {
+                            ToolbarCancelButton {
                                 presenter.onCancel()
->>>>>>> 0a82422b
                             }
                         }
                     }
