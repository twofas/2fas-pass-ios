--- conflicted
+++ resolved
@@ -1873,11 +1873,7 @@
 				ASSETCATALOG_COMPILER_GLOBAL_ACCENT_COLOR_NAME = AccentColor;
 				CODE_SIGN_ENTITLEMENTS = 2PASS/Prod.entitlements;
 				CODE_SIGN_STYLE = Automatic;
-<<<<<<< HEAD
-				CURRENT_PROJECT_VERSION = 157;
-=======
 				CURRENT_PROJECT_VERSION = 222;
->>>>>>> c7372b15
 				GENERATE_INFOPLIST_FILE = YES;
 				INFOPLIST_FILE = 2PASS/Info.plist;
 				INFOPLIST_KEY_CFBundleDisplayName = "2FAS Pass";
@@ -1897,11 +1893,7 @@
 					"$(inherited)",
 					"@executable_path/Frameworks",
 				);
-<<<<<<< HEAD
-				MARKETING_VERSION = 1.3.0;
-=======
 				MARKETING_VERSION = 1.2.4;
->>>>>>> c7372b15
 				PRODUCT_BUNDLE_IDENTIFIER = "$(PRODUCT_BUNDLE_IDENTIFIER)";
 				PRODUCT_NAME = "2FAS Pass";
 				SUPPORTED_PLATFORMS = "iphoneos iphonesimulator";
@@ -2692,11 +2684,7 @@
 				ASSETCATALOG_COMPILER_GLOBAL_ACCENT_COLOR_NAME = AccentColor;
 				CODE_SIGN_ENTITLEMENTS = 2PASS/Dev.entitlements;
 				CODE_SIGN_STYLE = Automatic;
-<<<<<<< HEAD
-				CURRENT_PROJECT_VERSION = 157;
-=======
 				CURRENT_PROJECT_VERSION = 222;
->>>>>>> c7372b15
 				ENABLE_MODULE_VERIFIER = NO;
 				GENERATE_INFOPLIST_FILE = YES;
 				INFOPLIST_FILE = 2PASS/Info.plist;
@@ -2717,11 +2705,7 @@
 					"$(inherited)",
 					"@executable_path/Frameworks",
 				);
-<<<<<<< HEAD
-				MARKETING_VERSION = 1.3.0;
-=======
 				MARKETING_VERSION = 1.2.4;
->>>>>>> c7372b15
 				PRODUCT_BUNDLE_IDENTIFIER = "$(PRODUCT_BUNDLE_IDENTIFIER)";
 				PRODUCT_NAME = "2FAS Pass";
 				SUPPORTED_PLATFORMS = "iphoneos iphonesimulator";
@@ -2741,11 +2725,7 @@
 				ASSETCATALOG_COMPILER_GLOBAL_ACCENT_COLOR_NAME = AccentColor;
 				CODE_SIGN_ENTITLEMENTS = 2PASS/Dev.entitlements;
 				CODE_SIGN_STYLE = Automatic;
-<<<<<<< HEAD
-				CURRENT_PROJECT_VERSION = 157;
-=======
 				CURRENT_PROJECT_VERSION = 222;
->>>>>>> c7372b15
 				GENERATE_INFOPLIST_FILE = YES;
 				INFOPLIST_FILE = 2PASS/Info.plist;
 				INFOPLIST_KEY_CFBundleDisplayName = "2FAS Pass";
@@ -2765,11 +2745,7 @@
 					"$(inherited)",
 					"@executable_path/Frameworks",
 				);
-<<<<<<< HEAD
-				MARKETING_VERSION = 1.3.0;
-=======
 				MARKETING_VERSION = 1.2.4;
->>>>>>> c7372b15
 				PRODUCT_BUNDLE_IDENTIFIER = "$(PRODUCT_BUNDLE_IDENTIFIER)";
 				PRODUCT_NAME = "2FAS Pass";
 				SUPPORTED_PLATFORMS = "iphoneos iphonesimulator";
