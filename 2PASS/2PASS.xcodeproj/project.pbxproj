--- conflicted
+++ resolved
@@ -8,7 +8,6 @@
 
 /* Begin PBXBuildFile section */
 		540191922DA78B2A0089CDDF /* Localizable.xcstrings in Resources */ = {isa = PBXBuildFile; fileRef = 54820F4E2DA594B900E29C73 /* Localizable.xcstrings */; };
-		5402A7482D63A1590092765B /* MainRepositoryImpl+Onboarding.swift in Sources */ = {isa = PBXBuildFile; fileRef = 5402A7472D63A1590092765B /* MainRepositoryImpl+Onboarding.swift */; };
 		5402A74A2D63A1E90092765B /* SetupCompleteModuleInteractor.swift in Sources */ = {isa = PBXBuildFile; fileRef = 5402A7492D63A1E90092765B /* SetupCompleteModuleInteractor.swift */; };
 		5402A74D2D63A2180092765B /* OnboardingStepsStack.swift in Sources */ = {isa = PBXBuildFile; fileRef = 5402A74C2D63A2180092765B /* OnboardingStepsStack.swift */; };
 		5402A7592D63A2390092765B /* ios-onboarding-01-light.json in Resources */ = {isa = PBXBuildFile; fileRef = 5402A7502D63A2390092765B /* ios-onboarding-01-light.json */; };
@@ -33,26 +32,15 @@
 		54571D742D688AC200FC2DB3 /* AuthenticationServices.framework in Frameworks */ = {isa = PBXBuildFile; fileRef = 54571D732D688AC200FC2DB3 /* AuthenticationServices.framework */; };
 		54571D7F2D688AC200FC2DB3 /* AutoFill.appex in Embed Foundation Extensions */ = {isa = PBXBuildFile; fileRef = 54571D722D688AC200FC2DB3 /* AutoFill.appex */; settings = {ATTRIBUTES = (RemoveHeadersOnCopy, ); }; };
 		545B19432D78BBBB00BE2B14 /* Gzip in Frameworks */ = {isa = PBXBuildFile; productRef = 545B19422D78BBBB00BE2B14 /* Gzip */; };
-		545B19452D7976B400BE2B14 /* ConnectSession.swift in Sources */ = {isa = PBXBuildFile; fileRef = 545B19442D7976B300BE2B14 /* ConnectSession.swift */; };
 		5462C0632D7177B1002C38A4 /* URIInteractorMatchTests.swift in Sources */ = {isa = PBXBuildFile; fileRef = 5462C0622D7177A6002C38A4 /* URIInteractorMatchTests.swift */; };
-		54671BBD2E0802E000B65322 /* ConnectTag.swift in Sources */ = {isa = PBXBuildFile; fileRef = 54671BBC2E0802D900B65322 /* ConnectTag.swift */; };
 		54820F502DA594B900E29C73 /* Localizable.xcstrings in Resources */ = {isa = PBXBuildFile; fileRef = 54820F4E2DA594B900E29C73 /* Localizable.xcstrings */; };
 		5485DAD72D68A1C000DCC33C /* SwiftUIIntrospect in Frameworks */ = {isa = PBXBuildFile; productRef = 5485DAD62D68A1C000DCC33C /* SwiftUIIntrospect */; };
 		54878E4C2D7ED4D00073BFC8 /* Common.framework in Frameworks */ = {isa = PBXBuildFile; fileRef = C267F9312BE2DDFF005F7B89 /* Common.framework */; };
-		54878E5B2D7F15870073BFC8 /* ConnectLogin.swift in Sources */ = {isa = PBXBuildFile; fileRef = 54878E5A2D7F15820073BFC8 /* ConnectLogin.swift */; };
 		549200602DD4D83100C2431E /* ios-secret-key.json in Resources */ = {isa = PBXBuildFile; fileRef = 5492005F2DD4D83100C2431E /* ios-secret-key.json */; };
 		549A982D2D630684008ADCE1 /* vault-decription-kit-template.pdf in Resources */ = {isa = PBXBuildFile; fileRef = 549A982C2D630684008ADCE1 /* vault-decription-kit-template.pdf */; };
 		549BF4962D7B091E00E0C297 /* SVGView in Frameworks */ = {isa = PBXBuildFile; productRef = 549BF4952D7B091E00E0C297 /* SVGView */; };
-		549BF8F92D7C81D000E0C297 /* ColorScheme.swift in Sources */ = {isa = PBXBuildFile; fileRef = 549BF8F82D7C81CC00E0C297 /* ColorScheme.swift */; };
-		54AFA6A82DA3DDA100EE00E9 /* Keys.swift in Sources */ = {isa = PBXBuildFile; fileRef = 54AFA6A72DA3DD9F00EE00E9 /* Keys.swift */; };
-		54AFB3032DA3F17300EE00E9 /* MainRepositoryImpl+PushNotifications.swift in Sources */ = {isa = PBXBuildFile; fileRef = 54AFB3022DA3F15E00EE00E9 /* MainRepositoryImpl+PushNotifications.swift */; };
-		54B664962D8555DB00AB4691 /* MainRepositoryImpl+AutoFill.swift in Sources */ = {isa = PBXBuildFile; fileRef = 54B664952D8555CC00AB4691 /* MainRepositoryImpl+AutoFill.swift */; };
-		54B664DD2D85FC2F00AB4691 /* WebBrowser.swift in Sources */ = {isa = PBXBuildFile; fileRef = 549BF8F62D7C812B00E0C297 /* WebBrowser.swift */; };
 		54BB9E3A2DC89D5900BDD13F /* FirebaseAnalyticsWithoutAdIdSupport in Frameworks */ = {isa = PBXBuildFile; productRef = 54BB9E392DC89D5900BDD13F /* FirebaseAnalyticsWithoutAdIdSupport */; };
 		54BB9E3C2DC89D5900BDD13F /* FirebaseMessaging in Frameworks */ = {isa = PBXBuildFile; productRef = 54BB9E3B2DC89D5900BDD13F /* FirebaseMessaging */; };
-		54BB9E472DC89FA500BDD13F /* MainRepositoryImpl+2FASWebService.swift in Sources */ = {isa = PBXBuildFile; fileRef = 54BB9E462DC89FA500BDD13F /* MainRepositoryImpl+2FASWebService.swift */; };
-		54BB9E492DC89FCD00BDD13F /* CheckedContinuationThreadSafeStorage.swift in Sources */ = {isa = PBXBuildFile; fileRef = 54BB9E482DC89FCD00BDD13F /* CheckedContinuationThreadSafeStorage.swift */; };
-		54BB9E4B2DC8A00200BDD13F /* AppNotifications.swift in Sources */ = {isa = PBXBuildFile; fileRef = 54BB9E4A2DC8A00200BDD13F /* AppNotifications.swift */; };
 		54BB9E522DC8AAB400BDD13F /* GoogleService-Info.plist in Resources */ = {isa = PBXBuildFile; fileRef = 54BB9E512DC8AAB400BDD13F /* GoogleService-Info.plist */; };
 		54BB9E5E2DC8AC4800BDD13F /* NotificationService.appex in Embed Foundation Extensions */ = {isa = PBXBuildFile; fileRef = 54BB9E572DC8AC4800BDD13F /* NotificationService.appex */; settings = {ATTRIBUTES = (RemoveHeadersOnCopy, ); }; };
 		54BB9E642DC8ACF500BDD13F /* T.generated.swift in Sources */ = {isa = PBXBuildFile; fileRef = C25D38D62BF94F4200F95A55 /* T.generated.swift */; };
@@ -63,8 +51,6 @@
 		54C090552D6E6B4C00954E76 /* ModuleInteractorFactory.swift in Sources */ = {isa = PBXBuildFile; fileRef = 54C090532D6E6B4C00954E76 /* ModuleInteractorFactory.swift */; };
 		54C7B8112D708DAE0004FD1D /* SwiftUIIntrospect in Frameworks */ = {isa = PBXBuildFile; productRef = 54C7B8102D708DAE0004FD1D /* SwiftUIIntrospect */; };
 		54C7B8132D708E490004FD1D /* SwiftUIIntrospect in Frameworks */ = {isa = PBXBuildFile; productRef = 54C7B8122D708E490004FD1D /* SwiftUIIntrospect */; };
-		54D5E2992D81D64500981A09 /* UTType+.swift in Sources */ = {isa = PBXBuildFile; fileRef = 54D5E2982D81D64500981A09 /* UTType+.swift */; };
-		54DA26092DB0C0AC00C91F0B /* Striing+SwiftUI.swift in Sources */ = {isa = PBXBuildFile; fileRef = 54DA26082DB0C0A700C91F0B /* Striing+SwiftUI.swift */; };
 		54DA29042DB0CBC900C91F0B /* T.generated.swift in Sources */ = {isa = PBXBuildFile; fileRef = C25D38D62BF94F4200F95A55 /* T.generated.swift */; };
 		54E7B0FC2D6F1EA3002B1462 /* Data.framework in Frameworks */ = {isa = PBXBuildFile; fileRef = C2F81EC22BE42858008FD374 /* Data.framework */; platformFilter = ios; };
 		54E7B1062D6F320C002B1462 /* Assets.xcassets in Resources */ = {isa = PBXBuildFile; fileRef = C27D99F72BD596630008203F /* Assets.xcassets */; };
@@ -86,7 +72,6 @@
 		8F6F40F12D387E4D0010F7CE /* SetupCompleteView.swift in Sources */ = {isa = PBXBuildFile; fileRef = 8F6F40F02D387E460010F7CE /* SetupCompleteView.swift */; };
 		8FD25CFA2CC30BC9001DC8EB /* LogStorage.xcdatamodeld in Sources */ = {isa = PBXBuildFile; fileRef = 8FD25CF82CC30BC8001DC8EB /* LogStorage.xcdatamodeld */; };
 		8FD25CFD2CC30BDE001DC8EB /* TwoPass.xcdatamodeld in Sources */ = {isa = PBXBuildFile; fileRef = 8FD25CFB2CC30BDE001DC8EB /* TwoPass.xcdatamodeld */; };
-		8FD295352CC9B4870098A5CB /* Color+.swift in Sources */ = {isa = PBXBuildFile; fileRef = 8FD295342CC9B4830098A5CB /* Color+.swift */; };
 		8FDFEA3F2D34780300A1899A /* SetupVaultPresenter.swift in Sources */ = {isa = PBXBuildFile; fileRef = 8FDFEA3E2D34780200A1899A /* SetupVaultPresenter.swift */; };
 		8FDFEA442D3478BA00A1899A /* GenerateSecretKeyView.swift in Sources */ = {isa = PBXBuildFile; fileRef = 8FDFEA432D3478B300A1899A /* GenerateSecretKeyView.swift */; };
 		C21422C42C8E422400C978F9 /* LogHandler.swift in Sources */ = {isa = PBXBuildFile; fileRef = C21422C32C8E422400C978F9 /* LogHandler.swift */; };
@@ -94,62 +79,29 @@
 		C21422CE2C8E42C200C978F9 /* LogEntryEntity+CodeDataClass.swift in Sources */ = {isa = PBXBuildFile; fileRef = C21422CD2C8E42C200C978F9 /* LogEntryEntity+CodeDataClass.swift */; };
 		C21422D02C8E432700C978F9 /* LogStorageDataSource.swift in Sources */ = {isa = PBXBuildFile; fileRef = C21422CF2C8E432700C978F9 /* LogStorageDataSource.swift */; };
 		C21422D22C8E439F00C978F9 /* LogStorageDataSourceImpl.swift in Sources */ = {isa = PBXBuildFile; fileRef = C21422D12C8E439F00C978F9 /* LogStorageDataSourceImpl.swift */; };
-		C21422D52C8E464600C978F9 /* MainRepositoryImpl+Logs.swift in Sources */ = {isa = PBXBuildFile; fileRef = C21422D42C8E464600C978F9 /* MainRepositoryImpl+Logs.swift */; };
 		C2145B5D2BF536B400A40A0A /* InMemoryStorageDataSourceImpl.swift in Sources */ = {isa = PBXBuildFile; fileRef = C2145B5C2BF536B400A40A0A /* InMemoryStorageDataSourceImpl.swift */; };
 		C2145B602BF555F800A40A0A /* Storage.framework in Frameworks */ = {isa = PBXBuildFile; fileRef = C249E7762BF10B23003464D5 /* Storage.framework */; };
 		C2145B672BF559AC00A40A0A /* PasswordListOptions+.swift in Sources */ = {isa = PBXBuildFile; fileRef = C2145B662BF559AC00A40A0A /* PasswordListOptions+.swift */; };
-		C21D99802CF2811800F398F3 /* Int.swift in Sources */ = {isa = PBXBuildFile; fileRef = C21D997F2CF2811600F398F3 /* Int.swift */; };
-		C21E887F2D46F5820010EE54 /* LocalStorageImpl.swift in Sources */ = {isa = PBXBuildFile; fileRef = C21E887E2D46F57C0010EE54 /* LocalStorageImpl.swift */; };
-		C21EB4D32CBBEC3B00902AA4 /* RecoveryKitPDFGenerator.swift in Sources */ = {isa = PBXBuildFile; fileRef = C25748E12C7A69A800FC8AAA /* RecoveryKitPDFGenerator.swift */; };
-		C22DDE5F2C513B1200CC8460 /* Character+.swift in Sources */ = {isa = PBXBuildFile; fileRef = C22DDE5E2C513B1200CC8460 /* Character+.swift */; };
-		C2370AE92BE667D10059FBA6 /* MainRepositoryImpl+AppLock.swift in Sources */ = {isa = PBXBuildFile; fileRef = C2370AE82BE667D10059FBA6 /* MainRepositoryImpl+AppLock.swift */; };
-		C2370AEB2BE668CB0059FBA6 /* MainRepositoryImpl+Security.swift in Sources */ = {isa = PBXBuildFile; fileRef = C2370AEA2BE668CB0059FBA6 /* MainRepositoryImpl+Security.swift */; };
-		C2370AED2BE66E560059FBA6 /* MainRepositoryImpl+Sort.swift in Sources */ = {isa = PBXBuildFile; fileRef = C2370AEC2BE66E560059FBA6 /* MainRepositoryImpl+Sort.swift */; };
-		C2370AF22BE66FEC0059FBA6 /* MainRepositoryImpl+Camera.swift in Sources */ = {isa = PBXBuildFile; fileRef = C2370AF12BE66FEC0059FBA6 /* MainRepositoryImpl+Camera.swift */; };
-		C2370AF42BE670050059FBA6 /* CameraPermissionState.swift in Sources */ = {isa = PBXBuildFile; fileRef = C2370AF32BE670050059FBA6 /* CameraPermissionState.swift */; };
-		C2370AF62BE6767E0059FBA6 /* Types.swift in Sources */ = {isa = PBXBuildFile; fileRef = C2370AF52BE6767E0059FBA6 /* Types.swift */; };
-		C2370AF82BE67BBA0059FBA6 /* AppLockAttempts.swift in Sources */ = {isa = PBXBuildFile; fileRef = C2370AF72BE67BBA0059FBA6 /* AppLockAttempts.swift */; };
-		C2370AFA2BE67BD10059FBA6 /* AppLockBlockTime.swift in Sources */ = {isa = PBXBuildFile; fileRef = C2370AF92BE67BD10059FBA6 /* AppLockBlockTime.swift */; };
-		C2370AFC2BE67C040059FBA6 /* BiometryType.swift in Sources */ = {isa = PBXBuildFile; fileRef = C2370AFB2BE67C040059FBA6 /* BiometryType.swift */; };
-		C2370AFE2BE67C330059FBA6 /* MainRepositoryImpl+InMemoryStorage.swift in Sources */ = {isa = PBXBuildFile; fileRef = C2370AFD2BE67C330059FBA6 /* MainRepositoryImpl+InMemoryStorage.swift */; };
-		C2370B062BE68C350059FBA6 /* Config.swift in Sources */ = {isa = PBXBuildFile; fileRef = C2370B052BE68C350059FBA6 /* Config.swift */; };
-		C2370B082BE6917D0059FBA6 /* PermissionsStateDataController.swift in Sources */ = {isa = PBXBuildFile; fileRef = C2370B072BE6917D0059FBA6 /* PermissionsStateDataController.swift */; };
-		C2370B0A2BE693F90059FBA6 /* MainRepositoryImpl+Cloud.swift in Sources */ = {isa = PBXBuildFile; fileRef = C2370B092BE693F90059FBA6 /* MainRepositoryImpl+Cloud.swift */; };
-		C2370B0D2BE694630059FBA6 /* CloudState.swift in Sources */ = {isa = PBXBuildFile; fileRef = C2370B0B2BE694330059FBA6 /* CloudState.swift */; };
-		C2370B102BE6957C0059FBA6 /* Notifications.swift in Sources */ = {isa = PBXBuildFile; fileRef = C2370B0E2BE695760059FBA6 /* Notifications.swift */; };
-		C2370B202BE6ECB80059FBA6 /* BiometricAuthResult.swift in Sources */ = {isa = PBXBuildFile; fileRef = C2370B1F2BE6ECB80059FBA6 /* BiometricAuthResult.swift */; };
 		C23903ED2C7E648600545E8C /* EnterWordsView.swift in Sources */ = {isa = PBXBuildFile; fileRef = C23903EC2C7E648600545E8C /* EnterWordsView.swift */; };
 		C23903EF2C7E706A00545E8C /* EnterWordsInputListView.swift in Sources */ = {isa = PBXBuildFile; fileRef = C23903EE2C7E706A00545E8C /* EnterWordsInputListView.swift */; };
 		C23903F32C7E796200545E8C /* ScanQRCodeView.swift in Sources */ = {isa = PBXBuildFile; fileRef = C23903F22C7E796200545E8C /* ScanQRCodeView.swift */; };
 		C23903F52C7E79EF00545E8C /* CameraViewport.swift in Sources */ = {isa = PBXBuildFile; fileRef = C23903F42C7E79EF00545E8C /* CameraViewport.swift */; };
 		C23DFCC32C56B47A00390C87 /* URIInteractorTests.swift in Sources */ = {isa = PBXBuildFile; fileRef = C23DFCC22C56B47A00390C87 /* URIInteractorTests.swift */; };
 		C23DFCC42C56B47A00390C87 /* Data.framework in Frameworks */ = {isa = PBXBuildFile; fileRef = C2F81EC22BE42858008FD374 /* Data.framework */; platformFilter = ios; };
-		C241B5382DE3B59800F58556 /* Cache.swift in Sources */ = {isa = PBXBuildFile; fileRef = C241B5372DE3B59600F58556 /* Cache.swift */; };
-		C241B53A2DE3B9E500F58556 /* MainRepositoryImpl+UriCache.swift in Sources */ = {isa = PBXBuildFile; fileRef = C241B5392DE3B9DF00F58556 /* MainRepositoryImpl+UriCache.swift */; };
 		C246BB002C46FE01007CF48D /* SocialChannel.swift in Sources */ = {isa = PBXBuildFile; fileRef = C246BAFF2C46FE01007CF48D /* SocialChannel.swift */; };
 		C249E7792BF10B23003464D5 /* Storage.h in Headers */ = {isa = PBXBuildFile; fileRef = C249E7782BF10B23003464D5 /* Storage.h */; settings = {ATTRIBUTES = (Public, ); }; };
 		C249E77C2BF10B23003464D5 /* Storage.framework in Frameworks */ = {isa = PBXBuildFile; fileRef = C249E7762BF10B23003464D5 /* Storage.framework */; };
 		C249E77D2BF10B23003464D5 /* Storage.framework in Embed Frameworks */ = {isa = PBXBuildFile; fileRef = C249E7762BF10B23003464D5 /* Storage.framework */; settings = {ATTRIBUTES = (CodeSignOnCopy, RemoveHeadersOnCopy, ); }; };
 		C249E7872BF130E8003464D5 /* PasswordEntity+CoreDataClass.swift in Sources */ = {isa = PBXBuildFile; fileRef = C249E7852BF130E8003464D5 /* PasswordEntity+CoreDataClass.swift */; };
 		C249E7882BF130E8003464D5 /* PasswordEntity+CoreDataProperties.swift in Sources */ = {isa = PBXBuildFile; fileRef = C249E7862BF130E8003464D5 /* PasswordEntity+CoreDataProperties.swift */; };
-		C249E7922BF14328003464D5 /* UIColor+.swift in Sources */ = {isa = PBXBuildFile; fileRef = C249E7912BF14328003464D5 /* UIColor+.swift */; };
 		C25577212DC819790025C09F /* ExternalService+.swift in Sources */ = {isa = PBXBuildFile; fileRef = C25577202DC819590025C09F /* ExternalService+.swift */; };
 		C25D38D72BF94F4200F95A55 /* Assets.swift in Sources */ = {isa = PBXBuildFile; fileRef = C25D38D52BF94F4200F95A55 /* Assets.swift */; };
 		C25D38D82BF94F4200F95A55 /* T.generated.swift in Sources */ = {isa = PBXBuildFile; fileRef = C25D38D62BF94F4200F95A55 /* T.generated.swift */; };
-		C25F302E2CA03BAA009E44DB /* Date+.swift in Sources */ = {isa = PBXBuildFile; fileRef = C25F302D2CA03BAA009E44DB /* Date+.swift */; };
-		C266B11A2DDA42C60000A30D /* RevenueCatDelegate.swift in Sources */ = {isa = PBXBuildFile; fileRef = C266B1192DDA42B60000A30D /* RevenueCatDelegate.swift */; };
 		C267F9222BE2CA6E005F7B89 /* RootViewController.swift in Sources */ = {isa = PBXBuildFile; fileRef = C267F9212BE2CA6E005F7B89 /* RootViewController.swift */; };
 		C267F9262BE2CAB8005F7B89 /* RootPresenter.swift in Sources */ = {isa = PBXBuildFile; fileRef = C267F9252BE2CAB8005F7B89 /* RootPresenter.swift */; };
 		C267F92B2BE2DD64005F7B89 /* RootFlowController.swift in Sources */ = {isa = PBXBuildFile; fileRef = C267F92A2BE2DD64005F7B89 /* RootFlowController.swift */; };
-		C267F9342BE2DDFF005F7B89 /* Common.h in Headers */ = {isa = PBXBuildFile; fileRef = C267F9332BE2DDFF005F7B89 /* Common.h */; settings = {ATTRIBUTES = (Public, ); }; };
 		C267F9372BE2DDFF005F7B89 /* Common.framework in Frameworks */ = {isa = PBXBuildFile; fileRef = C267F9312BE2DDFF005F7B89 /* Common.framework */; };
 		C267F9382BE2DDFF005F7B89 /* Common.framework in Embed Frameworks */ = {isa = PBXBuildFile; fileRef = C267F9312BE2DDFF005F7B89 /* Common.framework */; settings = {ATTRIBUTES = (CodeSignOnCopy, RemoveHeadersOnCopy, ); }; };
-		C267F94A2BE301B1005F7B89 /* Log.swift in Sources */ = {isa = PBXBuildFile; fileRef = C267F9492BE301B1005F7B89 /* Log.swift */; };
-		C267F94D2BE30411005F7B89 /* CoreDataMigrationStep.swift in Sources */ = {isa = PBXBuildFile; fileRef = C267F94C2BE30411005F7B89 /* CoreDataMigrationStep.swift */; };
-		C267F94F2BE30426005F7B89 /* CoreDataStack.swift in Sources */ = {isa = PBXBuildFile; fileRef = C267F94E2BE30426005F7B89 /* CoreDataStack.swift */; };
-		C267F9522BE304D8005F7B89 /* CoreDataMigrationVersion.swift in Sources */ = {isa = PBXBuildFile; fileRef = C267F9512BE304D8005F7B89 /* CoreDataMigrationVersion.swift */; };
-		C267F9542BE304EC005F7B89 /* CoreDataMigrator.swift in Sources */ = {isa = PBXBuildFile; fileRef = C267F9532BE304EC005F7B89 /* CoreDataMigrator.swift */; };
-		C267F9562BE30523005F7B89 /* Collection+.swift in Sources */ = {isa = PBXBuildFile; fileRef = C267F9552BE30523005F7B89 /* Collection+.swift */; };
 		C26A236C2E1082E400C43CD7 /* TagCachedEntity+CoreDataProperties.swift in Sources */ = {isa = PBXBuildFile; fileRef = C26A236A2E1082E400C43CD7 /* TagCachedEntity+CoreDataProperties.swift */; };
 		C26A236D2E1082E400C43CD7 /* TagCachedEntity+CoreDataClass.swift in Sources */ = {isa = PBXBuildFile; fileRef = C26A23692E1082E400C43CD7 /* TagCachedEntity+CoreDataClass.swift */; };
 		C26C43FC2BED6FFB000F63B0 /* KeychainAccess in Frameworks */ = {isa = PBXBuildFile; productRef = C26C43FB2BED6FFB000F63B0 /* KeychainAccess */; };
@@ -157,32 +109,21 @@
 		C26D2BE22DD91D7E00B16D73 /* RevenueCatUI in Frameworks */ = {isa = PBXBuildFile; productRef = C26D2BE12DD91D7E00B16D73 /* RevenueCatUI */; };
 		C26D2BE42DD91DDA00B16D73 /* StoreKit.framework in Frameworks */ = {isa = PBXBuildFile; fileRef = C26D2BE32DD91DDA00B16D73 /* StoreKit.framework */; };
 		C26D2BE52DD91E1A00B16D73 /* StoreKit.framework in Frameworks */ = {isa = PBXBuildFile; fileRef = C26D2BE32DD91DDA00B16D73 /* StoreKit.framework */; };
-		C26D2BE72DD9408400B16D73 /* MainRepositoryImpl+Payment.swift in Sources */ = {isa = PBXBuildFile; fileRef = C26D2BE62DD9407A00B16D73 /* MainRepositoryImpl+Payment.swift */; };
 		C27D99EF2BD596620008203F /* AppDelegate.swift in Sources */ = {isa = PBXBuildFile; fileRef = C27D99EE2BD596620008203F /* AppDelegate.swift */; };
 		C27D99F82BD596630008203F /* Assets.xcassets in Resources */ = {isa = PBXBuildFile; fileRef = C27D99F72BD596630008203F /* Assets.xcassets */; };
 		C27D99FB2BD596630008203F /* Base in Resources */ = {isa = PBXBuildFile; fileRef = C27D99FA2BD596630008203F /* Base */; };
 		C27F0BE92CC437FF00F5688F /* DeviceKit in Frameworks */ = {isa = PBXBuildFile; productRef = C27F0BE82CC437FF00F5688F /* DeviceKit */; };
 		C28231132C84A6D100AAE7A0 /* EnterWordsFlowController.swift in Sources */ = {isa = PBXBuildFile; fileRef = C28231122C84A6D100AAE7A0 /* EnterWordsFlowController.swift */; };
-		C28231162C84EE6300AAE7A0 /* QueryItemsType.swift in Sources */ = {isa = PBXBuildFile; fileRef = C28231142C84E6BE00AAE7A0 /* QueryItemsType.swift */; };
 		C282311A2C84F29B00AAE7A0 /* EnterWordsViewController.swift in Sources */ = {isa = PBXBuildFile; fileRef = C28231192C84F29B00AAE7A0 /* EnterWordsViewController.swift */; };
 		C288423F2CFCF89B00FCFF2D /* Backup.framework in Frameworks */ = {isa = PBXBuildFile; fileRef = C2B0FC1B2CE91C4D005CFADD /* Backup.framework */; };
-		C28842452CFCF8F800FCFF2D /* MainRepositoryImpl+Backup.swift in Sources */ = {isa = PBXBuildFile; fileRef = C28842442CFCF8F800FCFF2D /* MainRepositoryImpl+Backup.swift */; };
 		C288424C2CFD239200FCFF2D /* MainModuleInteractor.swift in Sources */ = {isa = PBXBuildFile; fileRef = C288424B2CFD238E00FCFF2D /* MainModuleInteractor.swift */; };
 		C28A00FE2BF409A000BAF976 /* Common.framework in Frameworks */ = {isa = PBXBuildFile; fileRef = C267F9312BE2DDFF005F7B89 /* Common.framework */; platformFilter = ios; };
 		C28A01072BF417C900BAF976 /* InMemoryStorageDataSource.swift in Sources */ = {isa = PBXBuildFile; fileRef = C28A01062BF417C900BAF976 /* InMemoryStorageDataSource.swift */; };
 		C28E9E2A2C1CE436008B99F8 /* MainFlowController.swift in Sources */ = {isa = PBXBuildFile; fileRef = C28E9E292C1CE436008B99F8 /* MainFlowController.swift */; };
 		C28E9E2C2C1CE5A8008B99F8 /* MainPresenter.swift in Sources */ = {isa = PBXBuildFile; fileRef = C28E9E2B2C1CE5A8008B99F8 /* MainPresenter.swift */; };
 		C28E9E2E2C1CE5EE008B99F8 /* MainViewController.swift in Sources */ = {isa = PBXBuildFile; fileRef = C28E9E2D2C1CE5EE008B99F8 /* MainViewController.swift */; };
-		C29308832D2EF46500CA8E89 /* MainRepositoryImpl+Scan.swift in Sources */ = {isa = PBXBuildFile; fileRef = C29308822D2EF46000CA8E89 /* MainRepositoryImpl+Scan.swift */; };
 		C298AEB32C6923ED0009BAA2 /* EncryptedStorageDataSource.swift in Sources */ = {isa = PBXBuildFile; fileRef = C298AEB22C6923ED0009BAA2 /* EncryptedStorageDataSource.swift */; };
 		C298AEB52C6926690009BAA2 /* EncryptedStorageDataSourceImpl.swift in Sources */ = {isa = PBXBuildFile; fileRef = C298AEB42C6926690009BAA2 /* EncryptedStorageDataSourceImpl.swift */; };
-		C298AEB82C692D030009BAA2 /* MainRepositoryImpl+EncryptedStorage.swift in Sources */ = {isa = PBXBuildFile; fileRef = C298AEB72C692D030009BAA2 /* MainRepositoryImpl+EncryptedStorage.swift */; };
-<<<<<<< HEAD
-		C298AEBC2C695AF30009BAA2 /* PasswordProtectionLevel+.swift in Sources */ = {isa = PBXBuildFile; fileRef = C298AEBB2C695AF30009BAA2 /* PasswordProtectionLevel+.swift */; };
-=======
-		C298AEBA2C6931CA0009BAA2 /* StorageInteractor.swift in Sources */ = {isa = PBXBuildFile; fileRef = C298AEB92C6931CA0009BAA2 /* StorageInteractor.swift */; };
-		C298AEBE2C695B260009BAA2 /* VaultEncryptionKey.swift in Sources */ = {isa = PBXBuildFile; fileRef = C298AEBD2C695B260009BAA2 /* VaultEncryptionKey.swift */; };
->>>>>>> 0df0c9a1
 		C298FD222D39B3ED00CFFB3D /* CloudCache.xcdatamodeld in Sources */ = {isa = PBXBuildFile; fileRef = C298FD202D39B3ED00CFFB3D /* CloudCache.xcdatamodeld */; };
 		C298FD262D39BC1C00CFFB3D /* DeletedItemCachedEntity+CoreDataClass.swift in Sources */ = {isa = PBXBuildFile; fileRef = C298FD242D39BC1C00CFFB3D /* DeletedItemCachedEntity+CoreDataClass.swift */; };
 		C298FD272D39BC1C00CFFB3D /* DeletedItemCachedEntity+CoreDataProperties.swift in Sources */ = {isa = PBXBuildFile; fileRef = C298FD252D39BC1C00CFFB3D /* DeletedItemCachedEntity+CoreDataProperties.swift */; };
@@ -192,31 +133,13 @@
 		C298FD3B2D39C48D00CFFB3D /* VaultCachedEntity+CoreDataProperties.swift in Sources */ = {isa = PBXBuildFile; fileRef = C298FD392D39C48D00CFFB3D /* VaultCachedEntity+CoreDataProperties.swift */; };
 		C298FD3E2D39C56200CFFB3D /* CloudCacheStorageDataSourceImpl.swift in Sources */ = {isa = PBXBuildFile; fileRef = C298FD3D2D39C56200CFFB3D /* CloudCacheStorageDataSourceImpl.swift */; };
 		C298FD3F2D39C56200CFFB3D /* CloudCacheStorageDataSource.swift in Sources */ = {isa = PBXBuildFile; fileRef = C298FD3C2D39C56200CFFB3D /* CloudCacheStorageDataSource.swift */; };
-		C29DF3682C5FD17F00E19DFF /* MainRepositoryImpl+Encryption.swift in Sources */ = {isa = PBXBuildFile; fileRef = C29DF3672C5FD17F00E19DFF /* MainRepositoryImpl+Encryption.swift */; };
-		C29DF36A2C5FDA0900E19DFF /* Data+.swift in Sources */ = {isa = PBXBuildFile; fileRef = C29DF3692C5FDA0900E19DFF /* Data+.swift */; };
-		C29DF36C2C5FDD7C00E19DFF /* Sequence+.swift in Sources */ = {isa = PBXBuildFile; fileRef = C29DF36B2C5FDD7C00E19DFF /* Sequence+.swift */; };
-		C29DF36E2C60131000E19DFF /* BIP-0039_English.txt in Resources */ = {isa = PBXBuildFile; fileRef = C29DF36D2C60131000E19DFF /* BIP-0039_English.txt */; };
-		C29DF3702C60170800E19DFF /* Array+.swift in Sources */ = {isa = PBXBuildFile; fileRef = C29DF36F2C60170800E19DFF /* Array+.swift */; };
-		C2A328AB2BEFCD8300BE73CC /* EncryptionResult.swift in Sources */ = {isa = PBXBuildFile; fileRef = C2A328AA2BEFCD8300BE73CC /* EncryptionResult.swift */; };
-		C2A328AD2BEFCDCA00BE73CC /* KeyResult.swift in Sources */ = {isa = PBXBuildFile; fileRef = C2A328AC2BEFCDCA00BE73CC /* KeyResult.swift */; };
 		C2AA587F2CCE8A4800DC3613 /* BackupImportParseError+LocalizedDescription.swift in Sources */ = {isa = PBXBuildFile; fileRef = C2AA587E2CCE8A4800DC3613 /* BackupImportParseError+LocalizedDescription.swift */; };
 		C2AA58812CCE8AD600DC3613 /* BackupImportFileError+LocalizedDescription.swift in Sources */ = {isa = PBXBuildFile; fileRef = C2AA58802CCE8AD000DC3613 /* BackupImportFileError+LocalizedDescription.swift */; };
 		C2B0FC212CE91C4D005CFADD /* Backup.framework in Frameworks */ = {isa = PBXBuildFile; fileRef = C2B0FC1B2CE91C4D005CFADD /* Backup.framework */; };
 		C2B0FC222CE91C4D005CFADD /* Backup.framework in Embed Frameworks */ = {isa = PBXBuildFile; fileRef = C2B0FC1B2CE91C4D005CFADD /* Backup.framework */; settings = {ATTRIBUTES = (CodeSignOnCopy, RemoveHeadersOnCopy, ); }; };
 		C2B0FC272CE91C5C005CFADD /* Common.framework in Frameworks */ = {isa = PBXBuildFile; fileRef = C267F9312BE2DDFF005F7B89 /* Common.framework */; };
-		C2B609432C4DC7210041AC06 /* MainRepositoryImpl+Config.swift in Sources */ = {isa = PBXBuildFile; fileRef = C2B609422C4DC7210041AC06 /* MainRepositoryImpl+Config.swift */; };
 		C2BCEE142DB6DC2300763C8B /* Kronos in Frameworks */ = {isa = PBXBuildFile; productRef = C2BCEE132DB6DC2300763C8B /* Kronos */; };
-		C2BCEE182DB6DF1D00763C8B /* MainRepositoryImpl+TimeOffset.swift in Sources */ = {isa = PBXBuildFile; fileRef = C2BCEE172DB6DF0F00763C8B /* MainRepositoryImpl+TimeOffset.swift */; };
-		C2BCEF922C52EB4A004B3468 /* NetworkError.swift in Sources */ = {isa = PBXBuildFile; fileRef = C2BCEF912C52EB4A004B3468 /* NetworkError.swift */; };
-		C2BCEF942C52EC0D004B3468 /* NetworkStatusError.swift in Sources */ = {isa = PBXBuildFile; fileRef = C2BCEF932C52EC0D004B3468 /* NetworkStatusError.swift */; };
-		C2BCEF962C52ED78004B3468 /* MainRepositoryImpl+Network.swift in Sources */ = {isa = PBXBuildFile; fileRef = C2BCEF952C52ED78004B3468 /* MainRepositoryImpl+Network.swift */; };
-		C2BCEF9A2C52EE78004B3468 /* MainRepositoryImpl+Image.swift in Sources */ = {isa = PBXBuildFile; fileRef = C2BCEF992C52EE78004B3468 /* MainRepositoryImpl+Image.swift */; };
-		C2C1EAAB2D49898B00F02B20 /* EncryptionHandlerImpl.swift in Sources */ = {isa = PBXBuildFile; fileRef = C2C1EAAA2D49898900F02B20 /* EncryptionHandlerImpl.swift */; };
 		C2C3BE842DC41954006E7DCE /* SwiftCSV in Frameworks */ = {isa = PBXBuildFile; productRef = C2C3BE832DC41954006E7DCE /* SwiftCSV */; };
-		C2C5301C2C77472500AA11A2 /* MainRepositoryImpl+Biometry.swift in Sources */ = {isa = PBXBuildFile; fileRef = C2C5301B2C77472500AA11A2 /* MainRepositoryImpl+Biometry.swift */; };
-		C2C883AF2C3AD36200F6A8C0 /* MainRepositoryImpl+System.swift in Sources */ = {isa = PBXBuildFile; fileRef = C2C883AE2C3AD36200F6A8C0 /* MainRepositoryImpl+System.swift */; };
-		C2CB586F2C505E77008673BA /* String+.swift in Sources */ = {isa = PBXBuildFile; fileRef = C2CB586E2C505E77008673BA /* String+.swift */; };
-		C2CBA2F52D187BDD009C4C37 /* WebDAVState.swift in Sources */ = {isa = PBXBuildFile; fileRef = C2CBA2F42D187BDD009C4C37 /* WebDAVState.swift */; };
 		C2CD74072C7FBCA200B8E9FE /* CameraOutputModule.swift in Sources */ = {isa = PBXBuildFile; fileRef = C2CD73FE2C7FBCA200B8E9FE /* CameraOutputModule.swift */; };
 		C2CD74082C7FBCA200B8E9FE /* CameraOutputQRScanner.swift in Sources */ = {isa = PBXBuildFile; fileRef = C2CD73FF2C7FBCA200B8E9FE /* CameraOutputQRScanner.swift */; };
 		C2CD74092C7FBCA200B8E9FE /* Camera.swift in Sources */ = {isa = PBXBuildFile; fileRef = C2CD74012C7FBCA200B8E9FE /* Camera.swift */; };
@@ -225,33 +148,15 @@
 		C2CD740C2C7FBCA200B8E9FE /* CameraDelegate.swift in Sources */ = {isa = PBXBuildFile; fileRef = C2CD74042C7FBCA200B8E9FE /* CameraDelegate.swift */; };
 		C2CD74172C7FBF9900B8E9FE /* EnterWordsPresenter.swift in Sources */ = {isa = PBXBuildFile; fileRef = C2CD74162C7FBF9900B8E9FE /* EnterWordsPresenter.swift */; };
 		C2CD74192C7FC5B700B8E9FE /* EnterWordsModuleInteractor.swift in Sources */ = {isa = PBXBuildFile; fileRef = C2CD74182C7FC5B700B8E9FE /* EnterWordsModuleInteractor.swift */; };
-		C2D034C72D0F8DAB008BC1D0 /* WebDAVLock.swift in Sources */ = {isa = PBXBuildFile; fileRef = C2D034C62D0F8DA0008BC1D0 /* WebDAVLock.swift */; };
-		C2D034C92D0F8DB1008BC1D0 /* WebDAVIndex.swift in Sources */ = {isa = PBXBuildFile; fileRef = C2D034C82D0F8DAE008BC1D0 /* WebDAVIndex.swift */; };
-		C2D53E832D235E62007CAA0D /* TimerInteractor.swift in Sources */ = {isa = PBXBuildFile; fileRef = C2D034BF2D0F2E5B008BC1D0 /* TimerInteractor.swift */; };
-		C2D828CF2C9C89CE00BCF3E8 /* UUID+.swift in Sources */ = {isa = PBXBuildFile; fileRef = C2D828CE2C9C89CA00BCF3E8 /* UUID+.swift */; };
 		C2DCD9172DC6C96300CBF641 /* ZIPFoundation in Frameworks */ = {isa = PBXBuildFile; productRef = C2DCD9162DC6C96300CBF641 /* ZIPFoundation */; };
-		C2DE428F2C7BA0EC00BD1A85 /* RecoveryKitLink.swift in Sources */ = {isa = PBXBuildFile; fileRef = C2DE428E2C7BA0EC00BD1A85 /* RecoveryKitLink.swift */; };
 		C2E119DF2CA18CD0008928E6 /* SignalArgon2 in Frameworks */ = {isa = PBXBuildFile; productRef = C2E119DE2CA18CD0008928E6 /* SignalArgon2 */; };
-<<<<<<< HEAD
-		C2E119E22CA1FECA008928E6 /* KDFSpec+.swift in Sources */ = {isa = PBXBuildFile; fileRef = C2E119E12CA1FEC4008928E6 /* KDFSpec+.swift */; };
-=======
-		C2E119E02CA1FEB3008928E6 /* KDFSpec.swift in Sources */ = {isa = PBXBuildFile; fileRef = C25F30312CA0B090009E44DB /* KDFSpec.swift */; };
->>>>>>> 0df0c9a1
-		C2E231D12C9A1FAA00A3142A /* Exchange.swift in Sources */ = {isa = PBXBuildFile; fileRef = C2E231D02C9A1FA300A3142A /* Exchange.swift */; };
 		C2F489512D3C761E00F3761B /* CloudCached.swift in Sources */ = {isa = PBXBuildFile; fileRef = C2F489502D3C761C00F3761B /* CloudCached.swift */; };
 		C2F81EBC2BE42325008FD374 /* RootModuleInteractor.swift in Sources */ = {isa = PBXBuildFile; fileRef = C2F81EBB2BE42325008FD374 /* RootModuleInteractor.swift */; };
-		C2F81EC52BE42858008FD374 /* Data.h in Headers */ = {isa = PBXBuildFile; fileRef = C2F81EC42BE42858008FD374 /* Data.h */; settings = {ATTRIBUTES = (Public, ); }; };
 		C2F81EC82BE42858008FD374 /* Data.framework in Frameworks */ = {isa = PBXBuildFile; fileRef = C2F81EC22BE42858008FD374 /* Data.framework */; };
 		C2F81EC92BE42858008FD374 /* Data.framework in Embed Frameworks */ = {isa = PBXBuildFile; fileRef = C2F81EC22BE42858008FD374 /* Data.framework */; settings = {ATTRIBUTES = (CodeSignOnCopy, RemoveHeadersOnCopy, ); }; };
-		C2F81ED62BE44431008FD374 /* MainRepository.swift in Sources */ = {isa = PBXBuildFile; fileRef = C2F81ED52BE44431008FD374 /* MainRepository.swift */; };
-		C2F81ED82BE44BFC008FD374 /* MainRepositoryImpl.swift in Sources */ = {isa = PBXBuildFile; fileRef = C2F81ED72BE44BFC008FD374 /* MainRepositoryImpl.swift */; };
-		C2F81EDB2BE44C71008FD374 /* CameraPermissions.swift in Sources */ = {isa = PBXBuildFile; fileRef = C2F81EDA2BE44C71008FD374 /* CameraPermissions.swift */; };
-		C2F81EE02BE4507C008FD374 /* MainRepositoryImpl+General.swift in Sources */ = {isa = PBXBuildFile; fileRef = C2F81EDF2BE4507C008FD374 /* MainRepositoryImpl+General.swift */; };
 		C2FC82652E0EDE9F0030EDCB /* TagEntity+CoreDataProperties.swift in Sources */ = {isa = PBXBuildFile; fileRef = C2FC82632E0EDE9F0030EDCB /* TagEntity+CoreDataProperties.swift */; };
 		C2FC82662E0EDE9F0030EDCB /* TagEntity+CoreDataClass.swift in Sources */ = {isa = PBXBuildFile; fileRef = C2FC82622E0EDE9F0030EDCB /* TagEntity+CoreDataClass.swift */; };
 		C2FC82682E0F21E10030EDCB /* TagListOptions.swift in Sources */ = {isa = PBXBuildFile; fileRef = C2FC82672E0F21DD0030EDCB /* TagListOptions.swift */; };
-		C2FD0F292D4EA0BD00BBAD9A /* CloudCacheStorageImpl.swift in Sources */ = {isa = PBXBuildFile; fileRef = C2FD0F282D4EA0BA00BBAD9A /* CloudCacheStorageImpl.swift */; };
-		C2FD0F2B2D4EA4CF00BBAD9A /* MainRepositoryImpl+CloudCache.swift in Sources */ = {isa = PBXBuildFile; fileRef = C2FD0F2A2D4EA4C600BBAD9A /* MainRepositoryImpl+CloudCache.swift */; };
 /* End PBXBuildFile section */
 
 /* Begin PBXContainerItemProxy section */
@@ -400,7 +305,6 @@
 /* End PBXCopyFilesBuildPhase section */
 
 /* Begin PBXFileReference section */
-		5402A7472D63A1590092765B /* MainRepositoryImpl+Onboarding.swift */ = {isa = PBXFileReference; lastKnownFileType = sourcecode.swift; path = "MainRepositoryImpl+Onboarding.swift"; sourceTree = "<group>"; };
 		5402A7492D63A1E90092765B /* SetupCompleteModuleInteractor.swift */ = {isa = PBXFileReference; lastKnownFileType = sourcecode.swift; path = SetupCompleteModuleInteractor.swift; sourceTree = "<group>"; };
 		5402A74C2D63A2180092765B /* OnboardingStepsStack.swift */ = {isa = PBXFileReference; lastKnownFileType = sourcecode.swift; path = OnboardingStepsStack.swift; sourceTree = "<group>"; };
 		5402A74F2D63A2390092765B /* ios-onboarding-01-dark.json */ = {isa = PBXFileReference; lastKnownFileType = text.json; path = "ios-onboarding-01-dark.json"; sourceTree = "<group>"; };
@@ -426,27 +330,14 @@
 		544617972D419FDF003A14E1 /* SetupCompleteRouter.swift */ = {isa = PBXFileReference; lastKnownFileType = sourcecode.swift; path = SetupCompleteRouter.swift; sourceTree = "<group>"; };
 		54571D722D688AC200FC2DB3 /* AutoFill.appex */ = {isa = PBXFileReference; explicitFileType = "wrapper.app-extension"; includeInIndex = 0; path = AutoFill.appex; sourceTree = BUILT_PRODUCTS_DIR; };
 		54571D732D688AC200FC2DB3 /* AuthenticationServices.framework */ = {isa = PBXFileReference; lastKnownFileType = wrapper.framework; name = AuthenticationServices.framework; path = System/Library/Frameworks/AuthenticationServices.framework; sourceTree = SDKROOT; };
-		545B19442D7976B300BE2B14 /* ConnectSession.swift */ = {isa = PBXFileReference; lastKnownFileType = sourcecode.swift; path = ConnectSession.swift; sourceTree = "<group>"; };
 		5462C0622D7177A6002C38A4 /* URIInteractorMatchTests.swift */ = {isa = PBXFileReference; lastKnownFileType = sourcecode.swift; path = URIInteractorMatchTests.swift; sourceTree = "<group>"; };
-		54671BBC2E0802D900B65322 /* ConnectTag.swift */ = {isa = PBXFileReference; lastKnownFileType = sourcecode.swift; path = ConnectTag.swift; sourceTree = "<group>"; };
 		54820F4E2DA594B900E29C73 /* Localizable.xcstrings */ = {isa = PBXFileReference; lastKnownFileType = text.json.xcstrings; path = Localizable.xcstrings; sourceTree = "<group>"; };
-		54878E5A2D7F15820073BFC8 /* ConnectLogin.swift */ = {isa = PBXFileReference; lastKnownFileType = sourcecode.swift; path = ConnectLogin.swift; sourceTree = "<group>"; };
 		5492005F2DD4D83100C2431E /* ios-secret-key.json */ = {isa = PBXFileReference; lastKnownFileType = text.json; path = "ios-secret-key.json"; sourceTree = "<group>"; };
 		549A982C2D630684008ADCE1 /* vault-decription-kit-template.pdf */ = {isa = PBXFileReference; lastKnownFileType = image.pdf; path = "vault-decription-kit-template.pdf"; sourceTree = "<group>"; };
-		549BF8F62D7C812B00E0C297 /* WebBrowser.swift */ = {isa = PBXFileReference; lastKnownFileType = sourcecode.swift; path = WebBrowser.swift; sourceTree = "<group>"; };
-		549BF8F82D7C81CC00E0C297 /* ColorScheme.swift */ = {isa = PBXFileReference; lastKnownFileType = sourcecode.swift; path = ColorScheme.swift; sourceTree = "<group>"; };
-		54AFA6A72DA3DD9F00EE00E9 /* Keys.swift */ = {isa = PBXFileReference; lastKnownFileType = sourcecode.swift; path = Keys.swift; sourceTree = "<group>"; };
-		54AFB3022DA3F15E00EE00E9 /* MainRepositoryImpl+PushNotifications.swift */ = {isa = PBXFileReference; lastKnownFileType = sourcecode.swift; path = "MainRepositoryImpl+PushNotifications.swift"; sourceTree = "<group>"; };
-		54B664952D8555CC00AB4691 /* MainRepositoryImpl+AutoFill.swift */ = {isa = PBXFileReference; lastKnownFileType = sourcecode.swift; path = "MainRepositoryImpl+AutoFill.swift"; sourceTree = "<group>"; };
-		54BB9E462DC89FA500BDD13F /* MainRepositoryImpl+2FASWebService.swift */ = {isa = PBXFileReference; lastKnownFileType = sourcecode.swift; path = "MainRepositoryImpl+2FASWebService.swift"; sourceTree = "<group>"; };
-		54BB9E482DC89FCD00BDD13F /* CheckedContinuationThreadSafeStorage.swift */ = {isa = PBXFileReference; lastKnownFileType = sourcecode.swift; path = CheckedContinuationThreadSafeStorage.swift; sourceTree = "<group>"; };
-		54BB9E4A2DC8A00200BDD13F /* AppNotifications.swift */ = {isa = PBXFileReference; lastKnownFileType = sourcecode.swift; path = AppNotifications.swift; sourceTree = "<group>"; };
 		54BB9E512DC8AAB400BDD13F /* GoogleService-Info.plist */ = {isa = PBXFileReference; lastKnownFileType = text.plist.xml; path = "GoogleService-Info.plist"; sourceTree = "<group>"; };
 		54BB9E572DC8AC4800BDD13F /* NotificationService.appex */ = {isa = PBXFileReference; explicitFileType = "wrapper.app-extension"; includeInIndex = 0; path = NotificationService.appex; sourceTree = BUILT_PRODUCTS_DIR; };
 		54C0900A2D6E658300954E76 /* CommonUI.framework */ = {isa = PBXFileReference; explicitFileType = wrapper.framework; includeInIndex = 0; path = CommonUI.framework; sourceTree = BUILT_PRODUCTS_DIR; };
 		54C090532D6E6B4C00954E76 /* ModuleInteractorFactory.swift */ = {isa = PBXFileReference; lastKnownFileType = sourcecode.swift; path = ModuleInteractorFactory.swift; sourceTree = "<group>"; };
-		54D5E2982D81D64500981A09 /* UTType+.swift */ = {isa = PBXFileReference; lastKnownFileType = sourcecode.swift; path = "UTType+.swift"; sourceTree = "<group>"; };
-		54DA26082DB0C0A700C91F0B /* Striing+SwiftUI.swift */ = {isa = PBXFileReference; lastKnownFileType = sourcecode.swift; path = "Striing+SwiftUI.swift"; sourceTree = "<group>"; };
 		54EABA712DD2537B0018189F /* ShareSheetView.swift */ = {isa = PBXFileReference; lastKnownFileType = sourcecode.swift; path = ShareSheetView.swift; sourceTree = "<group>"; };
 		54FBB7A42E0D70CC0026E87B /* Settings.bundle */ = {isa = PBXFileReference; lastKnownFileType = "wrapper.plug-in"; path = Settings.bundle; sourceTree = "<group>"; };
 		8F0DB9F32D3C2FFD00CBD6A1 /* OnboardingInfoView.swift */ = {isa = PBXFileReference; lastKnownFileType = sourcecode.swift; path = OnboardingInfoView.swift; sourceTree = "<group>"; };
@@ -463,7 +354,6 @@
 		8F6F40F02D387E460010F7CE /* SetupCompleteView.swift */ = {isa = PBXFileReference; lastKnownFileType = sourcecode.swift; path = SetupCompleteView.swift; sourceTree = "<group>"; };
 		8FD25CF92CC30BC9001DC8EB /* LogStorage.xcdatamodel */ = {isa = PBXFileReference; lastKnownFileType = wrapper.xcdatamodel; path = LogStorage.xcdatamodel; sourceTree = "<group>"; };
 		8FD25CFC2CC30BDE001DC8EB /* TwoPass.xcdatamodel */ = {isa = PBXFileReference; lastKnownFileType = wrapper.xcdatamodel; path = TwoPass.xcdatamodel; sourceTree = "<group>"; };
-		8FD295342CC9B4830098A5CB /* Color+.swift */ = {isa = PBXFileReference; lastKnownFileType = sourcecode.swift; path = "Color+.swift"; sourceTree = "<group>"; };
 		8FDFEA3E2D34780200A1899A /* SetupVaultPresenter.swift */ = {isa = PBXFileReference; lastKnownFileType = sourcecode.swift; path = SetupVaultPresenter.swift; sourceTree = "<group>"; };
 		8FDFEA432D3478B300A1899A /* GenerateSecretKeyView.swift */ = {isa = PBXFileReference; lastKnownFileType = sourcecode.swift; path = GenerateSecretKeyView.swift; sourceTree = "<group>"; };
 		C21422C32C8E422400C978F9 /* LogHandler.swift */ = {isa = PBXFileReference; lastKnownFileType = sourcecode.swift; path = LogHandler.swift; sourceTree = "<group>"; };
@@ -471,92 +361,43 @@
 		C21422CD2C8E42C200C978F9 /* LogEntryEntity+CodeDataClass.swift */ = {isa = PBXFileReference; lastKnownFileType = sourcecode.swift; path = "LogEntryEntity+CodeDataClass.swift"; sourceTree = "<group>"; };
 		C21422CF2C8E432700C978F9 /* LogStorageDataSource.swift */ = {isa = PBXFileReference; lastKnownFileType = sourcecode.swift; path = LogStorageDataSource.swift; sourceTree = "<group>"; };
 		C21422D12C8E439F00C978F9 /* LogStorageDataSourceImpl.swift */ = {isa = PBXFileReference; lastKnownFileType = sourcecode.swift; path = LogStorageDataSourceImpl.swift; sourceTree = "<group>"; };
-		C21422D42C8E464600C978F9 /* MainRepositoryImpl+Logs.swift */ = {isa = PBXFileReference; lastKnownFileType = sourcecode.swift; path = "MainRepositoryImpl+Logs.swift"; sourceTree = "<group>"; };
 		C2145B5C2BF536B400A40A0A /* InMemoryStorageDataSourceImpl.swift */ = {isa = PBXFileReference; lastKnownFileType = sourcecode.swift; path = InMemoryStorageDataSourceImpl.swift; sourceTree = "<group>"; };
 		C2145B662BF559AC00A40A0A /* PasswordListOptions+.swift */ = {isa = PBXFileReference; lastKnownFileType = sourcecode.swift; path = "PasswordListOptions+.swift"; sourceTree = "<group>"; };
-		C21D997F2CF2811600F398F3 /* Int.swift */ = {isa = PBXFileReference; lastKnownFileType = sourcecode.swift; path = Int.swift; sourceTree = "<group>"; };
-		C21E887E2D46F57C0010EE54 /* LocalStorageImpl.swift */ = {isa = PBXFileReference; lastKnownFileType = sourcecode.swift; path = LocalStorageImpl.swift; sourceTree = "<group>"; };
-		C22DDE5E2C513B1200CC8460 /* Character+.swift */ = {isa = PBXFileReference; lastKnownFileType = sourcecode.swift; path = "Character+.swift"; sourceTree = "<group>"; };
-		C2370AE82BE667D10059FBA6 /* MainRepositoryImpl+AppLock.swift */ = {isa = PBXFileReference; lastKnownFileType = sourcecode.swift; path = "MainRepositoryImpl+AppLock.swift"; sourceTree = "<group>"; };
-		C2370AEA2BE668CB0059FBA6 /* MainRepositoryImpl+Security.swift */ = {isa = PBXFileReference; lastKnownFileType = sourcecode.swift; path = "MainRepositoryImpl+Security.swift"; sourceTree = "<group>"; };
-		C2370AEC2BE66E560059FBA6 /* MainRepositoryImpl+Sort.swift */ = {isa = PBXFileReference; lastKnownFileType = sourcecode.swift; path = "MainRepositoryImpl+Sort.swift"; sourceTree = "<group>"; };
-		C2370AF12BE66FEC0059FBA6 /* MainRepositoryImpl+Camera.swift */ = {isa = PBXFileReference; lastKnownFileType = sourcecode.swift; path = "MainRepositoryImpl+Camera.swift"; sourceTree = "<group>"; };
-		C2370AF32BE670050059FBA6 /* CameraPermissionState.swift */ = {isa = PBXFileReference; lastKnownFileType = sourcecode.swift; path = CameraPermissionState.swift; sourceTree = "<group>"; };
-		C2370AF52BE6767E0059FBA6 /* Types.swift */ = {isa = PBXFileReference; lastKnownFileType = sourcecode.swift; path = Types.swift; sourceTree = "<group>"; };
-		C2370AF72BE67BBA0059FBA6 /* AppLockAttempts.swift */ = {isa = PBXFileReference; lastKnownFileType = sourcecode.swift; path = AppLockAttempts.swift; sourceTree = "<group>"; };
-		C2370AF92BE67BD10059FBA6 /* AppLockBlockTime.swift */ = {isa = PBXFileReference; lastKnownFileType = sourcecode.swift; path = AppLockBlockTime.swift; sourceTree = "<group>"; };
-		C2370AFB2BE67C040059FBA6 /* BiometryType.swift */ = {isa = PBXFileReference; lastKnownFileType = sourcecode.swift; path = BiometryType.swift; sourceTree = "<group>"; };
-		C2370AFD2BE67C330059FBA6 /* MainRepositoryImpl+InMemoryStorage.swift */ = {isa = PBXFileReference; lastKnownFileType = sourcecode.swift; path = "MainRepositoryImpl+InMemoryStorage.swift"; sourceTree = "<group>"; };
-		C2370B052BE68C350059FBA6 /* Config.swift */ = {isa = PBXFileReference; lastKnownFileType = sourcecode.swift; path = Config.swift; sourceTree = "<group>"; };
-		C2370B072BE6917D0059FBA6 /* PermissionsStateDataController.swift */ = {isa = PBXFileReference; lastKnownFileType = sourcecode.swift; path = PermissionsStateDataController.swift; sourceTree = "<group>"; };
-		C2370B092BE693F90059FBA6 /* MainRepositoryImpl+Cloud.swift */ = {isa = PBXFileReference; lastKnownFileType = sourcecode.swift; path = "MainRepositoryImpl+Cloud.swift"; sourceTree = "<group>"; };
-		C2370B0B2BE694330059FBA6 /* CloudState.swift */ = {isa = PBXFileReference; lastKnownFileType = sourcecode.swift; path = CloudState.swift; sourceTree = "<group>"; };
-		C2370B0E2BE695760059FBA6 /* Notifications.swift */ = {isa = PBXFileReference; lastKnownFileType = sourcecode.swift; path = Notifications.swift; sourceTree = "<group>"; };
-		C2370B1F2BE6ECB80059FBA6 /* BiometricAuthResult.swift */ = {isa = PBXFileReference; lastKnownFileType = sourcecode.swift; path = BiometricAuthResult.swift; sourceTree = "<group>"; };
 		C23903EC2C7E648600545E8C /* EnterWordsView.swift */ = {isa = PBXFileReference; lastKnownFileType = sourcecode.swift; path = EnterWordsView.swift; sourceTree = "<group>"; };
 		C23903EE2C7E706A00545E8C /* EnterWordsInputListView.swift */ = {isa = PBXFileReference; lastKnownFileType = sourcecode.swift; path = EnterWordsInputListView.swift; sourceTree = "<group>"; };
 		C23903F22C7E796200545E8C /* ScanQRCodeView.swift */ = {isa = PBXFileReference; lastKnownFileType = sourcecode.swift; path = ScanQRCodeView.swift; sourceTree = "<group>"; };
 		C23903F42C7E79EF00545E8C /* CameraViewport.swift */ = {isa = PBXFileReference; lastKnownFileType = sourcecode.swift; path = CameraViewport.swift; sourceTree = "<group>"; };
 		C23DFCC02C56B47A00390C87 /* DataTests.xctest */ = {isa = PBXFileReference; explicitFileType = wrapper.cfbundle; includeInIndex = 0; path = DataTests.xctest; sourceTree = BUILT_PRODUCTS_DIR; };
 		C23DFCC22C56B47A00390C87 /* URIInteractorTests.swift */ = {isa = PBXFileReference; lastKnownFileType = sourcecode.swift; path = URIInteractorTests.swift; sourceTree = "<group>"; };
-		C241B5372DE3B59600F58556 /* Cache.swift */ = {isa = PBXFileReference; lastKnownFileType = sourcecode.swift; path = Cache.swift; sourceTree = "<group>"; };
-		C241B5392DE3B9DF00F58556 /* MainRepositoryImpl+UriCache.swift */ = {isa = PBXFileReference; lastKnownFileType = sourcecode.swift; path = "MainRepositoryImpl+UriCache.swift"; sourceTree = "<group>"; };
 		C246BAFF2C46FE01007CF48D /* SocialChannel.swift */ = {isa = PBXFileReference; lastKnownFileType = sourcecode.swift; path = SocialChannel.swift; sourceTree = "<group>"; };
 		C249E7762BF10B23003464D5 /* Storage.framework */ = {isa = PBXFileReference; explicitFileType = wrapper.framework; includeInIndex = 0; path = Storage.framework; sourceTree = BUILT_PRODUCTS_DIR; };
 		C249E7782BF10B23003464D5 /* Storage.h */ = {isa = PBXFileReference; lastKnownFileType = sourcecode.c.h; path = Storage.h; sourceTree = "<group>"; };
 		C249E7852BF130E8003464D5 /* PasswordEntity+CoreDataClass.swift */ = {isa = PBXFileReference; lastKnownFileType = sourcecode.swift; path = "PasswordEntity+CoreDataClass.swift"; sourceTree = "<group>"; };
 		C249E7862BF130E8003464D5 /* PasswordEntity+CoreDataProperties.swift */ = {isa = PBXFileReference; lastKnownFileType = sourcecode.swift; path = "PasswordEntity+CoreDataProperties.swift"; sourceTree = "<group>"; };
-		C249E7912BF14328003464D5 /* UIColor+.swift */ = {isa = PBXFileReference; lastKnownFileType = sourcecode.swift; path = "UIColor+.swift"; sourceTree = "<group>"; };
 		C25577202DC819590025C09F /* ExternalService+.swift */ = {isa = PBXFileReference; lastKnownFileType = sourcecode.swift; path = "ExternalService+.swift"; sourceTree = "<group>"; };
-		C25748E12C7A69A800FC8AAA /* RecoveryKitPDFGenerator.swift */ = {isa = PBXFileReference; lastKnownFileType = sourcecode.swift; path = RecoveryKitPDFGenerator.swift; sourceTree = "<group>"; };
 		C25D38D52BF94F4200F95A55 /* Assets.swift */ = {isa = PBXFileReference; fileEncoding = 4; lastKnownFileType = sourcecode.swift; path = Assets.swift; sourceTree = "<group>"; };
 		C25D38D62BF94F4200F95A55 /* T.generated.swift */ = {isa = PBXFileReference; fileEncoding = 4; lastKnownFileType = sourcecode.swift; path = T.generated.swift; sourceTree = "<group>"; };
-		C25F302D2CA03BAA009E44DB /* Date+.swift */ = {isa = PBXFileReference; lastKnownFileType = sourcecode.swift; path = "Date+.swift"; sourceTree = "<group>"; };
-		C266B1192DDA42B60000A30D /* RevenueCatDelegate.swift */ = {isa = PBXFileReference; lastKnownFileType = sourcecode.swift; path = RevenueCatDelegate.swift; sourceTree = "<group>"; };
 		C267F9212BE2CA6E005F7B89 /* RootViewController.swift */ = {isa = PBXFileReference; lastKnownFileType = sourcecode.swift; path = RootViewController.swift; sourceTree = "<group>"; };
 		C267F9252BE2CAB8005F7B89 /* RootPresenter.swift */ = {isa = PBXFileReference; lastKnownFileType = sourcecode.swift; path = RootPresenter.swift; sourceTree = "<group>"; };
 		C267F92A2BE2DD64005F7B89 /* RootFlowController.swift */ = {isa = PBXFileReference; lastKnownFileType = sourcecode.swift; path = RootFlowController.swift; sourceTree = "<group>"; };
 		C267F9312BE2DDFF005F7B89 /* Common.framework */ = {isa = PBXFileReference; explicitFileType = wrapper.framework; includeInIndex = 0; path = Common.framework; sourceTree = BUILT_PRODUCTS_DIR; };
-		C267F9332BE2DDFF005F7B89 /* Common.h */ = {isa = PBXFileReference; lastKnownFileType = sourcecode.c.h; path = Common.h; sourceTree = "<group>"; };
-		C267F9492BE301B1005F7B89 /* Log.swift */ = {isa = PBXFileReference; lastKnownFileType = sourcecode.swift; path = Log.swift; sourceTree = "<group>"; };
-		C267F94C2BE30411005F7B89 /* CoreDataMigrationStep.swift */ = {isa = PBXFileReference; lastKnownFileType = sourcecode.swift; path = CoreDataMigrationStep.swift; sourceTree = "<group>"; };
-		C267F94E2BE30426005F7B89 /* CoreDataStack.swift */ = {isa = PBXFileReference; lastKnownFileType = sourcecode.swift; path = CoreDataStack.swift; sourceTree = "<group>"; };
-		C267F9512BE304D8005F7B89 /* CoreDataMigrationVersion.swift */ = {isa = PBXFileReference; lastKnownFileType = sourcecode.swift; path = CoreDataMigrationVersion.swift; sourceTree = "<group>"; };
-		C267F9532BE304EC005F7B89 /* CoreDataMigrator.swift */ = {isa = PBXFileReference; lastKnownFileType = sourcecode.swift; path = CoreDataMigrator.swift; sourceTree = "<group>"; };
-		C267F9552BE30523005F7B89 /* Collection+.swift */ = {isa = PBXFileReference; lastKnownFileType = sourcecode.swift; path = "Collection+.swift"; sourceTree = "<group>"; };
 		C26A23692E1082E400C43CD7 /* TagCachedEntity+CoreDataClass.swift */ = {isa = PBXFileReference; lastKnownFileType = sourcecode.swift; path = "TagCachedEntity+CoreDataClass.swift"; sourceTree = "<group>"; };
 		C26A236A2E1082E400C43CD7 /* TagCachedEntity+CoreDataProperties.swift */ = {isa = PBXFileReference; lastKnownFileType = sourcecode.swift; path = "TagCachedEntity+CoreDataProperties.swift"; sourceTree = "<group>"; };
 		C26D2BE32DD91DDA00B16D73 /* StoreKit.framework */ = {isa = PBXFileReference; lastKnownFileType = wrapper.framework; name = StoreKit.framework; path = System/Library/Frameworks/StoreKit.framework; sourceTree = SDKROOT; };
-		C26D2BE62DD9407A00B16D73 /* MainRepositoryImpl+Payment.swift */ = {isa = PBXFileReference; lastKnownFileType = sourcecode.swift; path = "MainRepositoryImpl+Payment.swift"; sourceTree = "<group>"; };
 		C27D99EB2BD596620008203F /* 2FAS Pass.app */ = {isa = PBXFileReference; explicitFileType = wrapper.application; includeInIndex = 0; path = "2FAS Pass.app"; sourceTree = BUILT_PRODUCTS_DIR; };
 		C27D99EE2BD596620008203F /* AppDelegate.swift */ = {isa = PBXFileReference; lastKnownFileType = sourcecode.swift; path = AppDelegate.swift; sourceTree = "<group>"; };
 		C27D99F72BD596630008203F /* Assets.xcassets */ = {isa = PBXFileReference; lastKnownFileType = folder.assetcatalog; path = Assets.xcassets; sourceTree = "<group>"; };
 		C27D99FA2BD596630008203F /* Base */ = {isa = PBXFileReference; lastKnownFileType = file.storyboard; name = Base; path = Base.lproj/LaunchScreen.storyboard; sourceTree = "<group>"; };
 		C27D99FC2BD596630008203F /* Info.plist */ = {isa = PBXFileReference; lastKnownFileType = text.plist.xml; path = Info.plist; sourceTree = "<group>"; };
-<<<<<<< HEAD
-		C27F0BEA2CC44C4400F5688F /* ExchangeVault+summary.swift */ = {isa = PBXFileReference; lastKnownFileType = sourcecode.swift; path = "ExchangeVault+summary.swift"; sourceTree = "<group>"; };
-=======
-		C27F0BE32CC3D96600F5688F /* ChangePasswordInteractor.swift */ = {isa = PBXFileReference; lastKnownFileType = sourcecode.swift; path = ChangePasswordInteractor.swift; sourceTree = "<group>"; };
->>>>>>> 0df0c9a1
 		C28231122C84A6D100AAE7A0 /* EnterWordsFlowController.swift */ = {isa = PBXFileReference; lastKnownFileType = sourcecode.swift; path = EnterWordsFlowController.swift; sourceTree = "<group>"; };
-		C28231142C84E6BE00AAE7A0 /* QueryItemsType.swift */ = {isa = PBXFileReference; lastKnownFileType = sourcecode.swift; path = QueryItemsType.swift; sourceTree = "<group>"; };
 		C28231192C84F29B00AAE7A0 /* EnterWordsViewController.swift */ = {isa = PBXFileReference; lastKnownFileType = sourcecode.swift; path = EnterWordsViewController.swift; sourceTree = "<group>"; };
-		C28842442CFCF8F800FCFF2D /* MainRepositoryImpl+Backup.swift */ = {isa = PBXFileReference; lastKnownFileType = sourcecode.swift; path = "MainRepositoryImpl+Backup.swift"; sourceTree = "<group>"; };
 		C288424B2CFD238E00FCFF2D /* MainModuleInteractor.swift */ = {isa = PBXFileReference; lastKnownFileType = sourcecode.swift; path = MainModuleInteractor.swift; sourceTree = "<group>"; };
 		C28A01062BF417C900BAF976 /* InMemoryStorageDataSource.swift */ = {isa = PBXFileReference; lastKnownFileType = sourcecode.swift; path = InMemoryStorageDataSource.swift; sourceTree = "<group>"; };
 		C28E9E292C1CE436008B99F8 /* MainFlowController.swift */ = {isa = PBXFileReference; lastKnownFileType = sourcecode.swift; path = MainFlowController.swift; sourceTree = "<group>"; };
 		C28E9E2B2C1CE5A8008B99F8 /* MainPresenter.swift */ = {isa = PBXFileReference; lastKnownFileType = sourcecode.swift; path = MainPresenter.swift; sourceTree = "<group>"; };
 		C28E9E2D2C1CE5EE008B99F8 /* MainViewController.swift */ = {isa = PBXFileReference; lastKnownFileType = sourcecode.swift; path = MainViewController.swift; sourceTree = "<group>"; };
-		C29308822D2EF46000CA8E89 /* MainRepositoryImpl+Scan.swift */ = {isa = PBXFileReference; lastKnownFileType = sourcecode.swift; path = "MainRepositoryImpl+Scan.swift"; sourceTree = "<group>"; };
 		C298AEB22C6923ED0009BAA2 /* EncryptedStorageDataSource.swift */ = {isa = PBXFileReference; lastKnownFileType = sourcecode.swift; path = EncryptedStorageDataSource.swift; sourceTree = "<group>"; };
 		C298AEB42C6926690009BAA2 /* EncryptedStorageDataSourceImpl.swift */ = {isa = PBXFileReference; lastKnownFileType = sourcecode.swift; path = EncryptedStorageDataSourceImpl.swift; sourceTree = "<group>"; };
-		C298AEB72C692D030009BAA2 /* MainRepositoryImpl+EncryptedStorage.swift */ = {isa = PBXFileReference; lastKnownFileType = sourcecode.swift; path = "MainRepositoryImpl+EncryptedStorage.swift"; sourceTree = "<group>"; };
-<<<<<<< HEAD
-		C298AEBB2C695AF30009BAA2 /* PasswordProtectionLevel+.swift */ = {isa = PBXFileReference; lastKnownFileType = sourcecode.swift; path = "PasswordProtectionLevel+.swift"; sourceTree = "<group>"; };
-=======
-		C298AEB92C6931CA0009BAA2 /* StorageInteractor.swift */ = {isa = PBXFileReference; lastKnownFileType = sourcecode.swift; path = StorageInteractor.swift; sourceTree = "<group>"; };
-		C298AEBD2C695B260009BAA2 /* VaultEncryptionKey.swift */ = {isa = PBXFileReference; lastKnownFileType = sourcecode.swift; path = VaultEncryptionKey.swift; sourceTree = "<group>"; };
->>>>>>> 0df0c9a1
 		C298FD212D39B3ED00CFFB3D /* CloudCache.xcdatamodel */ = {isa = PBXFileReference; lastKnownFileType = wrapper.xcdatamodel; path = CloudCache.xcdatamodel; sourceTree = "<group>"; };
 		C298FD242D39BC1C00CFFB3D /* DeletedItemCachedEntity+CoreDataClass.swift */ = {isa = PBXFileReference; lastKnownFileType = sourcecode.swift; path = "DeletedItemCachedEntity+CoreDataClass.swift"; sourceTree = "<group>"; };
 		C298FD252D39BC1C00CFFB3D /* DeletedItemCachedEntity+CoreDataProperties.swift */ = {isa = PBXFileReference; lastKnownFileType = sourcecode.swift; path = "DeletedItemCachedEntity+CoreDataProperties.swift"; sourceTree = "<group>"; };
@@ -566,33 +407,9 @@
 		C298FD392D39C48D00CFFB3D /* VaultCachedEntity+CoreDataProperties.swift */ = {isa = PBXFileReference; lastKnownFileType = sourcecode.swift; path = "VaultCachedEntity+CoreDataProperties.swift"; sourceTree = "<group>"; };
 		C298FD3C2D39C56200CFFB3D /* CloudCacheStorageDataSource.swift */ = {isa = PBXFileReference; lastKnownFileType = sourcecode.swift; path = CloudCacheStorageDataSource.swift; sourceTree = "<group>"; };
 		C298FD3D2D39C56200CFFB3D /* CloudCacheStorageDataSourceImpl.swift */ = {isa = PBXFileReference; lastKnownFileType = sourcecode.swift; path = CloudCacheStorageDataSourceImpl.swift; sourceTree = "<group>"; };
-		C29DF3672C5FD17F00E19DFF /* MainRepositoryImpl+Encryption.swift */ = {isa = PBXFileReference; lastKnownFileType = sourcecode.swift; path = "MainRepositoryImpl+Encryption.swift"; sourceTree = "<group>"; };
-		C29DF3692C5FDA0900E19DFF /* Data+.swift */ = {isa = PBXFileReference; lastKnownFileType = sourcecode.swift; path = "Data+.swift"; sourceTree = "<group>"; };
-		C29DF36B2C5FDD7C00E19DFF /* Sequence+.swift */ = {isa = PBXFileReference; lastKnownFileType = sourcecode.swift; path = "Sequence+.swift"; sourceTree = "<group>"; };
-		C29DF36D2C60131000E19DFF /* BIP-0039_English.txt */ = {isa = PBXFileReference; fileEncoding = 4; lastKnownFileType = text; path = "BIP-0039_English.txt"; sourceTree = "<group>"; };
-		C29DF36F2C60170800E19DFF /* Array+.swift */ = {isa = PBXFileReference; lastKnownFileType = sourcecode.swift; path = "Array+.swift"; sourceTree = "<group>"; };
-		C2A328AA2BEFCD8300BE73CC /* EncryptionResult.swift */ = {isa = PBXFileReference; lastKnownFileType = sourcecode.swift; path = EncryptionResult.swift; sourceTree = "<group>"; };
-		C2A328AC2BEFCDCA00BE73CC /* KeyResult.swift */ = {isa = PBXFileReference; lastKnownFileType = sourcecode.swift; path = KeyResult.swift; sourceTree = "<group>"; };
 		C2AA587E2CCE8A4800DC3613 /* BackupImportParseError+LocalizedDescription.swift */ = {isa = PBXFileReference; lastKnownFileType = sourcecode.swift; path = "BackupImportParseError+LocalizedDescription.swift"; sourceTree = "<group>"; };
 		C2AA58802CCE8AD000DC3613 /* BackupImportFileError+LocalizedDescription.swift */ = {isa = PBXFileReference; lastKnownFileType = sourcecode.swift; path = "BackupImportFileError+LocalizedDescription.swift"; sourceTree = "<group>"; };
 		C2B0FC1B2CE91C4D005CFADD /* Backup.framework */ = {isa = PBXFileReference; explicitFileType = wrapper.framework; includeInIndex = 0; path = Backup.framework; sourceTree = BUILT_PRODUCTS_DIR; };
-		C2B609422C4DC7210041AC06 /* MainRepositoryImpl+Config.swift */ = {isa = PBXFileReference; lastKnownFileType = sourcecode.swift; path = "MainRepositoryImpl+Config.swift"; sourceTree = "<group>"; };
-		C2BCEE172DB6DF0F00763C8B /* MainRepositoryImpl+TimeOffset.swift */ = {isa = PBXFileReference; lastKnownFileType = sourcecode.swift; path = "MainRepositoryImpl+TimeOffset.swift"; sourceTree = "<group>"; };
-		C2BCEF912C52EB4A004B3468 /* NetworkError.swift */ = {isa = PBXFileReference; lastKnownFileType = sourcecode.swift; path = NetworkError.swift; sourceTree = "<group>"; };
-		C2BCEF932C52EC0D004B3468 /* NetworkStatusError.swift */ = {isa = PBXFileReference; lastKnownFileType = sourcecode.swift; path = NetworkStatusError.swift; sourceTree = "<group>"; };
-		C2BCEF952C52ED78004B3468 /* MainRepositoryImpl+Network.swift */ = {isa = PBXFileReference; lastKnownFileType = sourcecode.swift; path = "MainRepositoryImpl+Network.swift"; sourceTree = "<group>"; };
-		C2BCEF992C52EE78004B3468 /* MainRepositoryImpl+Image.swift */ = {isa = PBXFileReference; lastKnownFileType = sourcecode.swift; path = "MainRepositoryImpl+Image.swift"; sourceTree = "<group>"; };
-		C2C1EAAA2D49898900F02B20 /* EncryptionHandlerImpl.swift */ = {isa = PBXFileReference; lastKnownFileType = sourcecode.swift; path = EncryptionHandlerImpl.swift; sourceTree = "<group>"; };
-<<<<<<< HEAD
-		C2C3BE852DC42626006E7DCE /* String+.swift */ = {isa = PBXFileReference; lastKnownFileType = sourcecode.swift; path = "String+.swift"; sourceTree = "<group>"; };
-=======
-		C2C3BE7E2DC3E7AC006E7DCE /* ExternalServiceImportInteractor.swift */ = {isa = PBXFileReference; lastKnownFileType = sourcecode.swift; path = ExternalServiceImportInteractor.swift; sourceTree = "<group>"; };
-		C2C3BE802DC3E9FE006E7DCE /* ExternalService.swift */ = {isa = PBXFileReference; lastKnownFileType = sourcecode.swift; path = ExternalService.swift; sourceTree = "<group>"; };
->>>>>>> 0df0c9a1
-		C2C5301B2C77472500AA11A2 /* MainRepositoryImpl+Biometry.swift */ = {isa = PBXFileReference; lastKnownFileType = sourcecode.swift; path = "MainRepositoryImpl+Biometry.swift"; sourceTree = "<group>"; };
-		C2C883AE2C3AD36200F6A8C0 /* MainRepositoryImpl+System.swift */ = {isa = PBXFileReference; lastKnownFileType = sourcecode.swift; path = "MainRepositoryImpl+System.swift"; sourceTree = "<group>"; };
-		C2CB586E2C505E77008673BA /* String+.swift */ = {isa = PBXFileReference; lastKnownFileType = sourcecode.swift; path = "String+.swift"; sourceTree = "<group>"; };
-		C2CBA2F42D187BDD009C4C37 /* WebDAVState.swift */ = {isa = PBXFileReference; lastKnownFileType = sourcecode.swift; path = WebDAVState.swift; sourceTree = "<group>"; };
 		C2CD73FE2C7FBCA200B8E9FE /* CameraOutputModule.swift */ = {isa = PBXFileReference; fileEncoding = 4; lastKnownFileType = sourcecode.swift; path = CameraOutputModule.swift; sourceTree = "<group>"; };
 		C2CD73FF2C7FBCA200B8E9FE /* CameraOutputQRScanner.swift */ = {isa = PBXFileReference; fileEncoding = 4; lastKnownFileType = sourcecode.swift; path = CameraOutputQRScanner.swift; sourceTree = "<group>"; };
 		C2CD74012C7FBCA200B8E9FE /* Camera.swift */ = {isa = PBXFileReference; fileEncoding = 4; lastKnownFileType = sourcecode.swift; path = Camera.swift; sourceTree = "<group>"; };
@@ -601,28 +418,29 @@
 		C2CD74042C7FBCA200B8E9FE /* CameraDelegate.swift */ = {isa = PBXFileReference; fileEncoding = 4; lastKnownFileType = sourcecode.swift; path = CameraDelegate.swift; sourceTree = "<group>"; };
 		C2CD74162C7FBF9900B8E9FE /* EnterWordsPresenter.swift */ = {isa = PBXFileReference; lastKnownFileType = sourcecode.swift; path = EnterWordsPresenter.swift; sourceTree = "<group>"; };
 		C2CD74182C7FC5B700B8E9FE /* EnterWordsModuleInteractor.swift */ = {isa = PBXFileReference; lastKnownFileType = sourcecode.swift; path = EnterWordsModuleInteractor.swift; sourceTree = "<group>"; };
-		C2D034BF2D0F2E5B008BC1D0 /* TimerInteractor.swift */ = {isa = PBXFileReference; lastKnownFileType = sourcecode.swift; path = TimerInteractor.swift; sourceTree = "<group>"; };
-		C2D034C62D0F8DA0008BC1D0 /* WebDAVLock.swift */ = {isa = PBXFileReference; lastKnownFileType = sourcecode.swift; path = WebDAVLock.swift; sourceTree = "<group>"; };
-		C2D034C82D0F8DAE008BC1D0 /* WebDAVIndex.swift */ = {isa = PBXFileReference; lastKnownFileType = sourcecode.swift; path = WebDAVIndex.swift; sourceTree = "<group>"; };
-		C2D828CE2C9C89CA00BCF3E8 /* UUID+.swift */ = {isa = PBXFileReference; lastKnownFileType = sourcecode.swift; path = "UUID+.swift"; sourceTree = "<group>"; };
-		C2DE428E2C7BA0EC00BD1A85 /* RecoveryKitLink.swift */ = {isa = PBXFileReference; lastKnownFileType = sourcecode.swift; path = RecoveryKitLink.swift; sourceTree = "<group>"; };
-		C2E231D02C9A1FA300A3142A /* Exchange.swift */ = {isa = PBXFileReference; lastKnownFileType = sourcecode.swift; path = Exchange.swift; sourceTree = "<group>"; };
 		C2F489502D3C761C00F3761B /* CloudCached.swift */ = {isa = PBXFileReference; lastKnownFileType = sourcecode.swift; path = CloudCached.swift; sourceTree = "<group>"; };
 		C2F81EBB2BE42325008FD374 /* RootModuleInteractor.swift */ = {isa = PBXFileReference; lastKnownFileType = sourcecode.swift; path = RootModuleInteractor.swift; sourceTree = "<group>"; };
 		C2F81EC22BE42858008FD374 /* Data.framework */ = {isa = PBXFileReference; explicitFileType = wrapper.framework; includeInIndex = 0; path = Data.framework; sourceTree = BUILT_PRODUCTS_DIR; };
-		C2F81EC42BE42858008FD374 /* Data.h */ = {isa = PBXFileReference; lastKnownFileType = sourcecode.c.h; path = Data.h; sourceTree = "<group>"; };
-		C2F81ED52BE44431008FD374 /* MainRepository.swift */ = {isa = PBXFileReference; lastKnownFileType = sourcecode.swift; path = MainRepository.swift; sourceTree = "<group>"; };
-		C2F81ED72BE44BFC008FD374 /* MainRepositoryImpl.swift */ = {isa = PBXFileReference; lastKnownFileType = sourcecode.swift; path = MainRepositoryImpl.swift; sourceTree = "<group>"; };
-		C2F81EDA2BE44C71008FD374 /* CameraPermissions.swift */ = {isa = PBXFileReference; lastKnownFileType = sourcecode.swift; path = CameraPermissions.swift; sourceTree = "<group>"; };
-		C2F81EDF2BE4507C008FD374 /* MainRepositoryImpl+General.swift */ = {isa = PBXFileReference; lastKnownFileType = sourcecode.swift; path = "MainRepositoryImpl+General.swift"; sourceTree = "<group>"; };
 		C2FC82622E0EDE9F0030EDCB /* TagEntity+CoreDataClass.swift */ = {isa = PBXFileReference; lastKnownFileType = sourcecode.swift; path = "TagEntity+CoreDataClass.swift"; sourceTree = "<group>"; };
 		C2FC82632E0EDE9F0030EDCB /* TagEntity+CoreDataProperties.swift */ = {isa = PBXFileReference; lastKnownFileType = sourcecode.swift; path = "TagEntity+CoreDataProperties.swift"; sourceTree = "<group>"; };
 		C2FC82672E0F21DD0030EDCB /* TagListOptions.swift */ = {isa = PBXFileReference; lastKnownFileType = sourcecode.swift; path = TagListOptions.swift; sourceTree = "<group>"; };
-		C2FD0F282D4EA0BA00BBAD9A /* CloudCacheStorageImpl.swift */ = {isa = PBXFileReference; lastKnownFileType = sourcecode.swift; path = CloudCacheStorageImpl.swift; sourceTree = "<group>"; };
-		C2FD0F2A2D4EA4C600BBAD9A /* MainRepositoryImpl+CloudCache.swift */ = {isa = PBXFileReference; lastKnownFileType = sourcecode.swift; path = "MainRepositoryImpl+CloudCache.swift"; sourceTree = "<group>"; };
 /* End PBXFileReference section */
 
 /* Begin PBXFileSystemSynchronizedBuildFileExceptionSet section */
+		5415B9F42E2A79A700FBEE71 /* PBXFileSystemSynchronizedBuildFileExceptionSet */ = {
+			isa = PBXFileSystemSynchronizedBuildFileExceptionSet;
+			publicHeaders = (
+				Data.h,
+			);
+			target = C2F81EC12BE42858008FD374 /* Data */;
+		};
+		5415BA8F2E2A79BB00FBEE71 /* PBXFileSystemSynchronizedBuildFileExceptionSet */ = {
+			isa = PBXFileSystemSynchronizedBuildFileExceptionSet;
+			publicHeaders = (
+				Common.h,
+			);
+			target = C267F9302BE2DDFF005F7B89 /* Common */;
+		};
 		544D71BC2E25003600290EFA /* PBXFileSystemSynchronizedBuildFileExceptionSet */ = {
 			isa = PBXFileSystemSynchronizedBuildFileExceptionSet;
 			membershipExceptions = (
@@ -677,28 +495,24 @@
 /* Begin PBXFileSystemSynchronizedRootGroup section */
 		540D6A8A2E15965B000834DE /* Configs */ = {isa = PBXFileSystemSynchronizedRootGroup; explicitFileTypes = {}; explicitFolders = (); path = Configs; sourceTree = "<group>"; };
 		54121AEE2D84A530000917FD /* Customization */ = {isa = PBXFileSystemSynchronizedRootGroup; explicitFileTypes = {}; explicitFolders = (); path = Customization; sourceTree = "<group>"; };
+		5415B8402E2A796000FBEE71 /* Logs */ = {isa = PBXFileSystemSynchronizedRootGroup; explicitFileTypes = {}; explicitFolders = (); path = Logs; sourceTree = "<group>"; };
+		5415B9662E2A79A700FBEE71 /* Data */ = {isa = PBXFileSystemSynchronizedRootGroup; exceptions = (5415B9F42E2A79A700FBEE71 /* PBXFileSystemSynchronizedBuildFileExceptionSet */, ); explicitFileTypes = {}; explicitFolders = (); path = Data; sourceTree = "<group>"; };
+		5415BA562E2A79BB00FBEE71 /* Common */ = {isa = PBXFileSystemSynchronizedRootGroup; exceptions = (5415BA8F2E2A79BB00FBEE71 /* PBXFileSystemSynchronizedBuildFileExceptionSet */, ); explicitFileTypes = {}; explicitFolders = (); path = Common; sourceTree = "<group>"; };
 		543A57A62DAF6193001A8FF9 /* VaultRecovery */ = {isa = PBXFileSystemSynchronizedRootGroup; explicitFileTypes = {}; explicitFolders = (); path = VaultRecovery; sourceTree = "<group>"; };
 		54405B542D93FD7A009C66C1 /* MasterPassword */ = {isa = PBXFileSystemSynchronizedRootGroup; explicitFileTypes = {}; explicitFolders = (); path = MasterPassword; sourceTree = "<group>"; };
-		544D68902E211F4800290EFA /* Interactors */ = {isa = PBXFileSystemSynchronizedRootGroup; explicitFileTypes = {}; explicitFolders = (); path = Interactors; sourceTree = "<group>"; };
-		544D68ED2E21200400290EFA /* DataTypes */ = {isa = PBXFileSystemSynchronizedRootGroup; explicitFileTypes = {}; explicitFolders = (); path = DataTypes; sourceTree = "<group>"; };
 		544D691F2E21204A00290EFA /* Encrypted */ = {isa = PBXFileSystemSynchronizedRootGroup; exceptions = (544D71BC2E25003600290EFA /* PBXFileSystemSynchronizedBuildFileExceptionSet */, ); explicitFileTypes = {}; explicitFolders = (); path = Encrypted; sourceTree = "<group>"; };
 		545579222DD27ADB00712716 /* TransferItems */ = {isa = PBXFileSystemSynchronizedRootGroup; explicitFileTypes = {}; explicitFolders = (); path = TransferItems; sourceTree = "<group>"; };
 		54571D752D688AC200FC2DB3 /* AutoFill */ = {isa = PBXFileSystemSynchronizedRootGroup; exceptions = (54571D832D688AC200FC2DB3 /* PBXFileSystemSynchronizedBuildFileExceptionSet */, ); explicitFileTypes = {}; explicitFolders = (); path = AutoFill; sourceTree = "<group>"; };
 		547139D72D89644100A81142 /* AppSecurity */ = {isa = PBXFileSystemSynchronizedRootGroup; explicitFileTypes = {}; explicitFolders = (); path = AppSecurity; sourceTree = "<group>"; };
-		549BF8D92D7C6D6A00E0C297 /* Connect */ = {isa = PBXFileSystemSynchronizedRootGroup; explicitFileTypes = {}; explicitFolders = (); path = Connect; sourceTree = "<group>"; };
-		54A490492E27B9F100DAF740 /* Extensions */ = {isa = PBXFileSystemSynchronizedRootGroup; explicitFileTypes = {}; explicitFolders = (); path = Extensions; sourceTree = "<group>"; };
-		54A490502E27DB0E00DAF740 /* Logs */ = {isa = PBXFileSystemSynchronizedRootGroup; explicitFileTypes = {}; explicitFolders = (); path = Logs; sourceTree = "<group>"; };
 		54A825872D82DA3700CBC463 /* Settings */ = {isa = PBXFileSystemSynchronizedRootGroup; explicitFileTypes = {}; explicitFolders = (); path = Settings; sourceTree = "<group>"; };
 		54AFB3212DA441BB00EE00E9 /* Connect */ = {isa = PBXFileSystemSynchronizedRootGroup; explicitFileTypes = {}; explicitFolders = (); path = Connect; sourceTree = "<group>"; };
 		54B6643F2D84E09700AB4691 /* AutofillSettings */ = {isa = PBXFileSystemSynchronizedRootGroup; explicitFileTypes = {}; explicitFolders = (); path = AutofillSettings; sourceTree = "<group>"; };
-		54B664A42D85653D00AB4691 /* DataSource */ = {isa = PBXFileSystemSynchronizedRootGroup; explicitFileTypes = {}; explicitFolders = (); path = DataSource; sourceTree = "<group>"; };
 		54B664B42D85752200AB4691 /* Trash */ = {isa = PBXFileSystemSynchronizedRootGroup; explicitFileTypes = {}; explicitFolders = (); path = Trash; sourceTree = "<group>"; };
 		54B664C52D85820A00AB4691 /* KnownBrowsers */ = {isa = PBXFileSystemSynchronizedRootGroup; explicitFileTypes = {}; explicitFolders = (); path = KnownBrowsers; sourceTree = "<group>"; };
 		54B66D912D86DA7700AB4691 /* PushNotifications */ = {isa = PBXFileSystemSynchronizedRootGroup; explicitFileTypes = {}; explicitFolders = (); path = PushNotifications; sourceTree = "<group>"; };
 		54B671632D86EC3100AB4691 /* About */ = {isa = PBXFileSystemSynchronizedRootGroup; explicitFileTypes = {}; explicitFolders = (); path = About; sourceTree = "<group>"; };
 		54B6719F2D87260900AB4691 /* Debug */ = {isa = PBXFileSystemSynchronizedRootGroup; explicitFileTypes = {}; explicitFolders = (); path = Debug; sourceTree = "<group>"; };
 		54B676172D87719800AB4691 /* Sync */ = {isa = PBXFileSystemSynchronizedRootGroup; explicitFileTypes = {}; explicitFolders = (); path = Sync; sourceTree = "<group>"; };
-		54BB9E422DC89F2A00BDD13F /* 2FASWebService */ = {isa = PBXFileSystemSynchronizedRootGroup; explicitFileTypes = {}; explicitFolders = (); path = 2FASWebService; sourceTree = "<group>"; };
 		54BB9E4E2DC8A90800BDD13F /* AppNotifications */ = {isa = PBXFileSystemSynchronizedRootGroup; explicitFileTypes = {}; explicitFolders = (); path = AppNotifications; sourceTree = "<group>"; };
 		54BB9E582DC8AC4800BDD13F /* NotificationService */ = {isa = PBXFileSystemSynchronizedRootGroup; exceptions = (54BB9E622DC8AC4800BDD13F /* PBXFileSystemSynchronizedBuildFileExceptionSet */, ); explicitFileTypes = {}; explicitFolders = (); path = NotificationService; sourceTree = "<group>"; };
 		54C0900B2D6E658300954E76 /* CommonUI */ = {isa = PBXFileSystemSynchronizedRootGroup; exceptions = (54E7B1032D6F209E002B1462 /* PBXFileSystemSynchronizedBuildFileExceptionSet */, 54C090142D6E658300954E76 /* PBXFileSystemSynchronizedBuildFileExceptionSet */, 54E7B1042D6F209E002B1462 /* PBXFileSystemSynchronizedBuildFileExceptionSet */, ); explicitFileTypes = {}; explicitFolders = (); path = CommonUI; sourceTree = "<group>"; };
@@ -905,81 +719,6 @@
 				C21422CD2C8E42C200C978F9 /* LogEntryEntity+CodeDataClass.swift */,
 			);
 			path = Log;
-			sourceTree = "<group>";
-		};
-		C21E887D2D46F5650010EE54 /* Adapters */ = {
-			isa = PBXGroup;
-			children = (
-				C2FD0F282D4EA0BA00BBAD9A /* CloudCacheStorageImpl.swift */,
-				C2C1EAAA2D49898900F02B20 /* EncryptionHandlerImpl.swift */,
-				C21E887E2D46F57C0010EE54 /* LocalStorageImpl.swift */,
-				C266B1192DDA42B60000A30D /* RevenueCatDelegate.swift */,
-			);
-			path = Adapters;
-			sourceTree = "<group>";
-		};
-		C2370AEE2BE66EB20059FBA6 /* ModelsTypes */ = {
-			isa = PBXGroup;
-			children = (
-				54BB9E4A2DC8A00200BDD13F /* AppNotifications.swift */,
-				549BF8F62D7C812B00E0C297 /* WebBrowser.swift */,
-				545B19442D7976B300BE2B14 /* ConnectSession.swift */,
-				54878E5A2D7F15820073BFC8 /* ConnectLogin.swift */,
-				54671BBC2E0802D900B65322 /* ConnectTag.swift */,
-				549BF8F82D7C81CC00E0C297 /* ColorScheme.swift */,
-				C2CBA2F42D187BDD009C4C37 /* WebDAVState.swift */,
-				C2D034C82D0F8DAE008BC1D0 /* WebDAVIndex.swift */,
-				C2D034C62D0F8DA0008BC1D0 /* WebDAVLock.swift */,
-				C2E231D02C9A1FA300A3142A /* Exchange.swift */,
-				C28231142C84E6BE00AAE7A0 /* QueryItemsType.swift */,
-				C2370B0B2BE694330059FBA6 /* CloudState.swift */,
-				C2370AF32BE670050059FBA6 /* CameraPermissionState.swift */,
-				C2370AF52BE6767E0059FBA6 /* Types.swift */,
-				C2370AF72BE67BBA0059FBA6 /* AppLockAttempts.swift */,
-				C2370AF92BE67BD10059FBA6 /* AppLockBlockTime.swift */,
-				C2370AFB2BE67C040059FBA6 /* BiometryType.swift */,
-				C2370B1F2BE6ECB80059FBA6 /* BiometricAuthResult.swift */,
-				C2A328AA2BEFCD8300BE73CC /* EncryptionResult.swift */,
-				C2A328AC2BEFCDCA00BE73CC /* KeyResult.swift */,
-				C2BCEF912C52EB4A004B3468 /* NetworkError.swift */,
-				C2BCEF932C52EC0D004B3468 /* NetworkStatusError.swift */,
-				C2DE428E2C7BA0EC00BD1A85 /* RecoveryKitLink.swift */,
-			);
-			path = ModelsTypes;
-			sourceTree = "<group>";
-		};
-		C2370AFF2BE6864A0059FBA6 /* Main */ = {
-			isa = PBXGroup;
-			children = (
-				C2F81ED52BE44431008FD374 /* MainRepository.swift */,
-				C2F81ED72BE44BFC008FD374 /* MainRepositoryImpl.swift */,
-				54BB9E462DC89FA500BDD13F /* MainRepositoryImpl+2FASWebService.swift */,
-				C2F81EDF2BE4507C008FD374 /* MainRepositoryImpl+General.swift */,
-				54B664952D8555CC00AB4691 /* MainRepositoryImpl+AutoFill.swift */,
-				C2370AE82BE667D10059FBA6 /* MainRepositoryImpl+AppLock.swift */,
-				C2370AEA2BE668CB0059FBA6 /* MainRepositoryImpl+Security.swift */,
-				C2370AEC2BE66E560059FBA6 /* MainRepositoryImpl+Sort.swift */,
-				C2370AF12BE66FEC0059FBA6 /* MainRepositoryImpl+Camera.swift */,
-				C2370AFD2BE67C330059FBA6 /* MainRepositoryImpl+InMemoryStorage.swift */,
-				C298AEB72C692D030009BAA2 /* MainRepositoryImpl+EncryptedStorage.swift */,
-				C2FD0F2A2D4EA4C600BBAD9A /* MainRepositoryImpl+CloudCache.swift */,
-				C2370B092BE693F90059FBA6 /* MainRepositoryImpl+Cloud.swift */,
-				C2C883AE2C3AD36200F6A8C0 /* MainRepositoryImpl+System.swift */,
-				C2B609422C4DC7210041AC06 /* MainRepositoryImpl+Config.swift */,
-				C2BCEF952C52ED78004B3468 /* MainRepositoryImpl+Network.swift */,
-				C2BCEF992C52EE78004B3468 /* MainRepositoryImpl+Image.swift */,
-				C29DF3672C5FD17F00E19DFF /* MainRepositoryImpl+Encryption.swift */,
-				C2C5301B2C77472500AA11A2 /* MainRepositoryImpl+Biometry.swift */,
-				C21422D42C8E464600C978F9 /* MainRepositoryImpl+Logs.swift */,
-				C28842442CFCF8F800FCFF2D /* MainRepositoryImpl+Backup.swift */,
-				C29308822D2EF46000CA8E89 /* MainRepositoryImpl+Scan.swift */,
-				5402A7472D63A1590092765B /* MainRepositoryImpl+Onboarding.swift */,
-				54AFB3022DA3F15E00EE00E9 /* MainRepositoryImpl+PushNotifications.swift */,
-				C2BCEE172DB6DF0F00763C8B /* MainRepositoryImpl+TimeOffset.swift */,
-				C26D2BE62DD9407A00B16D73 /* MainRepositoryImpl+Payment.swift */,
-				C241B5392DE3B9DF00F58556 /* MainRepositoryImpl+UriCache.swift */,
-			);
-			path = Main;
 			sourceTree = "<group>";
 		};
 		C2370B1A2BE6EB980059FBA6 /* Frameworks */ = {
@@ -1135,23 +874,6 @@
 			path = Flow;
 			sourceTree = "<group>";
 		};
-		C267F9322BE2DDFF005F7B89 /* Common */ = {
-			isa = PBXGroup;
-			children = (
-				C298AEAF2C68ED390009BAA2 /* Extensions */,
-				544D68ED2E21200400290EFA /* DataTypes */,
-				C267F94B2BE303F4005F7B89 /* CoreData */,
-				C267F9332BE2DDFF005F7B89 /* Common.h */,
-				C241B5372DE3B59600F58556 /* Cache.swift */,
-				C2D034BF2D0F2E5B008BC1D0 /* TimerInteractor.swift */,
-				C267F9492BE301B1005F7B89 /* Log.swift */,
-				C2370B052BE68C350059FBA6 /* Config.swift */,
-				54AFA6A72DA3DD9F00EE00E9 /* Keys.swift */,
-				54BB9E482DC89FCD00BDD13F /* CheckedContinuationThreadSafeStorage.swift */,
-			);
-			path = Common;
-			sourceTree = "<group>";
-		};
 		C267F93F2BE30046005F7B89 /* Common */ = {
 			isa = PBXGroup;
 			children = (
@@ -1169,17 +891,6 @@
 			path = Common;
 			sourceTree = "<group>";
 		};
-		C267F94B2BE303F4005F7B89 /* CoreData */ = {
-			isa = PBXGroup;
-			children = (
-				C267F94C2BE30411005F7B89 /* CoreDataMigrationStep.swift */,
-				C267F94E2BE30426005F7B89 /* CoreDataStack.swift */,
-				C267F9512BE304D8005F7B89 /* CoreDataMigrationVersion.swift */,
-				C267F9532BE304EC005F7B89 /* CoreDataMigrator.swift */,
-			);
-			path = CoreData;
-			sourceTree = "<group>";
-		};
 		C26A236B2E1082E400C43CD7 /* TagCached */ = {
 			isa = PBXGroup;
 			children = (
@@ -1193,8 +904,8 @@
 			isa = PBXGroup;
 			children = (
 				C27D99ED2BD596620008203F /* 2PASS */,
-				C267F9322BE2DDFF005F7B89 /* Common */,
-				C2F81EC32BE42858008FD374 /* Data */,
+				5415BA562E2A79BB00FBEE71 /* Common */,
+				5415B9662E2A79A700FBEE71 /* Data */,
 				C249E7772BF10B23003464D5 /* Storage */,
 				C23DFCC12C56B47A00390C87 /* DataTests */,
 				C2B0FC1C2CE91C4D005CFADD /* Backup */,
@@ -1248,27 +959,6 @@
 			path = Interactor;
 			sourceTree = "<group>";
 		};
-		C298AEAF2C68ED390009BAA2 /* Extensions */ = {
-			isa = PBXGroup;
-			children = (
-				8FD295342CC9B4830098A5CB /* Color+.swift */,
-				C21D997F2CF2811600F398F3 /* Int.swift */,
-				C25F302D2CA03BAA009E44DB /* Date+.swift */,
-				C2D828CE2C9C89CA00BCF3E8 /* UUID+.swift */,
-				C2370B0E2BE695760059FBA6 /* Notifications.swift */,
-				C267F9552BE30523005F7B89 /* Collection+.swift */,
-				C249E7912BF14328003464D5 /* UIColor+.swift */,
-				C2CB586E2C505E77008673BA /* String+.swift */,
-				54DA26082DB0C0A700C91F0B /* Striing+SwiftUI.swift */,
-				C22DDE5E2C513B1200CC8460 /* Character+.swift */,
-				C29DF3692C5FDA0900E19DFF /* Data+.swift */,
-				C29DF36B2C5FDD7C00E19DFF /* Sequence+.swift */,
-				C29DF36F2C60170800E19DFF /* Array+.swift */,
-				54D5E2982D81D64500981A09 /* UTType+.swift */,
-			);
-			path = Extensions;
-			sourceTree = "<group>";
-		};
 		C298AEB62C692C5D0009BAA2 /* DataSource */ = {
 			isa = PBXGroup;
 			children = (
@@ -1362,7 +1052,7 @@
 		C2B0B8222C1E050500D26D11 /* Modules */ = {
 			isa = PBXGroup;
 			children = (
-				54A490502E27DB0E00DAF740 /* Logs */,
+				5415B8402E2A796000FBEE71 /* Logs */,
 				54D768E82DFAA4DF000CB649 /* ManageSubscription */,
 				C267F9202BE2CA61005F7B89 /* Root */,
 				54D6B3282D91EBE80013185C /* VaultDecryptionKit */,
@@ -1418,42 +1108,6 @@
 			path = Interactor;
 			sourceTree = "<group>";
 		};
-		C2F81EC32BE42858008FD374 /* Data */ = {
-			isa = PBXGroup;
-			children = (
-				54BB9E422DC89F2A00BDD13F /* 2FASWebService */,
-				549BF8D92D7C6D6A00E0C297 /* Connect */,
-				C21E887D2D46F5650010EE54 /* Adapters */,
-				C29DF36D2C60131000E19DFF /* BIP-0039_English.txt */,
-				54A490492E27B9F100DAF740 /* Extensions */,
-				54B664A42D85653D00AB4691 /* DataSource */,
-				C2370AEE2BE66EB20059FBA6 /* ModelsTypes */,
-				C2F81ED92BE44C63008FD374 /* Controllers */,
-				C2F81ED42BE4441E008FD374 /* Repositories */,
-				544D68902E211F4800290EFA /* Interactors */,
-				C2F81EC42BE42858008FD374 /* Data.h */,
-			);
-			path = Data;
-			sourceTree = "<group>";
-		};
-		C2F81ED42BE4441E008FD374 /* Repositories */ = {
-			isa = PBXGroup;
-			children = (
-				C2370AFF2BE6864A0059FBA6 /* Main */,
-			);
-			path = Repositories;
-			sourceTree = "<group>";
-		};
-		C2F81ED92BE44C63008FD374 /* Controllers */ = {
-			isa = PBXGroup;
-			children = (
-				C25748E12C7A69A800FC8AAA /* RecoveryKitPDFGenerator.swift */,
-				C2F81EDA2BE44C71008FD374 /* CameraPermissions.swift */,
-				C2370B072BE6917D0059FBA6 /* PermissionsStateDataController.swift */,
-			);
-			path = Controllers;
-			sourceTree = "<group>";
-		};
 		C2FC825B2E0EDE120030EDCB /* InMemory */ = {
 			isa = PBXGroup;
 			children = (
@@ -1496,7 +1150,6 @@
 			isa = PBXHeadersBuildPhase;
 			buildActionMask = 2147483647;
 			files = (
-				C267F9342BE2DDFF005F7B89 /* Common.h in Headers */,
 			);
 			runOnlyForDeploymentPostprocessing = 0;
 		};
@@ -1511,7 +1164,6 @@
 			isa = PBXHeadersBuildPhase;
 			buildActionMask = 2147483647;
 			files = (
-				C2F81EC52BE42858008FD374 /* Data.h in Headers */,
 			);
 			runOnlyForDeploymentPostprocessing = 0;
 		};
@@ -1644,7 +1296,7 @@
 			dependencies = (
 			);
 			fileSystemSynchronizedGroups = (
-				544D68ED2E21200400290EFA /* DataTypes */,
+				5415BA562E2A79BB00FBEE71 /* Common */,
 			);
 			name = Common;
 			productName = Common;
@@ -1675,11 +1327,11 @@
 			);
 			fileSystemSynchronizedGroups = (
 				54121AEE2D84A530000917FD /* Customization */,
+				5415B8402E2A796000FBEE71 /* Logs */,
 				543A57A62DAF6193001A8FF9 /* VaultRecovery */,
 				54405B542D93FD7A009C66C1 /* MasterPassword */,
 				545579222DD27ADB00712716 /* TransferItems */,
 				547139D72D89644100A81142 /* AppSecurity */,
-				54A490502E27DB0E00DAF740 /* Logs */,
 				54A825872D82DA3700CBC463 /* Settings */,
 				54AFB3212DA441BB00EE00E9 /* Connect */,
 				54B6643F2D84E09700AB4691 /* AutofillSettings */,
@@ -1748,11 +1400,7 @@
 				54878E4F2D7ED4D00073BFC8 /* PBXTargetDependency */,
 			);
 			fileSystemSynchronizedGroups = (
-				544D68902E211F4800290EFA /* Interactors */,
-				549BF8D92D7C6D6A00E0C297 /* Connect */,
-				54A490492E27B9F100DAF740 /* Extensions */,
-				54B664A42D85653D00AB4691 /* DataSource */,
-				54BB9E422DC89F2A00BDD13F /* 2FASWebService */,
+				5415B9662E2A79A700FBEE71 /* Data */,
 			);
 			name = Data;
 			packageProductDependencies = (
@@ -1933,7 +1581,6 @@
 			isa = PBXResourcesBuildPhase;
 			buildActionMask = 2147483647;
 			files = (
-				C29DF36E2C60131000E19DFF /* BIP-0039_English.txt in Resources */,
 			);
 			runOnlyForDeploymentPostprocessing = 0;
 		};
@@ -2034,30 +1681,6 @@
 			isa = PBXSourcesBuildPhase;
 			buildActionMask = 2147483647;
 			files = (
-				C267F9522BE304D8005F7B89 /* CoreDataMigrationVersion.swift in Sources */,
-				C267F94A2BE301B1005F7B89 /* Log.swift in Sources */,
-				C2D828CF2C9C89CE00BCF3E8 /* UUID+.swift in Sources */,
-				C241B5382DE3B59800F58556 /* Cache.swift in Sources */,
-				8FD295352CC9B4870098A5CB /* Color+.swift in Sources */,
-				C29DF3702C60170800E19DFF /* Array+.swift in Sources */,
-				C29DF36C2C5FDD7C00E19DFF /* Sequence+.swift in Sources */,
-				54BB9E492DC89FCD00BDD13F /* CheckedContinuationThreadSafeStorage.swift in Sources */,
-				C267F94D2BE30411005F7B89 /* CoreDataMigrationStep.swift in Sources */,
-				C2370B102BE6957C0059FBA6 /* Notifications.swift in Sources */,
-				C22DDE5F2C513B1200CC8460 /* Character+.swift in Sources */,
-				C2D53E832D235E62007CAA0D /* TimerInteractor.swift in Sources */,
-				54DA26092DB0C0AC00C91F0B /* Striing+SwiftUI.swift in Sources */,
-				C25F302E2CA03BAA009E44DB /* Date+.swift in Sources */,
-				C29DF36A2C5FDA0900E19DFF /* Data+.swift in Sources */,
-				C267F94F2BE30426005F7B89 /* CoreDataStack.swift in Sources */,
-				C2370B062BE68C350059FBA6 /* Config.swift in Sources */,
-				C2CB586F2C505E77008673BA /* String+.swift in Sources */,
-				54D5E2992D81D64500981A09 /* UTType+.swift in Sources */,
-				C21D99802CF2811800F398F3 /* Int.swift in Sources */,
-				C267F9562BE30523005F7B89 /* Collection+.swift in Sources */,
-				54AFA6A82DA3DDA100EE00E9 /* Keys.swift in Sources */,
-				C267F9542BE304EC005F7B89 /* CoreDataMigrator.swift in Sources */,
-				C249E7922BF14328003464D5 /* UIColor+.swift in Sources */,
 				C2F489512D3C761E00F3761B /* CloudCached.swift in Sources */,
 			);
 			runOnlyForDeploymentPostprocessing = 0;
@@ -2138,89 +1761,6 @@
 			isa = PBXSourcesBuildPhase;
 			buildActionMask = 2147483647;
 			files = (
-				C2F81ED62BE44431008FD374 /* MainRepository.swift in Sources */,
-				C29308832D2EF46500CA8E89 /* MainRepositoryImpl+Scan.swift in Sources */,
-				C2370AFE2BE67C330059FBA6 /* MainRepositoryImpl+InMemoryStorage.swift in Sources */,
-				545B19452D7976B400BE2B14 /* ConnectSession.swift in Sources */,
-				C2370B202BE6ECB80059FBA6 /* BiometricAuthResult.swift in Sources */,
-				C2FD0F2B2D4EA4CF00BBAD9A /* MainRepositoryImpl+CloudCache.swift in Sources */,
-				C21E887F2D46F5820010EE54 /* LocalStorageImpl.swift in Sources */,
-<<<<<<< HEAD
-				C2E119E22CA1FECA008928E6 /* KDFSpec+.swift in Sources */,
-=======
-				C2B609452C4DC7720041AC06 /* ConfigInteractor.swift in Sources */,
-				C2BCEE162DB6DC7500763C8B /* TimeVerificationInteractor.swift in Sources */,
-				C2256BA22BE7E86A00E8748C /* SecurityInteractor.swift in Sources */,
-				C2C3BE7F2DC3E7B8006E7DCE /* ExternalServiceImportInteractor.swift in Sources */,
->>>>>>> 0df0c9a1
-				C2370AF42BE670050059FBA6 /* CameraPermissionState.swift in Sources */,
-				C2A328AD2BEFCDCA00BE73CC /* KeyResult.swift in Sources */,
-				C2FD0F292D4EA0BD00BBAD9A /* CloudCacheStorageImpl.swift in Sources */,
-				C28231162C84EE6300AAE7A0 /* QueryItemsType.swift in Sources */,
-				54AFB3032DA3F17300EE00E9 /* MainRepositoryImpl+PushNotifications.swift in Sources */,
-				C2370B0D2BE694630059FBA6 /* CloudState.swift in Sources */,
-				54BB9E4B2DC8A00200BDD13F /* AppNotifications.swift in Sources */,
-				C2BCEF922C52EB4A004B3468 /* NetworkError.swift in Sources */,
-				C2F81EDB2BE44C71008FD374 /* CameraPermissions.swift in Sources */,
-				C241B53A2DE3B9E500F58556 /* MainRepositoryImpl+UriCache.swift in Sources */,
-				C298AEB82C692D030009BAA2 /* MainRepositoryImpl+EncryptedStorage.swift in Sources */,
-<<<<<<< HEAD
-				C2C3BE862DC42629006E7DCE /* String+.swift in Sources */,
-=======
-				C22C96E12D5D0DF4004E6A64 /* CloudRecoveryInteractor.swift in Sources */,
-				C2BCEF982C52EDBD004B3468 /* FileIconInteractor.swift in Sources */,
-				C21EB4D02CBBE83100902AA4 /* RecoveryKitInteractor.swift in Sources */,
->>>>>>> 0df0c9a1
-				54878E5B2D7F15870073BFC8 /* ConnectLogin.swift in Sources */,
-				C2BCEF942C52EC0D004B3468 /* NetworkStatusError.swift in Sources */,
-				C2370AFA2BE67BD10059FBA6 /* AppLockBlockTime.swift in Sources */,
-				C266B11A2DDA42C60000A30D /* RevenueCatDelegate.swift in Sources */,
-				C2370AED2BE66E560059FBA6 /* MainRepositoryImpl+Sort.swift in Sources */,
-				C2370AFC2BE67C040059FBA6 /* BiometryType.swift in Sources */,
-				549BF8F92D7C81D000E0C297 /* ColorScheme.swift in Sources */,
-				C2F81ED82BE44BFC008FD374 /* MainRepositoryImpl.swift in Sources */,
-				C2BCEE182DB6DF1D00763C8B /* MainRepositoryImpl+TimeOffset.swift in Sources */,
-				54671BBD2E0802E000B65322 /* ConnectTag.swift in Sources */,
-				C2D034C92D0F8DB1008BC1D0 /* WebDAVIndex.swift in Sources */,
-				C2370AEB2BE668CB0059FBA6 /* MainRepositoryImpl+Security.swift in Sources */,
-				C29DF3682C5FD17F00E19DFF /* MainRepositoryImpl+Encryption.swift in Sources */,
-				C2D034C72D0F8DAB008BC1D0 /* WebDAVLock.swift in Sources */,
-				C2370AF62BE6767E0059FBA6 /* Types.swift in Sources */,
-				C2F81EE02BE4507C008FD374 /* MainRepositoryImpl+General.swift in Sources */,
-				C21422D52C8E464600C978F9 /* MainRepositoryImpl+Logs.swift in Sources */,
-				5402A7482D63A1590092765B /* MainRepositoryImpl+Onboarding.swift in Sources */,
-				54BB9E472DC89FA500BDD13F /* MainRepositoryImpl+2FASWebService.swift in Sources */,
-<<<<<<< HEAD
-				C28231182C84EFE000AAE7A0 /* URLQueryItem_Sequence+.swift in Sources */,
-=======
-				54FC49A02D652C1D00CF27E0 /* PasswordGeneratorInteractor.swift in Sources */,
->>>>>>> 0df0c9a1
-				C2C1EAAB2D49898B00F02B20 /* EncryptionHandlerImpl.swift in Sources */,
-				54B664DD2D85FC2F00AB4691 /* WebBrowser.swift in Sources */,
-				54B664962D8555DB00AB4691 /* MainRepositoryImpl+AutoFill.swift in Sources */,
-				C2370AF22BE66FEC0059FBA6 /* MainRepositoryImpl+Camera.swift in Sources */,
-				C2370B0A2BE693F90059FBA6 /* MainRepositoryImpl+Cloud.swift in Sources */,
-				C2A328AB2BEFCD8300BE73CC /* EncryptionResult.swift in Sources */,
-				C2370B082BE6917D0059FBA6 /* PermissionsStateDataController.swift in Sources */,
-				C26D2BE72DD9408400B16D73 /* MainRepositoryImpl+Payment.swift in Sources */,
-<<<<<<< HEAD
-				C27F0BEB2CC44C4A00F5688F /* ExchangeVault+summary.swift in Sources */,
-=======
-				549BF4A62D7B57B500E0C297 /* ConnectIdenticonInteractor+Content.swift in Sources */,
-				C27F0BE42CC3D96E00F5688F /* ChangePasswordInteractor.swift in Sources */,
->>>>>>> 0df0c9a1
-				C28842452CFCF8F800FCFF2D /* MainRepositoryImpl+Backup.swift in Sources */,
-				C21EB4D32CBBEC3B00902AA4 /* RecoveryKitPDFGenerator.swift in Sources */,
-				C2370AE92BE667D10059FBA6 /* MainRepositoryImpl+AppLock.swift in Sources */,
-				C2DE428F2C7BA0EC00BD1A85 /* RecoveryKitLink.swift in Sources */,
-				C2B609432C4DC7210041AC06 /* MainRepositoryImpl+Config.swift in Sources */,
-				C2CBA2F52D187BDD009C4C37 /* WebDAVState.swift in Sources */,
-				C2BCEF962C52ED78004B3468 /* MainRepositoryImpl+Network.swift in Sources */,
-				C2C5301C2C77472500AA11A2 /* MainRepositoryImpl+Biometry.swift in Sources */,
-				C2BCEF9A2C52EE78004B3468 /* MainRepositoryImpl+Image.swift in Sources */,
-				C2370AF82BE67BBA0059FBA6 /* AppLockAttempts.swift in Sources */,
-				C2E231D12C9A1FAA00A3142A /* Exchange.swift in Sources */,
-				C2C883AF2C3AD36200F6A8C0 /* MainRepositoryImpl+System.swift in Sources */,
 			);
 			runOnlyForDeploymentPostprocessing = 0;
 		};
