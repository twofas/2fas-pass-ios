// !$*UTF8*$!
{
	archiveVersion = 1;
	classes = {
	};
	objectVersion = 71;
	objects = {

/* Begin PBXBuildFile section */
		540191922DA78B2A0089CDDF /* Localizable.xcstrings in Resources */ = {isa = PBXBuildFile; fileRef = 54820F4E2DA594B900E29C73 /* Localizable.xcstrings */; };
		5402A74A2D63A1E90092765B /* SetupCompleteModuleInteractor.swift in Sources */ = {isa = PBXBuildFile; fileRef = 5402A7492D63A1E90092765B /* SetupCompleteModuleInteractor.swift */; };
		5402A74D2D63A2180092765B /* OnboardingStepsStack.swift in Sources */ = {isa = PBXBuildFile; fileRef = 5402A74C2D63A2180092765B /* OnboardingStepsStack.swift */; };
		5402A7592D63A2390092765B /* ios-onboarding-01-light.json in Resources */ = {isa = PBXBuildFile; fileRef = 5402A7502D63A2390092765B /* ios-onboarding-01-light.json */; };
		5402A75A2D63A2390092765B /* ios-onboarding-02-dark.json in Resources */ = {isa = PBXBuildFile; fileRef = 5402A7512D63A2390092765B /* ios-onboarding-02-dark.json */; };
		5402A75B2D63A2390092765B /* ios-onboarding-03-dark.json in Resources */ = {isa = PBXBuildFile; fileRef = 5402A7532D63A2390092765B /* ios-onboarding-03-dark.json */; };
		5402A75C2D63A2390092765B /* ios-onboarding-02-light.json in Resources */ = {isa = PBXBuildFile; fileRef = 5402A7522D63A2390092765B /* ios-onboarding-02-light.json */; };
		5402A75E2D63A2390092765B /* ios-onboarding-03-light.json in Resources */ = {isa = PBXBuildFile; fileRef = 5402A7542D63A2390092765B /* ios-onboarding-03-light.json */; };
		5402A75F2D63A2390092765B /* ios-tick-light.json in Resources */ = {isa = PBXBuildFile; fileRef = 5402A7582D63A2390092765B /* ios-tick-light.json */; };
		5402A7602D63A2390092765B /* ios-onboarding-01-dark.json in Resources */ = {isa = PBXBuildFile; fileRef = 5402A74F2D63A2390092765B /* ios-onboarding-01-dark.json */; };
		5402A7612D63A2390092765B /* ios-tick-dark.json in Resources */ = {isa = PBXBuildFile; fileRef = 5402A7572D63A2390092765B /* ios-tick-dark.json */; };
		5402A76C2D63A2EA0092765B /* ShieldProgressStyle.swift in Sources */ = {isa = PBXBuildFile; fileRef = 5402A76B2D63A2EA0092765B /* ShieldProgressStyle.swift */; };
		5402A8CE2D6452DF0092765B /* InteractiveProgressAnimator.swift in Sources */ = {isa = PBXBuildFile; fileRef = 5402A8CD2D6452DB0092765B /* InteractiveProgressAnimator.swift */; };
		5415C9362E2AC4FA00FBEE71 /* FirebaseAnalyticsWithoutAdIdSupport in Frameworks */ = {isa = PBXBuildFile; productRef = 5415C9352E2AC4FA00FBEE71 /* FirebaseAnalyticsWithoutAdIdSupport */; };
		5415C9382E2AC4FA00FBEE71 /* FirebaseCrashlytics in Frameworks */ = {isa = PBXBuildFile; productRef = 5415C9372E2AC4FA00FBEE71 /* FirebaseCrashlytics */; };
		5415C93A2E2AC4FA00FBEE71 /* FirebaseMessaging in Frameworks */ = {isa = PBXBuildFile; productRef = 5415C9392E2AC4FA00FBEE71 /* FirebaseMessaging */; };
		543A57E42DAFB5C6001A8FF9 /* ScanQRCodeCameraView.swift in Sources */ = {isa = PBXBuildFile; fileRef = 543A57E22DAFB58D001A8FF9 /* ScanQRCodeCameraView.swift */; };
		544617862D413B4B003A14E1 /* OnboardingPagesRouter.swift in Sources */ = {isa = PBXBuildFile; fileRef = 544617852D413B49003A14E1 /* OnboardingPagesRouter.swift */; };
		544617882D413C51003A14E1 /* SetupVaultRouter.swift in Sources */ = {isa = PBXBuildFile; fileRef = 544617872D413C4C003A14E1 /* SetupVaultRouter.swift */; };
		5446178A2D413DB7003A14E1 /* GenerateSecretKeyRouter.swift in Sources */ = {isa = PBXBuildFile; fileRef = 544617892D413DAE003A14E1 /* GenerateSecretKeyRouter.swift */; };
		5446178C2D41410C003A14E1 /* HalfwayRouter.swift in Sources */ = {isa = PBXBuildFile; fileRef = 5446178B2D414108003A14E1 /* HalfwayRouter.swift */; };
		544617902D415002003A14E1 /* GenerateSecretKeyModuleInteractor.swift in Sources */ = {isa = PBXBuildFile; fileRef = 5446178F2D414FF0003A14E1 /* GenerateSecretKeyModuleInteractor.swift */; };
		544617922D415E88003A14E1 /* SetupCompletePresenter.swift in Sources */ = {isa = PBXBuildFile; fileRef = 544617912D415E80003A14E1 /* SetupCompletePresenter.swift */; };
		544617962D419441003A14E1 /* OnboardingFlowController.swift in Sources */ = {isa = PBXBuildFile; fileRef = 544617952D419437003A14E1 /* OnboardingFlowController.swift */; };
		544617982D419FE2003A14E1 /* SetupCompleteRouter.swift in Sources */ = {isa = PBXBuildFile; fileRef = 544617972D419FDF003A14E1 /* SetupCompleteRouter.swift */; };
		54571D742D688AC200FC2DB3 /* AuthenticationServices.framework in Frameworks */ = {isa = PBXBuildFile; fileRef = 54571D732D688AC200FC2DB3 /* AuthenticationServices.framework */; };
		54571D7F2D688AC200FC2DB3 /* AutoFill.appex in Embed Foundation Extensions */ = {isa = PBXBuildFile; fileRef = 54571D722D688AC200FC2DB3 /* AutoFill.appex */; settings = {ATTRIBUTES = (RemoveHeadersOnCopy, ); }; };
		545B19432D78BBBB00BE2B14 /* Gzip in Frameworks */ = {isa = PBXBuildFile; productRef = 545B19422D78BBBB00BE2B14 /* Gzip */; };
		5462C0632D7177B1002C38A4 /* URIInteractorMatchTests.swift in Sources */ = {isa = PBXBuildFile; fileRef = 5462C0622D7177A6002C38A4 /* URIInteractorMatchTests.swift */; };
		54820F502DA594B900E29C73 /* Localizable.xcstrings in Resources */ = {isa = PBXBuildFile; fileRef = 54820F4E2DA594B900E29C73 /* Localizable.xcstrings */; };
		5485DAD72D68A1C000DCC33C /* SwiftUIIntrospect in Frameworks */ = {isa = PBXBuildFile; productRef = 5485DAD62D68A1C000DCC33C /* SwiftUIIntrospect */; };
		54878E4C2D7ED4D00073BFC8 /* Common.framework in Frameworks */ = {isa = PBXBuildFile; fileRef = C267F9312BE2DDFF005F7B89 /* Common.framework */; };
		549200602DD4D83100C2431E /* ios-secret-key.json in Resources */ = {isa = PBXBuildFile; fileRef = 5492005F2DD4D83100C2431E /* ios-secret-key.json */; };
		549A982D2D630684008ADCE1 /* vault-decription-kit-template.pdf in Resources */ = {isa = PBXBuildFile; fileRef = 549A982C2D630684008ADCE1 /* vault-decription-kit-template.pdf */; };
		549B1F712E8C035600228FE2 /* CameraViewport.swift in Sources */ = {isa = PBXBuildFile; fileRef = 549B1F6F2E8C035600228FE2 /* CameraViewport.swift */; };
		549B2AD12E8D44F400228FE2 /* SelectDecryptionMethod.swift in Sources */ = {isa = PBXBuildFile; fileRef = 549B2AD02E8D44F300228FE2 /* SelectDecryptionMethod.swift */; };
		549BF4962D7B091E00E0C297 /* SVGView in Frameworks */ = {isa = PBXBuildFile; productRef = 549BF4952D7B091E00E0C297 /* SVGView */; };
		54BB9E522DC8AAB400BDD13F /* GoogleService-Info.plist in Resources */ = {isa = PBXBuildFile; fileRef = 54BB9E512DC8AAB400BDD13F /* GoogleService-Info.plist */; };
		54BB9E5E2DC8AC4800BDD13F /* NotificationService.appex in Embed Foundation Extensions */ = {isa = PBXBuildFile; fileRef = 54BB9E572DC8AC4800BDD13F /* NotificationService.appex */; settings = {ATTRIBUTES = (RemoveHeadersOnCopy, ); }; };
		54BB9E642DC8ACF500BDD13F /* T.generated.swift in Sources */ = {isa = PBXBuildFile; fileRef = C25D38D62BF94F4200F95A55 /* T.generated.swift */; };
		54BB9E652DC8ACFE00BDD13F /* Localizable.xcstrings in Resources */ = {isa = PBXBuildFile; fileRef = 54820F4E2DA594B900E29C73 /* Localizable.xcstrings */; };
		54C090102D6E658300954E76 /* CommonUI.framework in Frameworks */ = {isa = PBXBuildFile; fileRef = 54C0900A2D6E658300954E76 /* CommonUI.framework */; };
		54C090112D6E658300954E76 /* CommonUI.framework in Embed Frameworks */ = {isa = PBXBuildFile; fileRef = 54C0900A2D6E658300954E76 /* CommonUI.framework */; settings = {ATTRIBUTES = (CodeSignOnCopy, RemoveHeadersOnCopy, ); }; };
		54C090362D6E6A3300954E76 /* Common.framework in Frameworks */ = {isa = PBXBuildFile; fileRef = C267F9312BE2DDFF005F7B89 /* Common.framework */; platformFilter = ios; };
		54C090552D6E6B4C00954E76 /* ModuleInteractorFactory.swift in Sources */ = {isa = PBXBuildFile; fileRef = 54C090532D6E6B4C00954E76 /* ModuleInteractorFactory.swift */; };
		54C7B8112D708DAE0004FD1D /* SwiftUIIntrospect in Frameworks */ = {isa = PBXBuildFile; productRef = 54C7B8102D708DAE0004FD1D /* SwiftUIIntrospect */; };
		54C7B8132D708E490004FD1D /* SwiftUIIntrospect in Frameworks */ = {isa = PBXBuildFile; productRef = 54C7B8122D708E490004FD1D /* SwiftUIIntrospect */; };
		54DA29042DB0CBC900C91F0B /* T.generated.swift in Sources */ = {isa = PBXBuildFile; fileRef = C25D38D62BF94F4200F95A55 /* T.generated.swift */; };
		54E7B0FC2D6F1EA3002B1462 /* Data.framework in Frameworks */ = {isa = PBXBuildFile; fileRef = C2F81EC22BE42858008FD374 /* Data.framework */; platformFilter = ios; };
		54E7B1062D6F320C002B1462 /* Assets.xcassets in Resources */ = {isa = PBXBuildFile; fileRef = C27D99F72BD596630008203F /* Assets.xcassets */; };
		54E7B1092D6F366F002B1462 /* CommonUI.framework in Frameworks */ = {isa = PBXBuildFile; fileRef = 54C0900A2D6E658300954E76 /* CommonUI.framework */; };
		54EABA722DD2537B0018189F /* ShareSheetView.swift in Sources */ = {isa = PBXBuildFile; fileRef = 54EABA712DD2537B0018189F /* ShareSheetView.swift */; };
		54FBB7A52E0D70CC0026E87B /* Settings.bundle in Resources */ = {isa = PBXBuildFile; fileRef = 54FBB7A42E0D70CC0026E87B /* Settings.bundle */; };
		8F0DB9F42D3C300300CBD6A1 /* OnboardingInfoView.swift in Sources */ = {isa = PBXBuildFile; fileRef = 8F0DB9F32D3C2FFD00CBD6A1 /* OnboardingInfoView.swift */; };
		8F0DB9F82D3C37A500CBD6A1 /* OnboardingInfoPresenter.swift in Sources */ = {isa = PBXBuildFile; fileRef = 8F0DB9F72D3C37A300CBD6A1 /* OnboardingInfoPresenter.swift */; };
		8F1D89FF2D2DEE6400960ABF /* Lottie in Frameworks */ = {isa = PBXBuildFile; productRef = 8F1D89FE2D2DEE6400960ABF /* Lottie */; };
		8F1D8A052D2DF77B00960ABF /* SetupVaultView.swift in Sources */ = {isa = PBXBuildFile; fileRef = 8F1D8A042D2DF77600960ABF /* SetupVaultView.swift */; };
		8F6D5B272D2C3CC9002A7574 /* OnboardingPageView.swift in Sources */ = {isa = PBXBuildFile; fileRef = 8F6D5B262D2C3CC3002A7574 /* OnboardingPageView.swift */; };
		8F6D5B292D2C3CD4002A7574 /* OnboardingPagePresenter.swift in Sources */ = {isa = PBXBuildFile; fileRef = 8F6D5B282D2C3CCC002A7574 /* OnboardingPagePresenter.swift */; };
		8F6D5B2B2D2C9317002A7574 /* OnboardingPagesView.swift in Sources */ = {isa = PBXBuildFile; fileRef = 8F6D5B2A2D2C930D002A7574 /* OnboardingPagesView.swift */; };
		8F6F40CE2D3723340010F7CE /* GenerateSecretKeyPresenter.swift in Sources */ = {isa = PBXBuildFile; fileRef = 8F6F40CD2D3723330010F7CE /* GenerateSecretKeyPresenter.swift */; };
		8F6F40D02D3723790010F7CE /* OnboardingPagesPresenter.swift in Sources */ = {isa = PBXBuildFile; fileRef = 8F6F40CF2D3723770010F7CE /* OnboardingPagesPresenter.swift */; };
		8F6F40E12D386DED0010F7CE /* HalfwayView.swift in Sources */ = {isa = PBXBuildFile; fileRef = 8F6F40E02D386DE70010F7CE /* HalfwayView.swift */; };
		8F6F40E32D386EDF0010F7CE /* OnboardingStepDimmedView.swift in Sources */ = {isa = PBXBuildFile; fileRef = 8F6F40E22D386EDC0010F7CE /* OnboardingStepDimmedView.swift */; };
		8F6F40E92D3878460010F7CE /* HalfwayPresenter.swift in Sources */ = {isa = PBXBuildFile; fileRef = 8F6F40E82D3878400010F7CE /* HalfwayPresenter.swift */; };
		8F6F40F12D387E4D0010F7CE /* SetupCompleteView.swift in Sources */ = {isa = PBXBuildFile; fileRef = 8F6F40F02D387E460010F7CE /* SetupCompleteView.swift */; };
		8FD25CFA2CC30BC9001DC8EB /* LogStorage.xcdatamodeld in Sources */ = {isa = PBXBuildFile; fileRef = 8FD25CF82CC30BC8001DC8EB /* LogStorage.xcdatamodeld */; };
		8FD25CFD2CC30BDE001DC8EB /* TwoPass.xcdatamodeld in Sources */ = {isa = PBXBuildFile; fileRef = 8FD25CFB2CC30BDE001DC8EB /* TwoPass.xcdatamodeld */; };
		8FDFEA3F2D34780300A1899A /* SetupVaultPresenter.swift in Sources */ = {isa = PBXBuildFile; fileRef = 8FDFEA3E2D34780200A1899A /* SetupVaultPresenter.swift */; };
		8FDFEA442D3478BA00A1899A /* GenerateSecretKeyView.swift in Sources */ = {isa = PBXBuildFile; fileRef = 8FDFEA432D3478B300A1899A /* GenerateSecretKeyView.swift */; };
		C21422C42C8E422400C978F9 /* LogHandler.swift in Sources */ = {isa = PBXBuildFile; fileRef = C21422C32C8E422400C978F9 /* LogHandler.swift */; };
		C21422CC2C8E429D00C978F9 /* LogEntryEntity+CoreDataProperties.swift in Sources */ = {isa = PBXBuildFile; fileRef = C21422CB2C8E429D00C978F9 /* LogEntryEntity+CoreDataProperties.swift */; };
		C21422CE2C8E42C200C978F9 /* LogEntryEntity+CodeDataClass.swift in Sources */ = {isa = PBXBuildFile; fileRef = C21422CD2C8E42C200C978F9 /* LogEntryEntity+CodeDataClass.swift */; };
		C21422D02C8E432700C978F9 /* LogStorageDataSource.swift in Sources */ = {isa = PBXBuildFile; fileRef = C21422CF2C8E432700C978F9 /* LogStorageDataSource.swift */; };
		C21422D22C8E439F00C978F9 /* LogStorageDataSourceImpl.swift in Sources */ = {isa = PBXBuildFile; fileRef = C21422D12C8E439F00C978F9 /* LogStorageDataSourceImpl.swift */; };
		C2145B5D2BF536B400A40A0A /* InMemoryStorageDataSourceImpl.swift in Sources */ = {isa = PBXBuildFile; fileRef = C2145B5C2BF536B400A40A0A /* InMemoryStorageDataSourceImpl.swift */; };
		C2145B602BF555F800A40A0A /* Storage.framework in Frameworks */ = {isa = PBXBuildFile; fileRef = C249E7762BF10B23003464D5 /* Storage.framework */; };
<<<<<<< HEAD
		C2145B672BF559AC00A40A0A /* ItemListOptions+.swift in Sources */ = {isa = PBXBuildFile; fileRef = C2145B662BF559AC00A40A0A /* ItemListOptions+.swift */; };
		C23903ED2C7E648600545E8C /* EnterWordsView.swift in Sources */ = {isa = PBXBuildFile; fileRef = C23903EC2C7E648600545E8C /* EnterWordsView.swift */; };
		C23903EF2C7E706A00545E8C /* EnterWordsInputListView.swift in Sources */ = {isa = PBXBuildFile; fileRef = C23903EE2C7E706A00545E8C /* EnterWordsInputListView.swift */; };
		C23903F32C7E796200545E8C /* ScanQRCodeView.swift in Sources */ = {isa = PBXBuildFile; fileRef = C23903F22C7E796200545E8C /* ScanQRCodeView.swift */; };
		C23903F52C7E79EF00545E8C /* CameraViewport.swift in Sources */ = {isa = PBXBuildFile; fileRef = C23903F42C7E79EF00545E8C /* CameraViewport.swift */; };
=======
		C2145B672BF559AC00A40A0A /* PasswordListOptions+.swift in Sources */ = {isa = PBXBuildFile; fileRef = C2145B662BF559AC00A40A0A /* PasswordListOptions+.swift */; };
>>>>>>> c606b38f
		C23DFCC32C56B47A00390C87 /* URIInteractorTests.swift in Sources */ = {isa = PBXBuildFile; fileRef = C23DFCC22C56B47A00390C87 /* URIInteractorTests.swift */; };
		C23DFCC42C56B47A00390C87 /* Data.framework in Frameworks */ = {isa = PBXBuildFile; fileRef = C2F81EC22BE42858008FD374 /* Data.framework */; platformFilter = ios; };
		C246BB002C46FE01007CF48D /* SocialChannel.swift in Sources */ = {isa = PBXBuildFile; fileRef = C246BAFF2C46FE01007CF48D /* SocialChannel.swift */; };
		C249E7792BF10B23003464D5 /* Storage.h in Headers */ = {isa = PBXBuildFile; fileRef = C249E7782BF10B23003464D5 /* Storage.h */; settings = {ATTRIBUTES = (Public, ); }; };
		C249E77C2BF10B23003464D5 /* Storage.framework in Frameworks */ = {isa = PBXBuildFile; fileRef = C249E7762BF10B23003464D5 /* Storage.framework */; };
		C249E77D2BF10B23003464D5 /* Storage.framework in Embed Frameworks */ = {isa = PBXBuildFile; fileRef = C249E7762BF10B23003464D5 /* Storage.framework */; settings = {ATTRIBUTES = (CodeSignOnCopy, RemoveHeadersOnCopy, ); }; };
		C249E7872BF130E8003464D5 /* ItemEntity+CoreDataClass.swift in Sources */ = {isa = PBXBuildFile; fileRef = C249E7852BF130E8003464D5 /* ItemEntity+CoreDataClass.swift */; };
		C249E7882BF130E8003464D5 /* ItemEntity+CoreDataProperties.swift in Sources */ = {isa = PBXBuildFile; fileRef = C249E7862BF130E8003464D5 /* ItemEntity+CoreDataProperties.swift */; };
		C25577212DC819790025C09F /* ExternalService+.swift in Sources */ = {isa = PBXBuildFile; fileRef = C25577202DC819590025C09F /* ExternalService+.swift */; };
		C25D38D72BF94F4200F95A55 /* Assets.swift in Sources */ = {isa = PBXBuildFile; fileRef = C25D38D52BF94F4200F95A55 /* Assets.swift */; };
		C25D38D82BF94F4200F95A55 /* T.generated.swift in Sources */ = {isa = PBXBuildFile; fileRef = C25D38D62BF94F4200F95A55 /* T.generated.swift */; };
		C267F9222BE2CA6E005F7B89 /* RootViewController.swift in Sources */ = {isa = PBXBuildFile; fileRef = C267F9212BE2CA6E005F7B89 /* RootViewController.swift */; };
		C267F9262BE2CAB8005F7B89 /* RootPresenter.swift in Sources */ = {isa = PBXBuildFile; fileRef = C267F9252BE2CAB8005F7B89 /* RootPresenter.swift */; };
		C267F92B2BE2DD64005F7B89 /* RootFlowController.swift in Sources */ = {isa = PBXBuildFile; fileRef = C267F92A2BE2DD64005F7B89 /* RootFlowController.swift */; };
		C267F9372BE2DDFF005F7B89 /* Common.framework in Frameworks */ = {isa = PBXBuildFile; fileRef = C267F9312BE2DDFF005F7B89 /* Common.framework */; };
		C267F9382BE2DDFF005F7B89 /* Common.framework in Embed Frameworks */ = {isa = PBXBuildFile; fileRef = C267F9312BE2DDFF005F7B89 /* Common.framework */; settings = {ATTRIBUTES = (CodeSignOnCopy, RemoveHeadersOnCopy, ); }; };
		C26A236C2E1082E400C43CD7 /* TagCachedEntity+CoreDataProperties.swift in Sources */ = {isa = PBXBuildFile; fileRef = C26A236A2E1082E400C43CD7 /* TagCachedEntity+CoreDataProperties.swift */; };
		C26A236D2E1082E400C43CD7 /* TagCachedEntity+CoreDataClass.swift in Sources */ = {isa = PBXBuildFile; fileRef = C26A23692E1082E400C43CD7 /* TagCachedEntity+CoreDataClass.swift */; };
		C26C43FC2BED6FFB000F63B0 /* KeychainAccess in Frameworks */ = {isa = PBXBuildFile; productRef = C26C43FB2BED6FFB000F63B0 /* KeychainAccess */; };
		C26D2BE02DD91D7E00B16D73 /* RevenueCat in Frameworks */ = {isa = PBXBuildFile; productRef = C26D2BDF2DD91D7E00B16D73 /* RevenueCat */; };
		C26D2BE22DD91D7E00B16D73 /* RevenueCatUI in Frameworks */ = {isa = PBXBuildFile; productRef = C26D2BE12DD91D7E00B16D73 /* RevenueCatUI */; };
		C26D2BE42DD91DDA00B16D73 /* StoreKit.framework in Frameworks */ = {isa = PBXBuildFile; fileRef = C26D2BE32DD91DDA00B16D73 /* StoreKit.framework */; };
		C26D2BE52DD91E1A00B16D73 /* StoreKit.framework in Frameworks */ = {isa = PBXBuildFile; fileRef = C26D2BE32DD91DDA00B16D73 /* StoreKit.framework */; };
		C27D99EF2BD596620008203F /* AppDelegate.swift in Sources */ = {isa = PBXBuildFile; fileRef = C27D99EE2BD596620008203F /* AppDelegate.swift */; };
		C27D99F82BD596630008203F /* Assets.xcassets in Resources */ = {isa = PBXBuildFile; fileRef = C27D99F72BD596630008203F /* Assets.xcassets */; };
		C27D99FB2BD596630008203F /* Base in Resources */ = {isa = PBXBuildFile; fileRef = C27D99FA2BD596630008203F /* Base */; };
		C27F0BE92CC437FF00F5688F /* DeviceKit in Frameworks */ = {isa = PBXBuildFile; productRef = C27F0BE82CC437FF00F5688F /* DeviceKit */; };
		C286E9A82E3778050019CF79 /* icon_64.png in Resources */ = {isa = PBXBuildFile; fileRef = C286E9A72E3778050019CF79 /* icon_64.png */; };
		C288423F2CFCF89B00FCFF2D /* Backup.framework in Frameworks */ = {isa = PBXBuildFile; fileRef = C2B0FC1B2CE91C4D005CFADD /* Backup.framework */; };
		C288424C2CFD239200FCFF2D /* MainModuleInteractor.swift in Sources */ = {isa = PBXBuildFile; fileRef = C288424B2CFD238E00FCFF2D /* MainModuleInteractor.swift */; };
		C28A00FE2BF409A000BAF976 /* Common.framework in Frameworks */ = {isa = PBXBuildFile; fileRef = C267F9312BE2DDFF005F7B89 /* Common.framework */; platformFilter = ios; };
		C28A01072BF417C900BAF976 /* InMemoryStorageDataSource.swift in Sources */ = {isa = PBXBuildFile; fileRef = C28A01062BF417C900BAF976 /* InMemoryStorageDataSource.swift */; };
		C28E9E2A2C1CE436008B99F8 /* MainFlowController.swift in Sources */ = {isa = PBXBuildFile; fileRef = C28E9E292C1CE436008B99F8 /* MainFlowController.swift */; };
		C28E9E2C2C1CE5A8008B99F8 /* MainPresenter.swift in Sources */ = {isa = PBXBuildFile; fileRef = C28E9E2B2C1CE5A8008B99F8 /* MainPresenter.swift */; };
		C28E9E2E2C1CE5EE008B99F8 /* MainViewController.swift in Sources */ = {isa = PBXBuildFile; fileRef = C28E9E2D2C1CE5EE008B99F8 /* MainViewController.swift */; };
		C298AEB32C6923ED0009BAA2 /* EncryptedStorageDataSource.swift in Sources */ = {isa = PBXBuildFile; fileRef = C298AEB22C6923ED0009BAA2 /* EncryptedStorageDataSource.swift */; };
		C298AEB52C6926690009BAA2 /* EncryptedStorageDataSourceImpl.swift in Sources */ = {isa = PBXBuildFile; fileRef = C298AEB42C6926690009BAA2 /* EncryptedStorageDataSourceImpl.swift */; };
		C298FD222D39B3ED00CFFB3D /* CloudCache2.xcdatamodeld in Sources */ = {isa = PBXBuildFile; fileRef = C298FD202D39B3ED00CFFB3D /* CloudCache2.xcdatamodeld */; };
		C298FD262D39BC1C00CFFB3D /* DeletedItemCachedEntity+CoreDataClass.swift in Sources */ = {isa = PBXBuildFile; fileRef = C298FD242D39BC1C00CFFB3D /* DeletedItemCachedEntity+CoreDataClass.swift */; };
		C298FD272D39BC1C00CFFB3D /* DeletedItemCachedEntity+CoreDataProperties.swift in Sources */ = {isa = PBXBuildFile; fileRef = C298FD252D39BC1C00CFFB3D /* DeletedItemCachedEntity+CoreDataProperties.swift */; };
		C298FD3A2D39C48D00CFFB3D /* VaultCachedEntity+CoreDataClass.swift in Sources */ = {isa = PBXBuildFile; fileRef = C298FD382D39C48D00CFFB3D /* VaultCachedEntity+CoreDataClass.swift */; };
		C298FD3B2D39C48D00CFFB3D /* VaultCachedEntity+CoreDataProperties.swift in Sources */ = {isa = PBXBuildFile; fileRef = C298FD392D39C48D00CFFB3D /* VaultCachedEntity+CoreDataProperties.swift */; };
		C298FD3E2D39C56200CFFB3D /* CloudCacheStorageDataSourceImpl.swift in Sources */ = {isa = PBXBuildFile; fileRef = C298FD3D2D39C56200CFFB3D /* CloudCacheStorageDataSourceImpl.swift */; };
		C298FD3F2D39C56200CFFB3D /* CloudCacheStorageDataSource.swift in Sources */ = {isa = PBXBuildFile; fileRef = C298FD3C2D39C56200CFFB3D /* CloudCacheStorageDataSource.swift */; };
		C2AA587F2CCE8A4800DC3613 /* BackupImportParseError+LocalizedDescription.swift in Sources */ = {isa = PBXBuildFile; fileRef = C2AA587E2CCE8A4800DC3613 /* BackupImportParseError+LocalizedDescription.swift */; };
		C2AA58812CCE8AD600DC3613 /* BackupImportFileError+LocalizedDescription.swift in Sources */ = {isa = PBXBuildFile; fileRef = C2AA58802CCE8AD000DC3613 /* BackupImportFileError+LocalizedDescription.swift */; };
		C2B0FC212CE91C4D005CFADD /* Backup.framework in Frameworks */ = {isa = PBXBuildFile; fileRef = C2B0FC1B2CE91C4D005CFADD /* Backup.framework */; };
		C2B0FC222CE91C4D005CFADD /* Backup.framework in Embed Frameworks */ = {isa = PBXBuildFile; fileRef = C2B0FC1B2CE91C4D005CFADD /* Backup.framework */; settings = {ATTRIBUTES = (CodeSignOnCopy, RemoveHeadersOnCopy, ); }; };
		C2B0FC272CE91C5C005CFADD /* Common.framework in Frameworks */ = {isa = PBXBuildFile; fileRef = C267F9312BE2DDFF005F7B89 /* Common.framework */; };
		C2BCEE142DB6DC2300763C8B /* Kronos in Frameworks */ = {isa = PBXBuildFile; productRef = C2BCEE132DB6DC2300763C8B /* Kronos */; };
		C2C3BE842DC41954006E7DCE /* SwiftCSV in Frameworks */ = {isa = PBXBuildFile; productRef = C2C3BE832DC41954006E7DCE /* SwiftCSV */; };
		C2CD74072C7FBCA200B8E9FE /* CameraOutputModule.swift in Sources */ = {isa = PBXBuildFile; fileRef = C2CD73FE2C7FBCA200B8E9FE /* CameraOutputModule.swift */; };
		C2CD74082C7FBCA200B8E9FE /* CameraOutputQRScanner.swift in Sources */ = {isa = PBXBuildFile; fileRef = C2CD73FF2C7FBCA200B8E9FE /* CameraOutputQRScanner.swift */; };
		C2CD74092C7FBCA200B8E9FE /* Camera.swift in Sources */ = {isa = PBXBuildFile; fileRef = C2CD74012C7FBCA200B8E9FE /* Camera.swift */; };
		C2CD740A2C7FBCA200B8E9FE /* CameraController.swift in Sources */ = {isa = PBXBuildFile; fileRef = C2CD74022C7FBCA200B8E9FE /* CameraController.swift */; };
		C2CD740B2C7FBCA200B8E9FE /* CameraControllerDelegate.swift in Sources */ = {isa = PBXBuildFile; fileRef = C2CD74032C7FBCA200B8E9FE /* CameraControllerDelegate.swift */; };
		C2CD740C2C7FBCA200B8E9FE /* CameraDelegate.swift in Sources */ = {isa = PBXBuildFile; fileRef = C2CD74042C7FBCA200B8E9FE /* CameraDelegate.swift */; };
		C2D8995C2E2C4A69008521D1 /* ItemCachedEntity+CoreDataProperties.swift in Sources */ = {isa = PBXBuildFile; fileRef = C2D899592E2C49DC008521D1 /* ItemCachedEntity+CoreDataProperties.swift */; };
		C2D8995D2E2C4A69008521D1 /* ItemCachedEntity+CoreDataClass.swift in Sources */ = {isa = PBXBuildFile; fileRef = C2D899582E2C49DC008521D1 /* ItemCachedEntity+CoreDataClass.swift */; };
		C2DCD9172DC6C96300CBF641 /* ZIPFoundation in Frameworks */ = {isa = PBXBuildFile; productRef = C2DCD9162DC6C96300CBF641 /* ZIPFoundation */; };
		C2E119DF2CA18CD0008928E6 /* SignalArgon2 in Frameworks */ = {isa = PBXBuildFile; productRef = C2E119DE2CA18CD0008928E6 /* SignalArgon2 */; };
		C2F489512D3C761E00F3761B /* CloudCached.swift in Sources */ = {isa = PBXBuildFile; fileRef = C2F489502D3C761C00F3761B /* CloudCached.swift */; };
		C2F81EBC2BE42325008FD374 /* RootModuleInteractor.swift in Sources */ = {isa = PBXBuildFile; fileRef = C2F81EBB2BE42325008FD374 /* RootModuleInteractor.swift */; };
		C2F81EC82BE42858008FD374 /* Data.framework in Frameworks */ = {isa = PBXBuildFile; fileRef = C2F81EC22BE42858008FD374 /* Data.framework */; };
		C2F81EC92BE42858008FD374 /* Data.framework in Embed Frameworks */ = {isa = PBXBuildFile; fileRef = C2F81EC22BE42858008FD374 /* Data.framework */; settings = {ATTRIBUTES = (CodeSignOnCopy, RemoveHeadersOnCopy, ); }; };
		C2FC82652E0EDE9F0030EDCB /* TagEntity+CoreDataProperties.swift in Sources */ = {isa = PBXBuildFile; fileRef = C2FC82632E0EDE9F0030EDCB /* TagEntity+CoreDataProperties.swift */; };
		C2FC82662E0EDE9F0030EDCB /* TagEntity+CoreDataClass.swift in Sources */ = {isa = PBXBuildFile; fileRef = C2FC82622E0EDE9F0030EDCB /* TagEntity+CoreDataClass.swift */; };
		C2FC82682E0F21E10030EDCB /* TagListOptions.swift in Sources */ = {isa = PBXBuildFile; fileRef = C2FC82672E0F21DD0030EDCB /* TagListOptions.swift */; };
/* End PBXBuildFile section */

/* Begin PBXContainerItemProxy section */
		54571D7D2D688AC200FC2DB3 /* PBXContainerItemProxy */ = {
			isa = PBXContainerItemProxy;
			containerPortal = C27D99E32BD596620008203F /* Project object */;
			proxyType = 1;
			remoteGlobalIDString = 54571D712D688AC200FC2DB3;
			remoteInfo = AutoFill;
		};
		54878E4E2D7ED4D00073BFC8 /* PBXContainerItemProxy */ = {
			isa = PBXContainerItemProxy;
			containerPortal = C27D99E32BD596620008203F /* Project object */;
			proxyType = 1;
			remoteGlobalIDString = C267F9302BE2DDFF005F7B89;
			remoteInfo = Common;
		};
		54BB9E5C2DC8AC4800BDD13F /* PBXContainerItemProxy */ = {
			isa = PBXContainerItemProxy;
			containerPortal = C27D99E32BD596620008203F /* Project object */;
			proxyType = 1;
			remoteGlobalIDString = 54BB9E562DC8AC4800BDD13F;
			remoteInfo = NotificationService;
		};
		54C0900E2D6E658300954E76 /* PBXContainerItemProxy */ = {
			isa = PBXContainerItemProxy;
			containerPortal = C27D99E32BD596620008203F /* Project object */;
			proxyType = 1;
			remoteGlobalIDString = 54C090092D6E658300954E76;
			remoteInfo = CommonUI;
		};
		54C090382D6E6A3300954E76 /* PBXContainerItemProxy */ = {
			isa = PBXContainerItemProxy;
			containerPortal = C27D99E32BD596620008203F /* Project object */;
			proxyType = 1;
			remoteGlobalIDString = C267F9302BE2DDFF005F7B89;
			remoteInfo = Common;
		};
		54E7B0FE2D6F1EA3002B1462 /* PBXContainerItemProxy */ = {
			isa = PBXContainerItemProxy;
			containerPortal = C27D99E32BD596620008203F /* Project object */;
			proxyType = 1;
			remoteGlobalIDString = C2F81EC12BE42858008FD374;
			remoteInfo = Data;
		};
		54E7B10B2D6F366F002B1462 /* PBXContainerItemProxy */ = {
			isa = PBXContainerItemProxy;
			containerPortal = C27D99E32BD596620008203F /* Project object */;
			proxyType = 1;
			remoteGlobalIDString = 54C090092D6E658300954E76;
			remoteInfo = CommonUI;
		};
		C2145B622BF555F800A40A0A /* PBXContainerItemProxy */ = {
			isa = PBXContainerItemProxy;
			containerPortal = C27D99E32BD596620008203F /* Project object */;
			proxyType = 1;
			remoteGlobalIDString = C249E7752BF10B23003464D5;
			remoteInfo = Storage;
		};
		C23DFCC52C56B47A00390C87 /* PBXContainerItemProxy */ = {
			isa = PBXContainerItemProxy;
			containerPortal = C27D99E32BD596620008203F /* Project object */;
			proxyType = 1;
			remoteGlobalIDString = C2F81EC12BE42858008FD374;
			remoteInfo = Data;
		};
		C249E77A2BF10B23003464D5 /* PBXContainerItemProxy */ = {
			isa = PBXContainerItemProxy;
			containerPortal = C27D99E32BD596620008203F /* Project object */;
			proxyType = 1;
			remoteGlobalIDString = C249E7752BF10B23003464D5;
			remoteInfo = Storage;
		};
		C267F9352BE2DDFF005F7B89 /* PBXContainerItemProxy */ = {
			isa = PBXContainerItemProxy;
			containerPortal = C27D99E32BD596620008203F /* Project object */;
			proxyType = 1;
			remoteGlobalIDString = C267F9302BE2DDFF005F7B89;
			remoteInfo = Common;
		};
		C28842412CFCF89B00FCFF2D /* PBXContainerItemProxy */ = {
			isa = PBXContainerItemProxy;
			containerPortal = C27D99E32BD596620008203F /* Project object */;
			proxyType = 1;
			remoteGlobalIDString = C2B0FC1A2CE91C4D005CFADD;
			remoteInfo = Backup;
		};
		C28A01002BF409A000BAF976 /* PBXContainerItemProxy */ = {
			isa = PBXContainerItemProxy;
			containerPortal = C27D99E32BD596620008203F /* Project object */;
			proxyType = 1;
			remoteGlobalIDString = C267F9302BE2DDFF005F7B89;
			remoteInfo = Common;
		};
		C2B0FC1F2CE91C4D005CFADD /* PBXContainerItemProxy */ = {
			isa = PBXContainerItemProxy;
			containerPortal = C27D99E32BD596620008203F /* Project object */;
			proxyType = 1;
			remoteGlobalIDString = C2B0FC1A2CE91C4D005CFADD;
			remoteInfo = Backup;
		};
		C2B0FC292CE91C5C005CFADD /* PBXContainerItemProxy */ = {
			isa = PBXContainerItemProxy;
			containerPortal = C27D99E32BD596620008203F /* Project object */;
			proxyType = 1;
			remoteGlobalIDString = C267F9302BE2DDFF005F7B89;
			remoteInfo = Common;
		};
		C2F81EC62BE42858008FD374 /* PBXContainerItemProxy */ = {
			isa = PBXContainerItemProxy;
			containerPortal = C27D99E32BD596620008203F /* Project object */;
			proxyType = 1;
			remoteGlobalIDString = C2F81EC12BE42858008FD374;
			remoteInfo = Data;
		};
/* End PBXContainerItemProxy section */

/* Begin PBXCopyFilesBuildPhase section */
		54571D802D688AC200FC2DB3 /* Embed Foundation Extensions */ = {
			isa = PBXCopyFilesBuildPhase;
			buildActionMask = 2147483647;
			dstPath = "";
			dstSubfolderSpec = 13;
			files = (
				54571D7F2D688AC200FC2DB3 /* AutoFill.appex in Embed Foundation Extensions */,
				54BB9E5E2DC8AC4800BDD13F /* NotificationService.appex in Embed Foundation Extensions */,
			);
			name = "Embed Foundation Extensions";
			runOnlyForDeploymentPostprocessing = 0;
		};
		C267F93C2BE2DDFF005F7B89 /* Embed Frameworks */ = {
			isa = PBXCopyFilesBuildPhase;
			buildActionMask = 2147483647;
			dstPath = "";
			dstSubfolderSpec = 10;
			files = (
				C2F81EC92BE42858008FD374 /* Data.framework in Embed Frameworks */,
				C267F9382BE2DDFF005F7B89 /* Common.framework in Embed Frameworks */,
				54C090112D6E658300954E76 /* CommonUI.framework in Embed Frameworks */,
				C2B0FC222CE91C4D005CFADD /* Backup.framework in Embed Frameworks */,
				C249E77D2BF10B23003464D5 /* Storage.framework in Embed Frameworks */,
			);
			name = "Embed Frameworks";
			runOnlyForDeploymentPostprocessing = 0;
		};
/* End PBXCopyFilesBuildPhase section */

/* Begin PBXFileReference section */
		5402A7492D63A1E90092765B /* SetupCompleteModuleInteractor.swift */ = {isa = PBXFileReference; lastKnownFileType = sourcecode.swift; path = SetupCompleteModuleInteractor.swift; sourceTree = "<group>"; };
		5402A74C2D63A2180092765B /* OnboardingStepsStack.swift */ = {isa = PBXFileReference; lastKnownFileType = sourcecode.swift; path = OnboardingStepsStack.swift; sourceTree = "<group>"; };
		5402A74F2D63A2390092765B /* ios-onboarding-01-dark.json */ = {isa = PBXFileReference; lastKnownFileType = text.json; path = "ios-onboarding-01-dark.json"; sourceTree = "<group>"; };
		5402A7502D63A2390092765B /* ios-onboarding-01-light.json */ = {isa = PBXFileReference; lastKnownFileType = text.json; path = "ios-onboarding-01-light.json"; sourceTree = "<group>"; };
		5402A7512D63A2390092765B /* ios-onboarding-02-dark.json */ = {isa = PBXFileReference; lastKnownFileType = text.json; path = "ios-onboarding-02-dark.json"; sourceTree = "<group>"; };
		5402A7522D63A2390092765B /* ios-onboarding-02-light.json */ = {isa = PBXFileReference; lastKnownFileType = text.json; path = "ios-onboarding-02-light.json"; sourceTree = "<group>"; };
		5402A7532D63A2390092765B /* ios-onboarding-03-dark.json */ = {isa = PBXFileReference; lastKnownFileType = text.json; path = "ios-onboarding-03-dark.json"; sourceTree = "<group>"; };
		5402A7542D63A2390092765B /* ios-onboarding-03-light.json */ = {isa = PBXFileReference; lastKnownFileType = text.json; path = "ios-onboarding-03-light.json"; sourceTree = "<group>"; };
		5402A7572D63A2390092765B /* ios-tick-dark.json */ = {isa = PBXFileReference; lastKnownFileType = text.json; path = "ios-tick-dark.json"; sourceTree = "<group>"; };
		5402A7582D63A2390092765B /* ios-tick-light.json */ = {isa = PBXFileReference; lastKnownFileType = text.json; path = "ios-tick-light.json"; sourceTree = "<group>"; };
		5402A76B2D63A2EA0092765B /* ShieldProgressStyle.swift */ = {isa = PBXFileReference; lastKnownFileType = sourcecode.swift; path = ShieldProgressStyle.swift; sourceTree = "<group>"; };
		5402A8CD2D6452DB0092765B /* InteractiveProgressAnimator.swift */ = {isa = PBXFileReference; lastKnownFileType = sourcecode.swift; path = InteractiveProgressAnimator.swift; sourceTree = "<group>"; };
		540D6A8D2E15C64D000834DE /* Dev.entitlements */ = {isa = PBXFileReference; lastKnownFileType = text.plist.entitlements; path = Dev.entitlements; sourceTree = "<group>"; };
		540D6A8E2E15C64D000834DE /* Prod.entitlements */ = {isa = PBXFileReference; lastKnownFileType = text.plist.entitlements; path = Prod.entitlements; sourceTree = "<group>"; };
		543A57E22DAFB58D001A8FF9 /* ScanQRCodeCameraView.swift */ = {isa = PBXFileReference; lastKnownFileType = sourcecode.swift; path = ScanQRCodeCameraView.swift; sourceTree = "<group>"; };
		544617852D413B49003A14E1 /* OnboardingPagesRouter.swift */ = {isa = PBXFileReference; lastKnownFileType = sourcecode.swift; path = OnboardingPagesRouter.swift; sourceTree = "<group>"; };
		544617872D413C4C003A14E1 /* SetupVaultRouter.swift */ = {isa = PBXFileReference; lastKnownFileType = sourcecode.swift; path = SetupVaultRouter.swift; sourceTree = "<group>"; };
		544617892D413DAE003A14E1 /* GenerateSecretKeyRouter.swift */ = {isa = PBXFileReference; lastKnownFileType = sourcecode.swift; path = GenerateSecretKeyRouter.swift; sourceTree = "<group>"; };
		5446178B2D414108003A14E1 /* HalfwayRouter.swift */ = {isa = PBXFileReference; lastKnownFileType = sourcecode.swift; path = HalfwayRouter.swift; sourceTree = "<group>"; };
		5446178F2D414FF0003A14E1 /* GenerateSecretKeyModuleInteractor.swift */ = {isa = PBXFileReference; lastKnownFileType = sourcecode.swift; path = GenerateSecretKeyModuleInteractor.swift; sourceTree = "<group>"; };
		544617912D415E80003A14E1 /* SetupCompletePresenter.swift */ = {isa = PBXFileReference; lastKnownFileType = sourcecode.swift; path = SetupCompletePresenter.swift; sourceTree = "<group>"; };
		544617952D419437003A14E1 /* OnboardingFlowController.swift */ = {isa = PBXFileReference; lastKnownFileType = sourcecode.swift; path = OnboardingFlowController.swift; sourceTree = "<group>"; };
		544617972D419FDF003A14E1 /* SetupCompleteRouter.swift */ = {isa = PBXFileReference; lastKnownFileType = sourcecode.swift; path = SetupCompleteRouter.swift; sourceTree = "<group>"; };
		54571D722D688AC200FC2DB3 /* AutoFill.appex */ = {isa = PBXFileReference; explicitFileType = "wrapper.app-extension"; includeInIndex = 0; path = AutoFill.appex; sourceTree = BUILT_PRODUCTS_DIR; };
		54571D732D688AC200FC2DB3 /* AuthenticationServices.framework */ = {isa = PBXFileReference; lastKnownFileType = wrapper.framework; name = AuthenticationServices.framework; path = System/Library/Frameworks/AuthenticationServices.framework; sourceTree = SDKROOT; };
		5462C0622D7177A6002C38A4 /* URIInteractorMatchTests.swift */ = {isa = PBXFileReference; lastKnownFileType = sourcecode.swift; path = URIInteractorMatchTests.swift; sourceTree = "<group>"; };
		54820F4E2DA594B900E29C73 /* Localizable.xcstrings */ = {isa = PBXFileReference; lastKnownFileType = text.json.xcstrings; path = Localizable.xcstrings; sourceTree = "<group>"; };
		5492005F2DD4D83100C2431E /* ios-secret-key.json */ = {isa = PBXFileReference; lastKnownFileType = text.json; path = "ios-secret-key.json"; sourceTree = "<group>"; };
		549A982C2D630684008ADCE1 /* vault-decription-kit-template.pdf */ = {isa = PBXFileReference; lastKnownFileType = image.pdf; path = "vault-decription-kit-template.pdf"; sourceTree = "<group>"; };
		549B1F6F2E8C035600228FE2 /* CameraViewport.swift */ = {isa = PBXFileReference; lastKnownFileType = sourcecode.swift; path = CameraViewport.swift; sourceTree = "<group>"; };
		549B2AD02E8D44F300228FE2 /* SelectDecryptionMethod.swift */ = {isa = PBXFileReference; lastKnownFileType = sourcecode.swift; path = SelectDecryptionMethod.swift; sourceTree = "<group>"; };
		54BB9E512DC8AAB400BDD13F /* GoogleService-Info.plist */ = {isa = PBXFileReference; lastKnownFileType = text.plist.xml; path = "GoogleService-Info.plist"; sourceTree = "<group>"; };
		54BB9E572DC8AC4800BDD13F /* NotificationService.appex */ = {isa = PBXFileReference; explicitFileType = "wrapper.app-extension"; includeInIndex = 0; path = NotificationService.appex; sourceTree = BUILT_PRODUCTS_DIR; };
		54C0900A2D6E658300954E76 /* CommonUI.framework */ = {isa = PBXFileReference; explicitFileType = wrapper.framework; includeInIndex = 0; path = CommonUI.framework; sourceTree = BUILT_PRODUCTS_DIR; };
		54C090532D6E6B4C00954E76 /* ModuleInteractorFactory.swift */ = {isa = PBXFileReference; lastKnownFileType = sourcecode.swift; path = ModuleInteractorFactory.swift; sourceTree = "<group>"; };
		54EABA712DD2537B0018189F /* ShareSheetView.swift */ = {isa = PBXFileReference; lastKnownFileType = sourcecode.swift; path = ShareSheetView.swift; sourceTree = "<group>"; };
		54FBB7A42E0D70CC0026E87B /* Settings.bundle */ = {isa = PBXFileReference; lastKnownFileType = "wrapper.plug-in"; path = Settings.bundle; sourceTree = "<group>"; };
		8F0DB9F32D3C2FFD00CBD6A1 /* OnboardingInfoView.swift */ = {isa = PBXFileReference; lastKnownFileType = sourcecode.swift; path = OnboardingInfoView.swift; sourceTree = "<group>"; };
		8F0DB9F72D3C37A300CBD6A1 /* OnboardingInfoPresenter.swift */ = {isa = PBXFileReference; lastKnownFileType = sourcecode.swift; path = OnboardingInfoPresenter.swift; sourceTree = "<group>"; };
		8F1D8A042D2DF77600960ABF /* SetupVaultView.swift */ = {isa = PBXFileReference; lastKnownFileType = sourcecode.swift; path = SetupVaultView.swift; sourceTree = "<group>"; };
		8F6D5B262D2C3CC3002A7574 /* OnboardingPageView.swift */ = {isa = PBXFileReference; lastKnownFileType = sourcecode.swift; path = OnboardingPageView.swift; sourceTree = "<group>"; };
		8F6D5B282D2C3CCC002A7574 /* OnboardingPagePresenter.swift */ = {isa = PBXFileReference; lastKnownFileType = sourcecode.swift; path = OnboardingPagePresenter.swift; sourceTree = "<group>"; };
		8F6D5B2A2D2C930D002A7574 /* OnboardingPagesView.swift */ = {isa = PBXFileReference; lastKnownFileType = sourcecode.swift; path = OnboardingPagesView.swift; sourceTree = "<group>"; };
		8F6F40CD2D3723330010F7CE /* GenerateSecretKeyPresenter.swift */ = {isa = PBXFileReference; lastKnownFileType = sourcecode.swift; path = GenerateSecretKeyPresenter.swift; sourceTree = "<group>"; };
		8F6F40CF2D3723770010F7CE /* OnboardingPagesPresenter.swift */ = {isa = PBXFileReference; lastKnownFileType = sourcecode.swift; path = OnboardingPagesPresenter.swift; sourceTree = "<group>"; };
		8F6F40E02D386DE70010F7CE /* HalfwayView.swift */ = {isa = PBXFileReference; lastKnownFileType = sourcecode.swift; path = HalfwayView.swift; sourceTree = "<group>"; };
		8F6F40E22D386EDC0010F7CE /* OnboardingStepDimmedView.swift */ = {isa = PBXFileReference; lastKnownFileType = sourcecode.swift; path = OnboardingStepDimmedView.swift; sourceTree = "<group>"; };
		8F6F40E82D3878400010F7CE /* HalfwayPresenter.swift */ = {isa = PBXFileReference; lastKnownFileType = sourcecode.swift; path = HalfwayPresenter.swift; sourceTree = "<group>"; };
		8F6F40F02D387E460010F7CE /* SetupCompleteView.swift */ = {isa = PBXFileReference; lastKnownFileType = sourcecode.swift; path = SetupCompleteView.swift; sourceTree = "<group>"; };
		8FD25CF92CC30BC9001DC8EB /* LogStorage.xcdatamodel */ = {isa = PBXFileReference; lastKnownFileType = wrapper.xcdatamodel; path = LogStorage.xcdatamodel; sourceTree = "<group>"; };
		8FD25CFC2CC30BDE001DC8EB /* TwoPass.xcdatamodel */ = {isa = PBXFileReference; lastKnownFileType = wrapper.xcdatamodel; path = TwoPass.xcdatamodel; sourceTree = "<group>"; };
		8FDFEA3E2D34780200A1899A /* SetupVaultPresenter.swift */ = {isa = PBXFileReference; lastKnownFileType = sourcecode.swift; path = SetupVaultPresenter.swift; sourceTree = "<group>"; };
		8FDFEA432D3478B300A1899A /* GenerateSecretKeyView.swift */ = {isa = PBXFileReference; lastKnownFileType = sourcecode.swift; path = GenerateSecretKeyView.swift; sourceTree = "<group>"; };
		C21422C32C8E422400C978F9 /* LogHandler.swift */ = {isa = PBXFileReference; lastKnownFileType = sourcecode.swift; path = LogHandler.swift; sourceTree = "<group>"; };
		C21422CB2C8E429D00C978F9 /* LogEntryEntity+CoreDataProperties.swift */ = {isa = PBXFileReference; lastKnownFileType = sourcecode.swift; path = "LogEntryEntity+CoreDataProperties.swift"; sourceTree = "<group>"; };
		C21422CD2C8E42C200C978F9 /* LogEntryEntity+CodeDataClass.swift */ = {isa = PBXFileReference; lastKnownFileType = sourcecode.swift; path = "LogEntryEntity+CodeDataClass.swift"; sourceTree = "<group>"; };
		C21422CF2C8E432700C978F9 /* LogStorageDataSource.swift */ = {isa = PBXFileReference; lastKnownFileType = sourcecode.swift; path = LogStorageDataSource.swift; sourceTree = "<group>"; };
		C21422D12C8E439F00C978F9 /* LogStorageDataSourceImpl.swift */ = {isa = PBXFileReference; lastKnownFileType = sourcecode.swift; path = LogStorageDataSourceImpl.swift; sourceTree = "<group>"; };
		C2145B5C2BF536B400A40A0A /* InMemoryStorageDataSourceImpl.swift */ = {isa = PBXFileReference; lastKnownFileType = sourcecode.swift; path = InMemoryStorageDataSourceImpl.swift; sourceTree = "<group>"; };
<<<<<<< HEAD
		C2145B662BF559AC00A40A0A /* ItemListOptions+.swift */ = {isa = PBXFileReference; lastKnownFileType = sourcecode.swift; path = "ItemListOptions+.swift"; sourceTree = "<group>"; };
		C23903EC2C7E648600545E8C /* EnterWordsView.swift */ = {isa = PBXFileReference; lastKnownFileType = sourcecode.swift; path = EnterWordsView.swift; sourceTree = "<group>"; };
		C23903EE2C7E706A00545E8C /* EnterWordsInputListView.swift */ = {isa = PBXFileReference; lastKnownFileType = sourcecode.swift; path = EnterWordsInputListView.swift; sourceTree = "<group>"; };
		C23903F22C7E796200545E8C /* ScanQRCodeView.swift */ = {isa = PBXFileReference; lastKnownFileType = sourcecode.swift; path = ScanQRCodeView.swift; sourceTree = "<group>"; };
		C23903F42C7E79EF00545E8C /* CameraViewport.swift */ = {isa = PBXFileReference; lastKnownFileType = sourcecode.swift; path = CameraViewport.swift; sourceTree = "<group>"; };
=======
		C2145B662BF559AC00A40A0A /* PasswordListOptions+.swift */ = {isa = PBXFileReference; lastKnownFileType = sourcecode.swift; path = "PasswordListOptions+.swift"; sourceTree = "<group>"; };
>>>>>>> c606b38f
		C23DFCC02C56B47A00390C87 /* DataTests.xctest */ = {isa = PBXFileReference; explicitFileType = wrapper.cfbundle; includeInIndex = 0; path = DataTests.xctest; sourceTree = BUILT_PRODUCTS_DIR; };
		C23DFCC22C56B47A00390C87 /* URIInteractorTests.swift */ = {isa = PBXFileReference; lastKnownFileType = sourcecode.swift; path = URIInteractorTests.swift; sourceTree = "<group>"; };
		C246BAFF2C46FE01007CF48D /* SocialChannel.swift */ = {isa = PBXFileReference; lastKnownFileType = sourcecode.swift; path = SocialChannel.swift; sourceTree = "<group>"; };
		C249E7762BF10B23003464D5 /* Storage.framework */ = {isa = PBXFileReference; explicitFileType = wrapper.framework; includeInIndex = 0; path = Storage.framework; sourceTree = BUILT_PRODUCTS_DIR; };
		C249E7782BF10B23003464D5 /* Storage.h */ = {isa = PBXFileReference; lastKnownFileType = sourcecode.c.h; path = Storage.h; sourceTree = "<group>"; };
		C249E7852BF130E8003464D5 /* ItemEntity+CoreDataClass.swift */ = {isa = PBXFileReference; lastKnownFileType = sourcecode.swift; path = "ItemEntity+CoreDataClass.swift"; sourceTree = "<group>"; };
		C249E7862BF130E8003464D5 /* ItemEntity+CoreDataProperties.swift */ = {isa = PBXFileReference; lastKnownFileType = sourcecode.swift; path = "ItemEntity+CoreDataProperties.swift"; sourceTree = "<group>"; };
		C25577202DC819590025C09F /* ExternalService+.swift */ = {isa = PBXFileReference; lastKnownFileType = sourcecode.swift; path = "ExternalService+.swift"; sourceTree = "<group>"; };
		C25D38D52BF94F4200F95A55 /* Assets.swift */ = {isa = PBXFileReference; fileEncoding = 4; lastKnownFileType = sourcecode.swift; path = Assets.swift; sourceTree = "<group>"; };
		C25D38D62BF94F4200F95A55 /* T.generated.swift */ = {isa = PBXFileReference; fileEncoding = 4; lastKnownFileType = sourcecode.swift; path = T.generated.swift; sourceTree = "<group>"; };
		C267F9212BE2CA6E005F7B89 /* RootViewController.swift */ = {isa = PBXFileReference; lastKnownFileType = sourcecode.swift; path = RootViewController.swift; sourceTree = "<group>"; };
		C267F9252BE2CAB8005F7B89 /* RootPresenter.swift */ = {isa = PBXFileReference; lastKnownFileType = sourcecode.swift; path = RootPresenter.swift; sourceTree = "<group>"; };
		C267F92A2BE2DD64005F7B89 /* RootFlowController.swift */ = {isa = PBXFileReference; lastKnownFileType = sourcecode.swift; path = RootFlowController.swift; sourceTree = "<group>"; };
		C267F9312BE2DDFF005F7B89 /* Common.framework */ = {isa = PBXFileReference; explicitFileType = wrapper.framework; includeInIndex = 0; path = Common.framework; sourceTree = BUILT_PRODUCTS_DIR; };
		C26A23692E1082E400C43CD7 /* TagCachedEntity+CoreDataClass.swift */ = {isa = PBXFileReference; lastKnownFileType = sourcecode.swift; path = "TagCachedEntity+CoreDataClass.swift"; sourceTree = "<group>"; };
		C26A236A2E1082E400C43CD7 /* TagCachedEntity+CoreDataProperties.swift */ = {isa = PBXFileReference; lastKnownFileType = sourcecode.swift; path = "TagCachedEntity+CoreDataProperties.swift"; sourceTree = "<group>"; };
		C26D2BE32DD91DDA00B16D73 /* StoreKit.framework */ = {isa = PBXFileReference; lastKnownFileType = wrapper.framework; name = StoreKit.framework; path = System/Library/Frameworks/StoreKit.framework; sourceTree = SDKROOT; };
		C27D99EB2BD596620008203F /* 2FAS Pass.app */ = {isa = PBXFileReference; explicitFileType = wrapper.application; includeInIndex = 0; path = "2FAS Pass.app"; sourceTree = BUILT_PRODUCTS_DIR; };
		C27D99EE2BD596620008203F /* AppDelegate.swift */ = {isa = PBXFileReference; lastKnownFileType = sourcecode.swift; path = AppDelegate.swift; sourceTree = "<group>"; };
		C27D99F72BD596630008203F /* Assets.xcassets */ = {isa = PBXFileReference; lastKnownFileType = folder.assetcatalog; path = Assets.xcassets; sourceTree = "<group>"; };
		C27D99FA2BD596630008203F /* Base */ = {isa = PBXFileReference; lastKnownFileType = file.storyboard; name = Base; path = Base.lproj/LaunchScreen.storyboard; sourceTree = "<group>"; };
		C27D99FC2BD596630008203F /* Info.plist */ = {isa = PBXFileReference; lastKnownFileType = text.plist.xml; path = Info.plist; sourceTree = "<group>"; };
		C286E9A72E3778050019CF79 /* icon_64.png */ = {isa = PBXFileReference; lastKnownFileType = image.png; path = icon_64.png; sourceTree = "<group>"; };
		C288424B2CFD238E00FCFF2D /* MainModuleInteractor.swift */ = {isa = PBXFileReference; lastKnownFileType = sourcecode.swift; path = MainModuleInteractor.swift; sourceTree = "<group>"; };
		C28A01062BF417C900BAF976 /* InMemoryStorageDataSource.swift */ = {isa = PBXFileReference; lastKnownFileType = sourcecode.swift; path = InMemoryStorageDataSource.swift; sourceTree = "<group>"; };
		C28E9E292C1CE436008B99F8 /* MainFlowController.swift */ = {isa = PBXFileReference; lastKnownFileType = sourcecode.swift; path = MainFlowController.swift; sourceTree = "<group>"; };
		C28E9E2B2C1CE5A8008B99F8 /* MainPresenter.swift */ = {isa = PBXFileReference; lastKnownFileType = sourcecode.swift; path = MainPresenter.swift; sourceTree = "<group>"; };
		C28E9E2D2C1CE5EE008B99F8 /* MainViewController.swift */ = {isa = PBXFileReference; lastKnownFileType = sourcecode.swift; path = MainViewController.swift; sourceTree = "<group>"; };
		C298AEB22C6923ED0009BAA2 /* EncryptedStorageDataSource.swift */ = {isa = PBXFileReference; lastKnownFileType = sourcecode.swift; path = EncryptedStorageDataSource.swift; sourceTree = "<group>"; };
		C298AEB42C6926690009BAA2 /* EncryptedStorageDataSourceImpl.swift */ = {isa = PBXFileReference; lastKnownFileType = sourcecode.swift; path = EncryptedStorageDataSourceImpl.swift; sourceTree = "<group>"; };
		C298FD212D39B3ED00CFFB3D /* CloudCache2.xcdatamodel */ = {isa = PBXFileReference; lastKnownFileType = wrapper.xcdatamodel; path = CloudCache2.xcdatamodel; sourceTree = "<group>"; };
		C298FD242D39BC1C00CFFB3D /* DeletedItemCachedEntity+CoreDataClass.swift */ = {isa = PBXFileReference; lastKnownFileType = sourcecode.swift; path = "DeletedItemCachedEntity+CoreDataClass.swift"; sourceTree = "<group>"; };
		C298FD252D39BC1C00CFFB3D /* DeletedItemCachedEntity+CoreDataProperties.swift */ = {isa = PBXFileReference; lastKnownFileType = sourcecode.swift; path = "DeletedItemCachedEntity+CoreDataProperties.swift"; sourceTree = "<group>"; };
		C298FD382D39C48D00CFFB3D /* VaultCachedEntity+CoreDataClass.swift */ = {isa = PBXFileReference; lastKnownFileType = sourcecode.swift; path = "VaultCachedEntity+CoreDataClass.swift"; sourceTree = "<group>"; };
		C298FD392D39C48D00CFFB3D /* VaultCachedEntity+CoreDataProperties.swift */ = {isa = PBXFileReference; lastKnownFileType = sourcecode.swift; path = "VaultCachedEntity+CoreDataProperties.swift"; sourceTree = "<group>"; };
		C298FD3C2D39C56200CFFB3D /* CloudCacheStorageDataSource.swift */ = {isa = PBXFileReference; lastKnownFileType = sourcecode.swift; path = CloudCacheStorageDataSource.swift; sourceTree = "<group>"; };
		C298FD3D2D39C56200CFFB3D /* CloudCacheStorageDataSourceImpl.swift */ = {isa = PBXFileReference; lastKnownFileType = sourcecode.swift; path = CloudCacheStorageDataSourceImpl.swift; sourceTree = "<group>"; };
		C2AA587E2CCE8A4800DC3613 /* BackupImportParseError+LocalizedDescription.swift */ = {isa = PBXFileReference; lastKnownFileType = sourcecode.swift; path = "BackupImportParseError+LocalizedDescription.swift"; sourceTree = "<group>"; };
		C2AA58802CCE8AD000DC3613 /* BackupImportFileError+LocalizedDescription.swift */ = {isa = PBXFileReference; lastKnownFileType = sourcecode.swift; path = "BackupImportFileError+LocalizedDescription.swift"; sourceTree = "<group>"; };
		C2B0FC1B2CE91C4D005CFADD /* Backup.framework */ = {isa = PBXFileReference; explicitFileType = wrapper.framework; includeInIndex = 0; path = Backup.framework; sourceTree = BUILT_PRODUCTS_DIR; };
		C2CD73FE2C7FBCA200B8E9FE /* CameraOutputModule.swift */ = {isa = PBXFileReference; fileEncoding = 4; lastKnownFileType = sourcecode.swift; path = CameraOutputModule.swift; sourceTree = "<group>"; };
		C2CD73FF2C7FBCA200B8E9FE /* CameraOutputQRScanner.swift */ = {isa = PBXFileReference; fileEncoding = 4; lastKnownFileType = sourcecode.swift; path = CameraOutputQRScanner.swift; sourceTree = "<group>"; };
		C2CD74012C7FBCA200B8E9FE /* Camera.swift */ = {isa = PBXFileReference; fileEncoding = 4; lastKnownFileType = sourcecode.swift; path = Camera.swift; sourceTree = "<group>"; };
		C2CD74022C7FBCA200B8E9FE /* CameraController.swift */ = {isa = PBXFileReference; fileEncoding = 4; lastKnownFileType = sourcecode.swift; path = CameraController.swift; sourceTree = "<group>"; };
		C2CD74032C7FBCA200B8E9FE /* CameraControllerDelegate.swift */ = {isa = PBXFileReference; fileEncoding = 4; lastKnownFileType = sourcecode.swift; path = CameraControllerDelegate.swift; sourceTree = "<group>"; };
		C2CD74042C7FBCA200B8E9FE /* CameraDelegate.swift */ = {isa = PBXFileReference; fileEncoding = 4; lastKnownFileType = sourcecode.swift; path = CameraDelegate.swift; sourceTree = "<group>"; };
		C2D899582E2C49DC008521D1 /* ItemCachedEntity+CoreDataClass.swift */ = {isa = PBXFileReference; lastKnownFileType = sourcecode.swift; path = "ItemCachedEntity+CoreDataClass.swift"; sourceTree = "<group>"; };
		C2D899592E2C49DC008521D1 /* ItemCachedEntity+CoreDataProperties.swift */ = {isa = PBXFileReference; lastKnownFileType = sourcecode.swift; path = "ItemCachedEntity+CoreDataProperties.swift"; sourceTree = "<group>"; };
		C2F489502D3C761C00F3761B /* CloudCached.swift */ = {isa = PBXFileReference; lastKnownFileType = sourcecode.swift; path = CloudCached.swift; sourceTree = "<group>"; };
		C2F81EBB2BE42325008FD374 /* RootModuleInteractor.swift */ = {isa = PBXFileReference; lastKnownFileType = sourcecode.swift; path = RootModuleInteractor.swift; sourceTree = "<group>"; };
		C2F81EC22BE42858008FD374 /* Data.framework */ = {isa = PBXFileReference; explicitFileType = wrapper.framework; includeInIndex = 0; path = Data.framework; sourceTree = BUILT_PRODUCTS_DIR; };
		C2FC82622E0EDE9F0030EDCB /* TagEntity+CoreDataClass.swift */ = {isa = PBXFileReference; lastKnownFileType = sourcecode.swift; path = "TagEntity+CoreDataClass.swift"; sourceTree = "<group>"; };
		C2FC82632E0EDE9F0030EDCB /* TagEntity+CoreDataProperties.swift */ = {isa = PBXFileReference; lastKnownFileType = sourcecode.swift; path = "TagEntity+CoreDataProperties.swift"; sourceTree = "<group>"; };
		C2FC82672E0F21DD0030EDCB /* TagListOptions.swift */ = {isa = PBXFileReference; lastKnownFileType = sourcecode.swift; path = TagListOptions.swift; sourceTree = "<group>"; };
/* End PBXFileReference section */

/* Begin PBXFileSystemSynchronizedBuildFileExceptionSet section */
		5415B9F42E2A79A700FBEE71 /* PBXFileSystemSynchronizedBuildFileExceptionSet */ = {
			isa = PBXFileSystemSynchronizedBuildFileExceptionSet;
			publicHeaders = (
				Data.h,
			);
			target = C2F81EC12BE42858008FD374 /* Data */;
		};
		5415BA8F2E2A79BB00FBEE71 /* PBXFileSystemSynchronizedBuildFileExceptionSet */ = {
			isa = PBXFileSystemSynchronizedBuildFileExceptionSet;
			publicHeaders = (
				Common.h,
			);
			target = C267F9302BE2DDFF005F7B89 /* Common */;
		};
		544D71BC2E25003600290EFA /* PBXFileSystemSynchronizedBuildFileExceptionSet */ = {
			isa = PBXFileSystemSynchronizedBuildFileExceptionSet;
			membershipExceptions = (
				"ColdStorage-ColdStorage2.xcmappingmodel",
			);
			target = 54571D712D688AC200FC2DB3 /* AutoFill */;
		};
		54571D832D688AC200FC2DB3 /* PBXFileSystemSynchronizedBuildFileExceptionSet */ = {
			isa = PBXFileSystemSynchronizedBuildFileExceptionSet;
			membershipExceptions = (
				Info.plist,
			);
			target = 54571D712D688AC200FC2DB3 /* AutoFill */;
		};
		54BB9E622DC8AC4800BDD13F /* PBXFileSystemSynchronizedBuildFileExceptionSet */ = {
			isa = PBXFileSystemSynchronizedBuildFileExceptionSet;
			membershipExceptions = (
				Info.plist,
			);
			target = 54BB9E562DC8AC4800BDD13F /* NotificationService */;
		};
		54C090142D6E658300954E76 /* PBXFileSystemSynchronizedBuildFileExceptionSet */ = {
			isa = PBXFileSystemSynchronizedBuildFileExceptionSet;
			publicHeaders = (
				CommonUI.h,
			);
			target = 54C090092D6E658300954E76 /* CommonUI */;
		};
		54E7B1032D6F209E002B1462 /* PBXFileSystemSynchronizedBuildFileExceptionSet */ = {
			isa = PBXFileSystemSynchronizedBuildFileExceptionSet;
			membershipExceptions = (
				DesignSystem/Colors.xcassets,
			);
			target = C27D99EA2BD596620008203F /* 2PASS */;
		};
		54E7B1042D6F209E002B1462 /* PBXFileSystemSynchronizedBuildFileExceptionSet */ = {
			isa = PBXFileSystemSynchronizedBuildFileExceptionSet;
			membershipExceptions = (
				DesignSystem/Colors.xcassets,
			);
			target = 54571D712D688AC200FC2DB3 /* AutoFill */;
		};
		C2B0FC232CE91C4D005CFADD /* PBXFileSystemSynchronizedBuildFileExceptionSet */ = {
			isa = PBXFileSystemSynchronizedBuildFileExceptionSet;
			publicHeaders = (
				Backup.h,
			);
			target = C2B0FC1A2CE91C4D005CFADD /* Backup */;
		};
/* End PBXFileSystemSynchronizedBuildFileExceptionSet section */

/* Begin PBXFileSystemSynchronizedRootGroup section */
		540D6A8A2E15965B000834DE /* Configs */ = {isa = PBXFileSystemSynchronizedRootGroup; explicitFileTypes = {}; explicitFolders = (); path = Configs; sourceTree = "<group>"; };
		54121AEE2D84A530000917FD /* Customization */ = {isa = PBXFileSystemSynchronizedRootGroup; explicitFileTypes = {}; explicitFolders = (); path = Customization; sourceTree = "<group>"; };
		5415B8402E2A796000FBEE71 /* Logs */ = {isa = PBXFileSystemSynchronizedRootGroup; explicitFileTypes = {}; explicitFolders = (); path = Logs; sourceTree = "<group>"; };
		5415B9662E2A79A700FBEE71 /* Data */ = {isa = PBXFileSystemSynchronizedRootGroup; exceptions = (5415B9F42E2A79A700FBEE71 /* PBXFileSystemSynchronizedBuildFileExceptionSet */, ); explicitFileTypes = {}; explicitFolders = (); path = Data; sourceTree = "<group>"; };
		5415BA562E2A79BB00FBEE71 /* Common */ = {isa = PBXFileSystemSynchronizedRootGroup; exceptions = (5415BA8F2E2A79BB00FBEE71 /* PBXFileSystemSynchronizedBuildFileExceptionSet */, ); explicitFileTypes = {}; explicitFolders = (); path = Common; sourceTree = "<group>"; };
		543A57A62DAF6193001A8FF9 /* VaultRecovery */ = {isa = PBXFileSystemSynchronizedRootGroup; explicitFileTypes = {}; explicitFolders = (); path = VaultRecovery; sourceTree = "<group>"; };
		54405B542D93FD7A009C66C1 /* MasterPassword */ = {isa = PBXFileSystemSynchronizedRootGroup; explicitFileTypes = {}; explicitFolders = (); path = MasterPassword; sourceTree = "<group>"; };
		544D691F2E21204A00290EFA /* Encrypted */ = {isa = PBXFileSystemSynchronizedRootGroup; exceptions = (544D71BC2E25003600290EFA /* PBXFileSystemSynchronizedBuildFileExceptionSet */, ); explicitFileTypes = {}; explicitFolders = (); path = Encrypted; sourceTree = "<group>"; };
		545579222DD27ADB00712716 /* TransferItems */ = {isa = PBXFileSystemSynchronizedRootGroup; explicitFileTypes = {}; explicitFolders = (); path = TransferItems; sourceTree = "<group>"; };
		54571D752D688AC200FC2DB3 /* AutoFill */ = {isa = PBXFileSystemSynchronizedRootGroup; exceptions = (54571D832D688AC200FC2DB3 /* PBXFileSystemSynchronizedBuildFileExceptionSet */, ); explicitFileTypes = {}; explicitFolders = (); path = AutoFill; sourceTree = "<group>"; };
		547139D72D89644100A81142 /* AppSecurity */ = {isa = PBXFileSystemSynchronizedRootGroup; explicitFileTypes = {}; explicitFolders = (); path = AppSecurity; sourceTree = "<group>"; };
		548E54142E326EDB00DA22A7 /* QuickSetup */ = {isa = PBXFileSystemSynchronizedRootGroup; explicitFileTypes = {}; explicitFolders = (); path = QuickSetup; sourceTree = "<group>"; };
		549B1F652E8C01DA00228FE2 /* RestoreVault */ = {isa = PBXFileSystemSynchronizedRootGroup; explicitFileTypes = {}; explicitFolders = (); path = RestoreVault; sourceTree = "<group>"; };
		54A825872D82DA3700CBC463 /* Settings */ = {isa = PBXFileSystemSynchronizedRootGroup; explicitFileTypes = {}; explicitFolders = (); path = Settings; sourceTree = "<group>"; };
		54AFB3212DA441BB00EE00E9 /* Connect */ = {isa = PBXFileSystemSynchronizedRootGroup; explicitFileTypes = {}; explicitFolders = (); path = Connect; sourceTree = "<group>"; };
		54B6643F2D84E09700AB4691 /* AutofillSettings */ = {isa = PBXFileSystemSynchronizedRootGroup; explicitFileTypes = {}; explicitFolders = (); path = AutofillSettings; sourceTree = "<group>"; };
		54B664B42D85752200AB4691 /* Trash */ = {isa = PBXFileSystemSynchronizedRootGroup; explicitFileTypes = {}; explicitFolders = (); path = Trash; sourceTree = "<group>"; };
		54B664C52D85820A00AB4691 /* KnownBrowsers */ = {isa = PBXFileSystemSynchronizedRootGroup; explicitFileTypes = {}; explicitFolders = (); path = KnownBrowsers; sourceTree = "<group>"; };
		54B66D912D86DA7700AB4691 /* PushNotifications */ = {isa = PBXFileSystemSynchronizedRootGroup; explicitFileTypes = {}; explicitFolders = (); path = PushNotifications; sourceTree = "<group>"; };
		54B671632D86EC3100AB4691 /* About */ = {isa = PBXFileSystemSynchronizedRootGroup; explicitFileTypes = {}; explicitFolders = (); path = About; sourceTree = "<group>"; };
		54B6719F2D87260900AB4691 /* Debug */ = {isa = PBXFileSystemSynchronizedRootGroup; explicitFileTypes = {}; explicitFolders = (); path = Debug; sourceTree = "<group>"; };
		54B676172D87719800AB4691 /* Sync */ = {isa = PBXFileSystemSynchronizedRootGroup; explicitFileTypes = {}; explicitFolders = (); path = Sync; sourceTree = "<group>"; };
		54BB9E4E2DC8A90800BDD13F /* AppNotifications */ = {isa = PBXFileSystemSynchronizedRootGroup; explicitFileTypes = {}; explicitFolders = (); path = AppNotifications; sourceTree = "<group>"; };
		54BB9E582DC8AC4800BDD13F /* NotificationService */ = {isa = PBXFileSystemSynchronizedRootGroup; exceptions = (54BB9E622DC8AC4800BDD13F /* PBXFileSystemSynchronizedBuildFileExceptionSet */, ); explicitFileTypes = {}; explicitFolders = (); path = NotificationService; sourceTree = "<group>"; };
		54C0900B2D6E658300954E76 /* CommonUI */ = {isa = PBXFileSystemSynchronizedRootGroup; exceptions = (54E7B1032D6F209E002B1462 /* PBXFileSystemSynchronizedBuildFileExceptionSet */, 54C090142D6E658300954E76 /* PBXFileSystemSynchronizedBuildFileExceptionSet */, 54E7B1042D6F209E002B1462 /* PBXFileSystemSynchronizedBuildFileExceptionSet */, ); explicitFileTypes = {}; explicitFolders = (); path = CommonUI; sourceTree = "<group>"; };
		54C7EBFD2D5CCE35000E79D0 /* SwiftUI */ = {isa = PBXFileSystemSynchronizedRootGroup; explicitFileTypes = {}; explicitFolders = (); path = SwiftUI; sourceTree = "<group>"; };
		54D6B3282D91EBE80013185C /* VaultDecryptionKit */ = {isa = PBXFileSystemSynchronizedRootGroup; explicitFileTypes = {}; explicitFolders = (); path = VaultDecryptionKit; sourceTree = "<group>"; };
		54D768E82DFAA4DF000CB649 /* ManageSubscription */ = {isa = PBXFileSystemSynchronizedRootGroup; explicitFileTypes = {}; explicitFolders = (); path = ManageSubscription; sourceTree = "<group>"; };
		54EABA602DD252760018189F /* Backup */ = {isa = PBXFileSystemSynchronizedRootGroup; explicitFileTypes = {}; explicitFolders = (); path = Backup; sourceTree = "<group>"; };
		54FD31A22E45644E00DFAC70 /* Tags */ = {isa = PBXFileSystemSynchronizedRootGroup; explicitFileTypes = {}; explicitFolders = (); path = Tags; sourceTree = "<group>"; };
		C2B0FC1C2CE91C4D005CFADD /* Backup */ = {isa = PBXFileSystemSynchronizedRootGroup; exceptions = (C2B0FC232CE91C4D005CFADD /* PBXFileSystemSynchronizedBuildFileExceptionSet */, ); explicitFileTypes = {}; explicitFolders = (); path = Backup; sourceTree = "<group>"; };
/* End PBXFileSystemSynchronizedRootGroup section */

/* Begin PBXFrameworksBuildPhase section */
		54571D6F2D688AC200FC2DB3 /* Frameworks */ = {
			isa = PBXFrameworksBuildPhase;
			buildActionMask = 2147483647;
			files = (
				5485DAD72D68A1C000DCC33C /* SwiftUIIntrospect in Frameworks */,
				54E7B1092D6F366F002B1462 /* CommonUI.framework in Frameworks */,
				54571D742D688AC200FC2DB3 /* AuthenticationServices.framework in Frameworks */,
			);
			runOnlyForDeploymentPostprocessing = 0;
		};
		54BB9E542DC8AC4800BDD13F /* Frameworks */ = {
			isa = PBXFrameworksBuildPhase;
			buildActionMask = 2147483647;
			files = (
			);
			runOnlyForDeploymentPostprocessing = 0;
		};
		54C090072D6E658300954E76 /* Frameworks */ = {
			isa = PBXFrameworksBuildPhase;
			buildActionMask = 2147483647;
			files = (
				54C7B8132D708E490004FD1D /* SwiftUIIntrospect in Frameworks */,
				54E7B0FC2D6F1EA3002B1462 /* Data.framework in Frameworks */,
				54C090362D6E6A3300954E76 /* Common.framework in Frameworks */,
			);
			runOnlyForDeploymentPostprocessing = 0;
		};
		C23DFCBD2C56B47A00390C87 /* Frameworks */ = {
			isa = PBXFrameworksBuildPhase;
			buildActionMask = 2147483647;
			files = (
				C23DFCC42C56B47A00390C87 /* Data.framework in Frameworks */,
			);
			runOnlyForDeploymentPostprocessing = 0;
		};
		C249E7732BF10B23003464D5 /* Frameworks */ = {
			isa = PBXFrameworksBuildPhase;
			buildActionMask = 2147483647;
			files = (
				C28A00FE2BF409A000BAF976 /* Common.framework in Frameworks */,
			);
			runOnlyForDeploymentPostprocessing = 0;
		};
		C267F92E2BE2DDFF005F7B89 /* Frameworks */ = {
			isa = PBXFrameworksBuildPhase;
			buildActionMask = 2147483647;
			files = (
				5415C93A2E2AC4FA00FBEE71 /* FirebaseMessaging in Frameworks */,
				5415C9362E2AC4FA00FBEE71 /* FirebaseAnalyticsWithoutAdIdSupport in Frameworks */,
				5415C9382E2AC4FA00FBEE71 /* FirebaseCrashlytics in Frameworks */,
			);
			runOnlyForDeploymentPostprocessing = 0;
		};
		C27D99E82BD596620008203F /* Frameworks */ = {
			isa = PBXFrameworksBuildPhase;
			buildActionMask = 2147483647;
			files = (
				549BF4962D7B091E00E0C297 /* SVGView in Frameworks */,
				54C7B8112D708DAE0004FD1D /* SwiftUIIntrospect in Frameworks */,
				8F1D89FF2D2DEE6400960ABF /* Lottie in Frameworks */,
				C2F81EC82BE42858008FD374 /* Data.framework in Frameworks */,
				54C090102D6E658300954E76 /* CommonUI.framework in Frameworks */,
				C267F9372BE2DDFF005F7B89 /* Common.framework in Frameworks */,
				C2B0FC212CE91C4D005CFADD /* Backup.framework in Frameworks */,
				C249E77C2BF10B23003464D5 /* Storage.framework in Frameworks */,
				C26D2BE42DD91DDA00B16D73 /* StoreKit.framework in Frameworks */,
			);
			runOnlyForDeploymentPostprocessing = 0;
		};
		C2B0FC182CE91C4D005CFADD /* Frameworks */ = {
			isa = PBXFrameworksBuildPhase;
			buildActionMask = 2147483647;
			files = (
				C2B0FC272CE91C5C005CFADD /* Common.framework in Frameworks */,
			);
			runOnlyForDeploymentPostprocessing = 0;
		};
		C2F81EBF2BE42858008FD374 /* Frameworks */ = {
			isa = PBXFrameworksBuildPhase;
			buildActionMask = 2147483647;
			files = (
				C26C43FC2BED6FFB000F63B0 /* KeychainAccess in Frameworks */,
				C2C3BE842DC41954006E7DCE /* SwiftCSV in Frameworks */,
				C27F0BE92CC437FF00F5688F /* DeviceKit in Frameworks */,
				C2BCEE142DB6DC2300763C8B /* Kronos in Frameworks */,
				C26D2BE02DD91D7E00B16D73 /* RevenueCat in Frameworks */,
				545B19432D78BBBB00BE2B14 /* Gzip in Frameworks */,
				C2145B602BF555F800A40A0A /* Storage.framework in Frameworks */,
				C2E119DF2CA18CD0008928E6 /* SignalArgon2 in Frameworks */,
				C26D2BE22DD91D7E00B16D73 /* RevenueCatUI in Frameworks */,
				54878E4C2D7ED4D00073BFC8 /* Common.framework in Frameworks */,
				C288423F2CFCF89B00FCFF2D /* Backup.framework in Frameworks */,
				C26D2BE52DD91E1A00B16D73 /* StoreKit.framework in Frameworks */,
				C2DCD9172DC6C96300CBF641 /* ZIPFoundation in Frameworks */,
			);
			runOnlyForDeploymentPostprocessing = 0;
		};
/* End PBXFrameworksBuildPhase section */

/* Begin PBXGroup section */
		54C090542D6E6B4C00954E76 /* Interactors */ = {
			isa = PBXGroup;
			children = (
				54C090532D6E6B4C00954E76 /* ModuleInteractorFactory.swift */,
			);
			path = Interactors;
			sourceTree = "<group>";
		};
		8F0DB9F22D3C2FED00CBD6A1 /* InfoView */ = {
			isa = PBXGroup;
			children = (
				8F0DB9F72D3C37A300CBD6A1 /* OnboardingInfoPresenter.swift */,
				8F0DB9F32D3C2FFD00CBD6A1 /* OnboardingInfoView.swift */,
			);
			path = InfoView;
			sourceTree = "<group>";
		};
		8F6D5B252D2C3CBC002A7574 /* Onboarding */ = {
			isa = PBXGroup;
			children = (
				5402A74C2D63A2180092765B /* OnboardingStepsStack.swift */,
				544617952D419437003A14E1 /* OnboardingFlowController.swift */,
				8F0DB9F22D3C2FED00CBD6A1 /* InfoView */,
				8F6F40EF2D387E3B0010F7CE /* SetupComplete */,
				8F6F40E22D386EDC0010F7CE /* OnboardingStepDimmedView.swift */,
				8F6F40DF2D386DD60010F7CE /* Halfway */,
				8FDFEA422D3478A600A1899A /* GenerateSecretKey */,
				8FDFEA412D34789500A1899A /* OnboardingPages */,
				8FDFEA402D34787900A1899A /* SetupVault */,
			);
			path = Onboarding;
			sourceTree = "<group>";
		};
		8F6F40DF2D386DD60010F7CE /* Halfway */ = {
			isa = PBXGroup;
			children = (
				8F6F40E82D3878400010F7CE /* HalfwayPresenter.swift */,
				8F6F40E02D386DE70010F7CE /* HalfwayView.swift */,
				5446178B2D414108003A14E1 /* HalfwayRouter.swift */,
			);
			path = Halfway;
			sourceTree = "<group>";
		};
		8F6F40EF2D387E3B0010F7CE /* SetupComplete */ = {
			isa = PBXGroup;
			children = (
				8F6F40F02D387E460010F7CE /* SetupCompleteView.swift */,
				544617972D419FDF003A14E1 /* SetupCompleteRouter.swift */,
				544617912D415E80003A14E1 /* SetupCompletePresenter.swift */,
				5402A7492D63A1E90092765B /* SetupCompleteModuleInteractor.swift */,
			);
			path = SetupComplete;
			sourceTree = "<group>";
		};
		8FDFEA402D34787900A1899A /* SetupVault */ = {
			isa = PBXGroup;
			children = (
				8FDFEA3E2D34780200A1899A /* SetupVaultPresenter.swift */,
				544617872D413C4C003A14E1 /* SetupVaultRouter.swift */,
				8F1D8A042D2DF77600960ABF /* SetupVaultView.swift */,
			);
			path = SetupVault;
			sourceTree = "<group>";
		};
		8FDFEA412D34789500A1899A /* OnboardingPages */ = {
			isa = PBXGroup;
			children = (
				8F6F40CF2D3723770010F7CE /* OnboardingPagesPresenter.swift */,
				544617852D413B49003A14E1 /* OnboardingPagesRouter.swift */,
				8F6D5B2A2D2C930D002A7574 /* OnboardingPagesView.swift */,
				8F6D5B282D2C3CCC002A7574 /* OnboardingPagePresenter.swift */,
				8F6D5B262D2C3CC3002A7574 /* OnboardingPageView.swift */,
			);
			path = OnboardingPages;
			sourceTree = "<group>";
		};
		8FDFEA422D3478A600A1899A /* GenerateSecretKey */ = {
			isa = PBXGroup;
			children = (
				8F6F40CD2D3723330010F7CE /* GenerateSecretKeyPresenter.swift */,
				5446178F2D414FF0003A14E1 /* GenerateSecretKeyModuleInteractor.swift */,
				8FDFEA432D3478B300A1899A /* GenerateSecretKeyView.swift */,
				544617892D413DAE003A14E1 /* GenerateSecretKeyRouter.swift */,
			);
			path = GenerateSecretKey;
			sourceTree = "<group>";
		};
		C21422C52C8E425E00C978F9 /* Log */ = {
			isa = PBXGroup;
			children = (
				8FD25CF82CC30BC8001DC8EB /* LogStorage.xcdatamodeld */,
				C21422C32C8E422400C978F9 /* LogHandler.swift */,
				C21422CB2C8E429D00C978F9 /* LogEntryEntity+CoreDataProperties.swift */,
				C21422CD2C8E42C200C978F9 /* LogEntryEntity+CodeDataClass.swift */,
			);
			path = Log;
			sourceTree = "<group>";
		};
		C2370B1A2BE6EB980059FBA6 /* Frameworks */ = {
			isa = PBXGroup;
			children = (
				C26D2BE32DD91DDA00B16D73 /* StoreKit.framework */,
				54571D732D688AC200FC2DB3 /* AuthenticationServices.framework */,
			);
			name = Frameworks;
			sourceTree = "<group>";
		};
		C23DFCC12C56B47A00390C87 /* DataTests */ = {
			isa = PBXGroup;
			children = (
				C23DFCC22C56B47A00390C87 /* URIInteractorTests.swift */,
				5462C0622D7177A6002C38A4 /* URIInteractorMatchTests.swift */,
			);
			path = DataTests;
			sourceTree = "<group>";
		};
		C249E7772BF10B23003464D5 /* Storage */ = {
			isa = PBXGroup;
			children = (
				C298AEB62C692C5D0009BAA2 /* DataSource */,
				C298FD332D39C37F00CFFB3D /* Cached */,
				C21422C52C8E425E00C978F9 /* Log */,
				544D691F2E21204A00290EFA /* Encrypted */,
				C2FC825B2E0EDE120030EDCB /* InMemory */,
				C249E7782BF10B23003464D5 /* Storage.h */,
			);
			path = Storage;
			sourceTree = "<group>";
		};
		C249E7812BF10B5B003464D5 /* Item */ = {
			isa = PBXGroup;
			children = (
				C249E7852BF130E8003464D5 /* ItemEntity+CoreDataClass.swift */,
				C249E7862BF130E8003464D5 /* ItemEntity+CoreDataProperties.swift */,
				C2145B662BF559AC00A40A0A /* ItemListOptions+.swift */,
			);
			path = Item;
			sourceTree = "<group>";
		};
		C25D38D02BF94E5F00F95A55 /* Other */ = {
			isa = PBXGroup;
			children = (
				C286E9A62E3776EE0019CF79 /* FileIcons */,
				5402A74F2D63A2390092765B /* ios-onboarding-01-dark.json */,
				5402A7502D63A2390092765B /* ios-onboarding-01-light.json */,
				5402A7512D63A2390092765B /* ios-onboarding-02-dark.json */,
				5402A7522D63A2390092765B /* ios-onboarding-02-light.json */,
				5402A7532D63A2390092765B /* ios-onboarding-03-dark.json */,
				5402A7542D63A2390092765B /* ios-onboarding-03-light.json */,
				5402A7572D63A2390092765B /* ios-tick-dark.json */,
				5402A7582D63A2390092765B /* ios-tick-light.json */,
				5492005F2DD4D83100C2431E /* ios-secret-key.json */,
				549A982C2D630684008ADCE1 /* vault-decription-kit-template.pdf */,
				C27D99F72BD596630008203F /* Assets.xcassets */,
				54820F4E2DA594B900E29C73 /* Localizable.xcstrings */,
				54FBB7A42E0D70CC0026E87B /* Settings.bundle */,
				C25D38D42BF94E9F00F95A55 /* Generated */,
			);
			path = Other;
			sourceTree = "<group>";
		};
		C25D38D42BF94E9F00F95A55 /* Generated */ = {
			isa = PBXGroup;
			children = (
				C25D38D52BF94F4200F95A55 /* Assets.swift */,
				C25D38D62BF94F4200F95A55 /* T.generated.swift */,
			);
			path = Generated;
			sourceTree = "<group>";
		};
		C267F9202BE2CA61005F7B89 /* Root */ = {
			isa = PBXGroup;
			children = (
				C267F9292BE2CC8F005F7B89 /* Flow */,
				C2F81EBA2BE4230C008FD374 /* Interactor */,
				C267F9242BE2CAAE005F7B89 /* Presenter */,
				C267F9232BE2CAA8005F7B89 /* View */,
			);
			path = Root;
			sourceTree = "<group>";
		};
		C267F9232BE2CAA8005F7B89 /* View */ = {
			isa = PBXGroup;
			children = (
				C267F9212BE2CA6E005F7B89 /* RootViewController.swift */,
			);
			path = View;
			sourceTree = "<group>";
		};
		C267F9242BE2CAAE005F7B89 /* Presenter */ = {
			isa = PBXGroup;
			children = (
				C267F9252BE2CAB8005F7B89 /* RootPresenter.swift */,
			);
			path = Presenter;
			sourceTree = "<group>";
		};
		C267F9292BE2CC8F005F7B89 /* Flow */ = {
			isa = PBXGroup;
			children = (
				C267F92A2BE2DD64005F7B89 /* RootFlowController.swift */,
			);
			path = Flow;
			sourceTree = "<group>";
		};
		C267F93F2BE30046005F7B89 /* Common */ = {
			isa = PBXGroup;
			children = (
				549B1F6F2E8C035600228FE2 /* CameraViewport.swift */,
				549B2AD02E8D44F300228FE2 /* SelectDecryptionMethod.swift */,
				54EABA712DD2537B0018189F /* ShareSheetView.swift */,
				C2AA58802CCE8AD000DC3613 /* BackupImportFileError+LocalizedDescription.swift */,
				C2AA587E2CCE8A4800DC3613 /* BackupImportParseError+LocalizedDescription.swift */,
				C2CD74062C7FBCA200B8E9FE /* Camera */,
				54C7EBFD2D5CCE35000E79D0 /* SwiftUI */,
				C246BAFF2C46FE01007CF48D /* SocialChannel.swift */,
				5402A76B2D63A2EA0092765B /* ShieldProgressStyle.swift */,
				5402A8CD2D6452DB0092765B /* InteractiveProgressAnimator.swift */,
				543A57E22DAFB58D001A8FF9 /* ScanQRCodeCameraView.swift */,
				C25577202DC819590025C09F /* ExternalService+.swift */,
			);
			path = Common;
			sourceTree = "<group>";
		};
		C26A236B2E1082E400C43CD7 /* TagCached */ = {
			isa = PBXGroup;
			children = (
				C26A23692E1082E400C43CD7 /* TagCachedEntity+CoreDataClass.swift */,
				C26A236A2E1082E400C43CD7 /* TagCachedEntity+CoreDataProperties.swift */,
			);
			path = TagCached;
			sourceTree = "<group>";
		};
		C27D99E22BD596620008203F = {
			isa = PBXGroup;
			children = (
				C27D99ED2BD596620008203F /* 2PASS */,
				5415BA562E2A79BB00FBEE71 /* Common */,
				5415B9662E2A79A700FBEE71 /* Data */,
				C249E7772BF10B23003464D5 /* Storage */,
				C23DFCC12C56B47A00390C87 /* DataTests */,
				C2B0FC1C2CE91C4D005CFADD /* Backup */,
				54571D752D688AC200FC2DB3 /* AutoFill */,
				54C0900B2D6E658300954E76 /* CommonUI */,
				54BB9E582DC8AC4800BDD13F /* NotificationService */,
				540D6A8A2E15965B000834DE /* Configs */,
				C27D99EC2BD596620008203F /* Products */,
				C2370B1A2BE6EB980059FBA6 /* Frameworks */,
			);
			sourceTree = "<group>";
		};
		C27D99EC2BD596620008203F /* Products */ = {
			isa = PBXGroup;
			children = (
				C27D99EB2BD596620008203F /* 2FAS Pass.app */,
				C267F9312BE2DDFF005F7B89 /* Common.framework */,
				C2F81EC22BE42858008FD374 /* Data.framework */,
				C249E7762BF10B23003464D5 /* Storage.framework */,
				C23DFCC02C56B47A00390C87 /* DataTests.xctest */,
				C2B0FC1B2CE91C4D005CFADD /* Backup.framework */,
				54571D722D688AC200FC2DB3 /* AutoFill.appex */,
				54C0900A2D6E658300954E76 /* CommonUI.framework */,
				54BB9E572DC8AC4800BDD13F /* NotificationService.appex */,
			);
			name = Products;
			sourceTree = "<group>";
		};
		C27D99ED2BD596620008203F /* 2PASS */ = {
			isa = PBXGroup;
			children = (
				C27D99EE2BD596620008203F /* AppDelegate.swift */,
				C2B0B8222C1E050500D26D11 /* Modules */,
				C267F93F2BE30046005F7B89 /* Common */,
				54C090542D6E6B4C00954E76 /* Interactors */,
				C25D38D02BF94E5F00F95A55 /* Other */,
				C27D99F92BD596630008203F /* LaunchScreen.storyboard */,
				C27D99FC2BD596630008203F /* Info.plist */,
				54BB9E512DC8AAB400BDD13F /* GoogleService-Info.plist */,
				540D6A8D2E15C64D000834DE /* Dev.entitlements */,
				540D6A8E2E15C64D000834DE /* Prod.entitlements */,
			);
			path = 2PASS;
			sourceTree = "<group>";
		};
		C286E9A62E3776EE0019CF79 /* FileIcons */ = {
			isa = PBXGroup;
			children = (
				C286E9A72E3778050019CF79 /* icon_64.png */,
			);
			path = FileIcons;
			sourceTree = "<group>";
		};
		C288424A2CFD237E00FCFF2D /* Interactor */ = {
			isa = PBXGroup;
			children = (
				C288424B2CFD238E00FCFF2D /* MainModuleInteractor.swift */,
			);
			path = Interactor;
			sourceTree = "<group>";
		};
		C298AEB62C692C5D0009BAA2 /* DataSource */ = {
			isa = PBXGroup;
			children = (
				C28A01062BF417C900BAF976 /* InMemoryStorageDataSource.swift */,
				C2145B5C2BF536B400A40A0A /* InMemoryStorageDataSourceImpl.swift */,
				C298AEB22C6923ED0009BAA2 /* EncryptedStorageDataSource.swift */,
				C298AEB42C6926690009BAA2 /* EncryptedStorageDataSourceImpl.swift */,
				C21422CF2C8E432700C978F9 /* LogStorageDataSource.swift */,
				C21422D12C8E439F00C978F9 /* LogStorageDataSourceImpl.swift */,
				C298FD3C2D39C56200CFFB3D /* CloudCacheStorageDataSource.swift */,
				C298FD3D2D39C56200CFFB3D /* CloudCacheStorageDataSourceImpl.swift */,
			);
			path = DataSource;
			sourceTree = "<group>";
		};
		C298FD232D39BC0A00CFFB3D /* DeletedItemCached */ = {
			isa = PBXGroup;
			children = (
				C298FD242D39BC1C00CFFB3D /* DeletedItemCachedEntity+CoreDataClass.swift */,
				C298FD252D39BC1C00CFFB3D /* DeletedItemCachedEntity+CoreDataProperties.swift */,
			);
			path = DeletedItemCached;
			sourceTree = "<group>";
		};
		C298FD282D39C1DA00CFFB3D /* VaultCached */ = {
			isa = PBXGroup;
			children = (
				C298FD382D39C48D00CFFB3D /* VaultCachedEntity+CoreDataClass.swift */,
				C298FD392D39C48D00CFFB3D /* VaultCachedEntity+CoreDataProperties.swift */,
			);
			path = VaultCached;
			sourceTree = "<group>";
		};
		C298FD332D39C37F00CFFB3D /* Cached */ = {
			isa = PBXGroup;
			children = (
				C2F489502D3C761C00F3761B /* CloudCached.swift */,
				C2D8995E2E2C4A6D008521D1 /* ItemCached */,
				C26A236B2E1082E400C43CD7 /* TagCached */,
				C298FD282D39C1DA00CFFB3D /* VaultCached */,
				C298FD232D39BC0A00CFFB3D /* DeletedItemCached */,
				C298FD202D39B3ED00CFFB3D /* CloudCache2.xcdatamodeld */,
			);
			path = Cached;
			sourceTree = "<group>";
		};
		C2A7469E2C1B9CF5005E7CE6 /* Main */ = {
			isa = PBXGroup;
			children = (
				C2A746A22C1B9D0E005E7CE6 /* Flow */,
				C288424A2CFD237E00FCFF2D /* Interactor */,
				C2A746A02C1B9D01005E7CE6 /* Presenter */,
				C2A7469F2C1B9CFC005E7CE6 /* View */,
			);
			path = Main;
			sourceTree = "<group>";
		};
		C2A7469F2C1B9CFC005E7CE6 /* View */ = {
			isa = PBXGroup;
			children = (
				C28E9E2D2C1CE5EE008B99F8 /* MainViewController.swift */,
			);
			path = View;
			sourceTree = "<group>";
		};
		C2A746A02C1B9D01005E7CE6 /* Presenter */ = {
			isa = PBXGroup;
			children = (
				C28E9E2B2C1CE5A8008B99F8 /* MainPresenter.swift */,
			);
			path = Presenter;
			sourceTree = "<group>";
		};
		C2A746A22C1B9D0E005E7CE6 /* Flow */ = {
			isa = PBXGroup;
			children = (
				C28E9E292C1CE436008B99F8 /* MainFlowController.swift */,
			);
			path = Flow;
			sourceTree = "<group>";
		};
		C2B0B8222C1E050500D26D11 /* Modules */ = {
			isa = PBXGroup;
			children = (
				C267F9202BE2CA61005F7B89 /* Root */,
				C2A7469E2C1B9CF5005E7CE6 /* Main */,
				54FD31A22E45644E00DFAC70 /* Tags */,
				548E54142E326EDB00DA22A7 /* QuickSetup */,
				5415B8402E2A796000FBEE71 /* Logs */,
				54D768E82DFAA4DF000CB649 /* ManageSubscription */,
				54D6B3282D91EBE80013185C /* VaultDecryptionKit */,
				54B676172D87719800AB4691 /* Sync */,
				54B66D912D86DA7700AB4691 /* PushNotifications */,
				54B664C52D85820A00AB4691 /* KnownBrowsers */,
				54B6643F2D84E09700AB4691 /* AutofillSettings */,
				54121AEE2D84A530000917FD /* Customization */,
				543A57A62DAF6193001A8FF9 /* VaultRecovery */,
				8F6D5B252D2C3CBC002A7574 /* Onboarding */,
				54EABA602DD252760018189F /* Backup */,
				54B6719F2D87260900AB4691 /* Debug */,
				549B1F652E8C01DA00228FE2 /* RestoreVault */,
				547139D72D89644100A81142 /* AppSecurity */,
				54B671632D86EC3100AB4691 /* About */,
				54B664B42D85752200AB4691 /* Trash */,
				54405B542D93FD7A009C66C1 /* MasterPassword */,
				54AFB3212DA441BB00EE00E9 /* Connect */,
				54A825872D82DA3700CBC463 /* Settings */,
				54BB9E4E2DC8A90800BDD13F /* AppNotifications */,
				545579222DD27ADB00712716 /* TransferItems */,
			);
			path = Modules;
			sourceTree = "<group>";
		};
		C2CD74002C7FBCA200B8E9FE /* Output */ = {
			isa = PBXGroup;
			children = (
				C2CD73FE2C7FBCA200B8E9FE /* CameraOutputModule.swift */,
				C2CD73FF2C7FBCA200B8E9FE /* CameraOutputQRScanner.swift */,
			);
			path = Output;
			sourceTree = "<group>";
		};
		C2CD74062C7FBCA200B8E9FE /* Camera */ = {
			isa = PBXGroup;
			children = (
				C2CD74002C7FBCA200B8E9FE /* Output */,
				C2CD74012C7FBCA200B8E9FE /* Camera.swift */,
				C2CD74022C7FBCA200B8E9FE /* CameraController.swift */,
				C2CD74032C7FBCA200B8E9FE /* CameraControllerDelegate.swift */,
				C2CD74042C7FBCA200B8E9FE /* CameraDelegate.swift */,
			);
			path = Camera;
			sourceTree = "<group>";
		};
		C2D8995E2E2C4A6D008521D1 /* ItemCached */ = {
			isa = PBXGroup;
			children = (
				C2D899582E2C49DC008521D1 /* ItemCachedEntity+CoreDataClass.swift */,
				C2D899592E2C49DC008521D1 /* ItemCachedEntity+CoreDataProperties.swift */,
			);
			path = ItemCached;
			sourceTree = "<group>";
		};
		C2F81EBA2BE4230C008FD374 /* Interactor */ = {
			isa = PBXGroup;
			children = (
				C2F81EBB2BE42325008FD374 /* RootModuleInteractor.swift */,
			);
			path = Interactor;
			sourceTree = "<group>";
		};
		C2FC825B2E0EDE120030EDCB /* InMemory */ = {
			isa = PBXGroup;
			children = (
				8FD25CFB2CC30BDE001DC8EB /* TwoPass.xcdatamodeld */,
				C2FC82642E0EDE9F0030EDCB /* Tag */,
				C249E7812BF10B5B003464D5 /* Item */,
			);
			path = InMemory;
			sourceTree = "<group>";
		};
		C2FC82642E0EDE9F0030EDCB /* Tag */ = {
			isa = PBXGroup;
			children = (
				C2FC82672E0F21DD0030EDCB /* TagListOptions.swift */,
				C2FC82622E0EDE9F0030EDCB /* TagEntity+CoreDataClass.swift */,
				C2FC82632E0EDE9F0030EDCB /* TagEntity+CoreDataProperties.swift */,
			);
			path = Tag;
			sourceTree = "<group>";
		};
/* End PBXGroup section */

/* Begin PBXHeadersBuildPhase section */
		54C090052D6E658300954E76 /* Headers */ = {
			isa = PBXHeadersBuildPhase;
			buildActionMask = 2147483647;
			files = (
			);
			runOnlyForDeploymentPostprocessing = 0;
		};
		C249E7712BF10B23003464D5 /* Headers */ = {
			isa = PBXHeadersBuildPhase;
			buildActionMask = 2147483647;
			files = (
				C249E7792BF10B23003464D5 /* Storage.h in Headers */,
			);
			runOnlyForDeploymentPostprocessing = 0;
		};
		C267F92C2BE2DDFF005F7B89 /* Headers */ = {
			isa = PBXHeadersBuildPhase;
			buildActionMask = 2147483647;
			files = (
			);
			runOnlyForDeploymentPostprocessing = 0;
		};
		C2B0FC162CE91C4D005CFADD /* Headers */ = {
			isa = PBXHeadersBuildPhase;
			buildActionMask = 2147483647;
			files = (
			);
			runOnlyForDeploymentPostprocessing = 0;
		};
		C2F81EBD2BE42858008FD374 /* Headers */ = {
			isa = PBXHeadersBuildPhase;
			buildActionMask = 2147483647;
			files = (
			);
			runOnlyForDeploymentPostprocessing = 0;
		};
/* End PBXHeadersBuildPhase section */

/* Begin PBXNativeTarget section */
		54571D712D688AC200FC2DB3 /* AutoFill */ = {
			isa = PBXNativeTarget;
			buildConfigurationList = 54571D842D688AC200FC2DB3 /* Build configuration list for PBXNativeTarget "AutoFill" */;
			buildPhases = (
				54571D6E2D688AC200FC2DB3 /* Sources */,
				54571D6F2D688AC200FC2DB3 /* Frameworks */,
				54571D702D688AC200FC2DB3 /* Resources */,
			);
			buildRules = (
			);
			dependencies = (
				54E7B10C2D6F366F002B1462 /* PBXTargetDependency */,
			);
			fileSystemSynchronizedGroups = (
				54571D752D688AC200FC2DB3 /* AutoFill */,
			);
			name = AutoFill;
			packageProductDependencies = (
				5485DAD62D68A1C000DCC33C /* SwiftUIIntrospect */,
			);
			productName = AutoFill;
			productReference = 54571D722D688AC200FC2DB3 /* AutoFill.appex */;
			productType = "com.apple.product-type.app-extension";
		};
		54BB9E562DC8AC4800BDD13F /* NotificationService */ = {
			isa = PBXNativeTarget;
			buildConfigurationList = 54BB9E5F2DC8AC4800BDD13F /* Build configuration list for PBXNativeTarget "NotificationService" */;
			buildPhases = (
				54BB9E532DC8AC4800BDD13F /* Sources */,
				54BB9E542DC8AC4800BDD13F /* Frameworks */,
				54BB9E552DC8AC4800BDD13F /* Resources */,
			);
			buildRules = (
			);
			dependencies = (
			);
			fileSystemSynchronizedGroups = (
				54BB9E582DC8AC4800BDD13F /* NotificationService */,
			);
			name = NotificationService;
			packageProductDependencies = (
			);
			productName = NotificationService;
			productReference = 54BB9E572DC8AC4800BDD13F /* NotificationService.appex */;
			productType = "com.apple.product-type.app-extension";
		};
		54C090092D6E658300954E76 /* CommonUI */ = {
			isa = PBXNativeTarget;
			buildConfigurationList = 54C090152D6E658300954E76 /* Build configuration list for PBXNativeTarget "CommonUI" */;
			buildPhases = (
				54C090052D6E658300954E76 /* Headers */,
				54C090062D6E658300954E76 /* Sources */,
				54C090072D6E658300954E76 /* Frameworks */,
				54C090082D6E658300954E76 /* Resources */,
			);
			buildRules = (
			);
			dependencies = (
				54C090392D6E6A3300954E76 /* PBXTargetDependency */,
				54E7B0FF2D6F1EA3002B1462 /* PBXTargetDependency */,
			);
			fileSystemSynchronizedGroups = (
				54C0900B2D6E658300954E76 /* CommonUI */,
			);
			name = CommonUI;
			packageProductDependencies = (
				54C7B8122D708E490004FD1D /* SwiftUIIntrospect */,
			);
			productName = CommonUI;
			productReference = 54C0900A2D6E658300954E76 /* CommonUI.framework */;
			productType = "com.apple.product-type.framework";
		};
		C23DFCBF2C56B47A00390C87 /* DataTests */ = {
			isa = PBXNativeTarget;
			buildConfigurationList = C23DFCC92C56B47A00390C87 /* Build configuration list for PBXNativeTarget "DataTests" */;
			buildPhases = (
				C23DFCBC2C56B47A00390C87 /* Sources */,
				C23DFCBD2C56B47A00390C87 /* Frameworks */,
				C23DFCBE2C56B47A00390C87 /* Resources */,
			);
			buildRules = (
			);
			dependencies = (
				C23DFCC62C56B47A00390C87 /* PBXTargetDependency */,
			);
			name = DataTests;
			productName = DataTests;
			productReference = C23DFCC02C56B47A00390C87 /* DataTests.xctest */;
			productType = "com.apple.product-type.bundle.unit-test";
		};
		C249E7752BF10B23003464D5 /* Storage */ = {
			isa = PBXNativeTarget;
			buildConfigurationList = C249E77E2BF10B24003464D5 /* Build configuration list for PBXNativeTarget "Storage" */;
			buildPhases = (
				C249E7712BF10B23003464D5 /* Headers */,
				C249E7722BF10B23003464D5 /* Sources */,
				C249E7732BF10B23003464D5 /* Frameworks */,
				C249E7742BF10B23003464D5 /* Resources */,
			);
			buildRules = (
			);
			dependencies = (
				C28A01012BF409A000BAF976 /* PBXTargetDependency */,
			);
			fileSystemSynchronizedGroups = (
				544D691F2E21204A00290EFA /* Encrypted */,
			);
			name = Storage;
			productName = Storage;
			productReference = C249E7762BF10B23003464D5 /* Storage.framework */;
			productType = "com.apple.product-type.framework";
		};
		C267F9302BE2DDFF005F7B89 /* Common */ = {
			isa = PBXNativeTarget;
			buildConfigurationList = C267F9392BE2DDFF005F7B89 /* Build configuration list for PBXNativeTarget "Common" */;
			buildPhases = (
				C267F92C2BE2DDFF005F7B89 /* Headers */,
				C267F92D2BE2DDFF005F7B89 /* Sources */,
				C267F92E2BE2DDFF005F7B89 /* Frameworks */,
				C267F92F2BE2DDFF005F7B89 /* Resources */,
			);
			buildRules = (
			);
			dependencies = (
			);
			fileSystemSynchronizedGroups = (
				5415BA562E2A79BB00FBEE71 /* Common */,
			);
			name = Common;
			productName = Common;
			productReference = C267F9312BE2DDFF005F7B89 /* Common.framework */;
			productType = "com.apple.product-type.framework";
		};
		C27D99EA2BD596620008203F /* 2PASS */ = {
			isa = PBXNativeTarget;
			buildConfigurationList = C27D99FF2BD596630008203F /* Build configuration list for PBXNativeTarget "2PASS" */;
			buildPhases = (
				540D72282E17DBC6000834DE /* ShellScript */,
				C27D99E72BD596620008203F /* Sources */,
				C27D99E82BD596620008203F /* Frameworks */,
				C27D99E92BD596620008203F /* Resources */,
				C267F93C2BE2DDFF005F7B89 /* Embed Frameworks */,
				54571D802D688AC200FC2DB3 /* Embed Foundation Extensions */,
				5415C9322E2A8CB300FBEE71 /* ShellScript */,
			);
			buildRules = (
			);
			dependencies = (
				C267F9362BE2DDFF005F7B89 /* PBXTargetDependency */,
				C2F81EC72BE42858008FD374 /* PBXTargetDependency */,
				C249E77B2BF10B23003464D5 /* PBXTargetDependency */,
				C2B0FC202CE91C4D005CFADD /* PBXTargetDependency */,
				54571D7E2D688AC200FC2DB3 /* PBXTargetDependency */,
				54C0900F2D6E658300954E76 /* PBXTargetDependency */,
				54BB9E5D2DC8AC4800BDD13F /* PBXTargetDependency */,
			);
			fileSystemSynchronizedGroups = (
				54121AEE2D84A530000917FD /* Customization */,
				5415B8402E2A796000FBEE71 /* Logs */,
				543A57A62DAF6193001A8FF9 /* VaultRecovery */,
				54405B542D93FD7A009C66C1 /* MasterPassword */,
				545579222DD27ADB00712716 /* TransferItems */,
				547139D72D89644100A81142 /* AppSecurity */,
				548E54142E326EDB00DA22A7 /* QuickSetup */,
				549B1F652E8C01DA00228FE2 /* RestoreVault */,
				54A825872D82DA3700CBC463 /* Settings */,
				54AFB3212DA441BB00EE00E9 /* Connect */,
				54B6643F2D84E09700AB4691 /* AutofillSettings */,
				54B664B42D85752200AB4691 /* Trash */,
				54B664C52D85820A00AB4691 /* KnownBrowsers */,
				54B66D912D86DA7700AB4691 /* PushNotifications */,
				54B671632D86EC3100AB4691 /* About */,
				54B6719F2D87260900AB4691 /* Debug */,
				54B676172D87719800AB4691 /* Sync */,
				54BB9E4E2DC8A90800BDD13F /* AppNotifications */,
				54C7EBFD2D5CCE35000E79D0 /* SwiftUI */,
				54D6B3282D91EBE80013185C /* VaultDecryptionKit */,
				54D768E82DFAA4DF000CB649 /* ManageSubscription */,
				54EABA602DD252760018189F /* Backup */,
				54FD31A22E45644E00DFAC70 /* Tags */,
			);
			name = 2PASS;
			packageProductDependencies = (
				8F1D89FE2D2DEE6400960ABF /* Lottie */,
				54C7B8102D708DAE0004FD1D /* SwiftUIIntrospect */,
				549BF4952D7B091E00E0C297 /* SVGView */,
			);
			productName = 2PASS;
			productReference = C27D99EB2BD596620008203F /* 2FAS Pass.app */;
			productType = "com.apple.product-type.application";
		};
		C2B0FC1A2CE91C4D005CFADD /* Backup */ = {
			isa = PBXNativeTarget;
			buildConfigurationList = C2B0FC242CE91C4D005CFADD /* Build configuration list for PBXNativeTarget "Backup" */;
			buildPhases = (
				C2B0FC162CE91C4D005CFADD /* Headers */,
				C2B0FC172CE91C4D005CFADD /* Sources */,
				C2B0FC182CE91C4D005CFADD /* Frameworks */,
				C2B0FC192CE91C4D005CFADD /* Resources */,
			);
			buildRules = (
			);
			dependencies = (
				C2B0FC2A2CE91C5C005CFADD /* PBXTargetDependency */,
			);
			fileSystemSynchronizedGroups = (
				C2B0FC1C2CE91C4D005CFADD /* Backup */,
			);
			name = Backup;
			packageProductDependencies = (
			);
			productName = Backup;
			productReference = C2B0FC1B2CE91C4D005CFADD /* Backup.framework */;
			productType = "com.apple.product-type.framework";
		};
		C2F81EC12BE42858008FD374 /* Data */ = {
			isa = PBXNativeTarget;
			buildConfigurationList = C2F81ECA2BE42858008FD374 /* Build configuration list for PBXNativeTarget "Data" */;
			buildPhases = (
				C2F81EBD2BE42858008FD374 /* Headers */,
				C2F81EBE2BE42858008FD374 /* Sources */,
				C2F81EBF2BE42858008FD374 /* Frameworks */,
				C2F81EC02BE42858008FD374 /* Resources */,
			);
			buildRules = (
			);
			dependencies = (
				C2145B632BF555F800A40A0A /* PBXTargetDependency */,
				C28842422CFCF89B00FCFF2D /* PBXTargetDependency */,
				54878E4F2D7ED4D00073BFC8 /* PBXTargetDependency */,
			);
			fileSystemSynchronizedGroups = (
				5415B9662E2A79A700FBEE71 /* Data */,
			);
			name = Data;
			packageProductDependencies = (
				C26C43FB2BED6FFB000F63B0 /* KeychainAccess */,
				C2E119DE2CA18CD0008928E6 /* SignalArgon2 */,
				C27F0BE82CC437FF00F5688F /* DeviceKit */,
				545B19422D78BBBB00BE2B14 /* Gzip */,
				C2BCEE132DB6DC2300763C8B /* Kronos */,
				C2C3BE832DC41954006E7DCE /* SwiftCSV */,
				C2DCD9162DC6C96300CBF641 /* ZIPFoundation */,
				C26D2BDF2DD91D7E00B16D73 /* RevenueCat */,
				C26D2BE12DD91D7E00B16D73 /* RevenueCatUI */,
			);
			productName = Data;
			productReference = C2F81EC22BE42858008FD374 /* Data.framework */;
			productType = "com.apple.product-type.framework";
		};
/* End PBXNativeTarget section */

/* Begin PBXProject section */
		C27D99E32BD596620008203F /* Project object */ = {
			isa = PBXProject;
			attributes = {
				BuildIndependentTargetsInParallel = 1;
				LastSwiftUpdateCheck = 1630;
				LastUpgradeCheck = 1640;
				ORGANIZATIONNAME = "Two Factor Authentication Service, Inc.";
				TargetAttributes = {
					54571D712D688AC200FC2DB3 = {
						CreatedOnToolsVersion = 16.2;
					};
					54BB9E562DC8AC4800BDD13F = {
						CreatedOnToolsVersion = 16.3;
					};
					54C090092D6E658300954E76 = {
						CreatedOnToolsVersion = 16.2;
					};
					C23DFCBF2C56B47A00390C87 = {
						CreatedOnToolsVersion = 15.4;
					};
					C249E7752BF10B23003464D5 = {
						CreatedOnToolsVersion = 15.3;
						LastSwiftMigration = 1530;
					};
					C267F9302BE2DDFF005F7B89 = {
						CreatedOnToolsVersion = 15.3;
						LastSwiftMigration = 1530;
					};
					C27D99EA2BD596620008203F = {
						CreatedOnToolsVersion = 15.3;
					};
					C2B0FC1A2CE91C4D005CFADD = {
						CreatedOnToolsVersion = 16.0;
						LastSwiftMigration = 1600;
					};
					C2F81EC12BE42858008FD374 = {
						CreatedOnToolsVersion = 15.3;
						LastSwiftMigration = 1530;
					};
				};
			};
			buildConfigurationList = C27D99E62BD596620008203F /* Build configuration list for PBXProject "2PASS" */;
			compatibilityVersion = "Xcode 15.0";
			developmentRegion = en;
			hasScannedForEncodings = 0;
			knownRegions = (
				en,
				Base,
			);
			mainGroup = C27D99E22BD596620008203F;
			packageReferences = (
				C26C43FA2BED6FFB000F63B0 /* XCRemoteSwiftPackageReference "KeychainAccess" */,
				C2E119DD2CA18CD0008928E6 /* XCRemoteSwiftPackageReference "Argon2" */,
				C27F0BE72CC437FF00F5688F /* XCRemoteSwiftPackageReference "DeviceKit" */,
				8F1D89FD2D2DEE6400960ABF /* XCRemoteSwiftPackageReference "lottie-spm" */,
				54FC49A12D652D5F00CF27E0 /* XCRemoteSwiftPackageReference "swiftui-introspect" */,
				545B19412D78BBBB00BE2B14 /* XCRemoteSwiftPackageReference "GzipSwift" */,
				549BF4942D7B091E00E0C297 /* XCRemoteSwiftPackageReference "SVGView" */,
				C2BCEE122DB6DC2300763C8B /* XCRemoteSwiftPackageReference "Kronos" */,
				C2C3BE822DC41954006E7DCE /* XCRemoteSwiftPackageReference "SwiftCSV" */,
				C2DCD9152DC6C96300CBF641 /* XCRemoteSwiftPackageReference "ZIPFoundation" */,
				54BB9E382DC89D5900BDD13F /* XCRemoteSwiftPackageReference "firebase-ios-sdk" */,
				C26D2BDE2DD91D7E00B16D73 /* XCRemoteSwiftPackageReference "purchases-ios-spm" */,
			);
			productRefGroup = C27D99EC2BD596620008203F /* Products */;
			projectDirPath = "";
			projectRoot = "";
			targets = (
				C27D99EA2BD596620008203F /* 2PASS */,
				54C090092D6E658300954E76 /* CommonUI */,
				C267F9302BE2DDFF005F7B89 /* Common */,
				C2F81EC12BE42858008FD374 /* Data */,
				C249E7752BF10B23003464D5 /* Storage */,
				C2B0FC1A2CE91C4D005CFADD /* Backup */,
				C23DFCBF2C56B47A00390C87 /* DataTests */,
				54571D712D688AC200FC2DB3 /* AutoFill */,
				54BB9E562DC8AC4800BDD13F /* NotificationService */,
			);
		};
/* End PBXProject section */

/* Begin PBXResourcesBuildPhase section */
		54571D702D688AC200FC2DB3 /* Resources */ = {
			isa = PBXResourcesBuildPhase;
			buildActionMask = 2147483647;
			files = (
				540191922DA78B2A0089CDDF /* Localizable.xcstrings in Resources */,
			);
			runOnlyForDeploymentPostprocessing = 0;
		};
		54BB9E552DC8AC4800BDD13F /* Resources */ = {
			isa = PBXResourcesBuildPhase;
			buildActionMask = 2147483647;
			files = (
				54BB9E652DC8ACFE00BDD13F /* Localizable.xcstrings in Resources */,
			);
			runOnlyForDeploymentPostprocessing = 0;
		};
		54C090082D6E658300954E76 /* Resources */ = {
			isa = PBXResourcesBuildPhase;
			buildActionMask = 2147483647;
			files = (
				54E7B1062D6F320C002B1462 /* Assets.xcassets in Resources */,
			);
			runOnlyForDeploymentPostprocessing = 0;
		};
		C23DFCBE2C56B47A00390C87 /* Resources */ = {
			isa = PBXResourcesBuildPhase;
			buildActionMask = 2147483647;
			files = (
			);
			runOnlyForDeploymentPostprocessing = 0;
		};
		C249E7742BF10B23003464D5 /* Resources */ = {
			isa = PBXResourcesBuildPhase;
			buildActionMask = 2147483647;
			files = (
			);
			runOnlyForDeploymentPostprocessing = 0;
		};
		C267F92F2BE2DDFF005F7B89 /* Resources */ = {
			isa = PBXResourcesBuildPhase;
			buildActionMask = 2147483647;
			files = (
			);
			runOnlyForDeploymentPostprocessing = 0;
		};
		C27D99E92BD596620008203F /* Resources */ = {
			isa = PBXResourcesBuildPhase;
			buildActionMask = 2147483647;
			files = (
				C27D99F82BD596630008203F /* Assets.xcassets in Resources */,
				5402A7592D63A2390092765B /* ios-onboarding-01-light.json in Resources */,
				5402A75A2D63A2390092765B /* ios-onboarding-02-dark.json in Resources */,
				5402A75B2D63A2390092765B /* ios-onboarding-03-dark.json in Resources */,
				C286E9A82E3778050019CF79 /* icon_64.png in Resources */,
				5402A75C2D63A2390092765B /* ios-onboarding-02-light.json in Resources */,
				5402A75E2D63A2390092765B /* ios-onboarding-03-light.json in Resources */,
				5402A75F2D63A2390092765B /* ios-tick-light.json in Resources */,
				54FBB7A52E0D70CC0026E87B /* Settings.bundle in Resources */,
				54BB9E522DC8AAB400BDD13F /* GoogleService-Info.plist in Resources */,
				549200602DD4D83100C2431E /* ios-secret-key.json in Resources */,
				5402A7602D63A2390092765B /* ios-onboarding-01-dark.json in Resources */,
				5402A7612D63A2390092765B /* ios-tick-dark.json in Resources */,
				54820F502DA594B900E29C73 /* Localizable.xcstrings in Resources */,
				C27D99FB2BD596630008203F /* Base in Resources */,
				549A982D2D630684008ADCE1 /* vault-decription-kit-template.pdf in Resources */,
			);
			runOnlyForDeploymentPostprocessing = 0;
		};
		C2B0FC192CE91C4D005CFADD /* Resources */ = {
			isa = PBXResourcesBuildPhase;
			buildActionMask = 2147483647;
			files = (
			);
			runOnlyForDeploymentPostprocessing = 0;
		};
		C2F81EC02BE42858008FD374 /* Resources */ = {
			isa = PBXResourcesBuildPhase;
			buildActionMask = 2147483647;
			files = (
			);
			runOnlyForDeploymentPostprocessing = 0;
		};
/* End PBXResourcesBuildPhase section */

/* Begin PBXShellScriptBuildPhase section */
		540D72282E17DBC6000834DE /* ShellScript */ = {
			isa = PBXShellScriptBuildPhase;
			buildActionMask = 2147483647;
			files = (
			);
			inputFileListPaths = (
			);
			inputPaths = (
				"$(SRCROOT)/2PASS/GoogleService-Info-Dev.plist",
				"$(SRCROOT)/2PASS/GoogleService-Info-Prod.plist",
			);
			outputFileListPaths = (
			);
			outputPaths = (
				"$(SRCROOT)/2PASS/GoogleService-Info.plist",
			);
			runOnlyForDeploymentPostprocessing = 0;
			shellPath = /bin/sh;
			shellScript = "FIREBASE_CONFIG_DIR=\"${SRCROOT}/2PASS\"\nDESTINATION=\"$FIREBASE_CONFIG_DIR/GoogleService-Info.plist\"\n\nif [ \"$CONFIGURATION\" = \"Prod\" ]; then\n    cp \"${FIREBASE_CONFIG_DIR}/GoogleService-Info-Prod.plist\" \"$DESTINATION\"\nelse\n    cp \"${FIREBASE_CONFIG_DIR}/GoogleService-Info-Dev.plist\" \"$DESTINATION\"\nfi\n";
		};
		5415C9322E2A8CB300FBEE71 /* ShellScript */ = {
			isa = PBXShellScriptBuildPhase;
			alwaysOutOfDate = 1;
			buildActionMask = 2147483647;
			files = (
			);
			inputFileListPaths = (
			);
			inputPaths = (
				"${DWARF_DSYM_FOLDER_PATH}/${DWARF_DSYM_FILE_NAME}",
				"${DWARF_DSYM_FOLDER_PATH}/${DWARF_DSYM_FILE_NAME}/Contents/Resources/DWARF/${PRODUCT_NAME}",
				"${DWARF_DSYM_FOLDER_PATH}/${DWARF_DSYM_FILE_NAME}/Contents/Info.plist",
				"$(TARGET_BUILD_DIR)/$(UNLOCALIZED_RESOURCES_FOLDER_PATH)/GoogleService-Info.plist",
				"$(TARGET_BUILD_DIR)/$(EXECUTABLE_PATH)",
				"${DWARF_DSYM_FOLDER_PATH}/${DWARF_DSYM_FILE_NAME}/Contents/Resources/DWARF/${PRODUCT_NAME}.debug.dylib",
			);
			outputFileListPaths = (
			);
			outputPaths = (
			);
			runOnlyForDeploymentPostprocessing = 0;
			shellPath = /bin/sh;
			shellScript = "if [ \"${ACTION}\" != \"install\" ]; then # Send dSYM only during the Archive action\n  exit 0\nfi\n\n\"${BUILD_DIR%/Build/*}/SourcePackages/checkouts/firebase-ios-sdk/Crashlytics/run\"\n";
		};
/* End PBXShellScriptBuildPhase section */

/* Begin PBXSourcesBuildPhase section */
		54571D6E2D688AC200FC2DB3 /* Sources */ = {
			isa = PBXSourcesBuildPhase;
			buildActionMask = 2147483647;
			files = (
			);
			runOnlyForDeploymentPostprocessing = 0;
		};
		54BB9E532DC8AC4800BDD13F /* Sources */ = {
			isa = PBXSourcesBuildPhase;
			buildActionMask = 2147483647;
			files = (
				54BB9E642DC8ACF500BDD13F /* T.generated.swift in Sources */,
			);
			runOnlyForDeploymentPostprocessing = 0;
		};
		54C090062D6E658300954E76 /* Sources */ = {
			isa = PBXSourcesBuildPhase;
			buildActionMask = 2147483647;
			files = (
				54DA29042DB0CBC900C91F0B /* T.generated.swift in Sources */,
			);
			runOnlyForDeploymentPostprocessing = 0;
		};
		C23DFCBC2C56B47A00390C87 /* Sources */ = {
			isa = PBXSourcesBuildPhase;
			buildActionMask = 2147483647;
			files = (
				C23DFCC32C56B47A00390C87 /* URIInteractorTests.swift in Sources */,
				5462C0632D7177B1002C38A4 /* URIInteractorMatchTests.swift in Sources */,
			);
			runOnlyForDeploymentPostprocessing = 0;
		};
		C249E7722BF10B23003464D5 /* Sources */ = {
			isa = PBXSourcesBuildPhase;
			buildActionMask = 2147483647;
			files = (
				C21422CC2C8E429D00C978F9 /* LogEntryEntity+CoreDataProperties.swift in Sources */,
				C298FD222D39B3ED00CFFB3D /* CloudCache2.xcdatamodeld in Sources */,
				C298FD262D39BC1C00CFFB3D /* DeletedItemCachedEntity+CoreDataClass.swift in Sources */,
				C298FD3A2D39C48D00CFFB3D /* VaultCachedEntity+CoreDataClass.swift in Sources */,
				C26A236C2E1082E400C43CD7 /* TagCachedEntity+CoreDataProperties.swift in Sources */,
				C26A236D2E1082E400C43CD7 /* TagCachedEntity+CoreDataClass.swift in Sources */,
				C298FD3B2D39C48D00CFFB3D /* VaultCachedEntity+CoreDataProperties.swift in Sources */,
				C2FC82652E0EDE9F0030EDCB /* TagEntity+CoreDataProperties.swift in Sources */,
				C2FC82662E0EDE9F0030EDCB /* TagEntity+CoreDataClass.swift in Sources */,
				C298FD272D39BC1C00CFFB3D /* DeletedItemCachedEntity+CoreDataProperties.swift in Sources */,
				C298FD3E2D39C56200CFFB3D /* CloudCacheStorageDataSourceImpl.swift in Sources */,
				C298AEB52C6926690009BAA2 /* EncryptedStorageDataSourceImpl.swift in Sources */,
				C298AEB32C6923ED0009BAA2 /* EncryptedStorageDataSource.swift in Sources */,
				C298FD3F2D39C56200CFFB3D /* CloudCacheStorageDataSource.swift in Sources */,
				8FD25CFA2CC30BC9001DC8EB /* LogStorage.xcdatamodeld in Sources */,
				C2FC82682E0F21E10030EDCB /* TagListOptions.swift in Sources */,
				C249E7872BF130E8003464D5 /* ItemEntity+CoreDataClass.swift in Sources */,
				C2145B672BF559AC00A40A0A /* ItemListOptions+.swift in Sources */,
				C28A01072BF417C900BAF976 /* InMemoryStorageDataSource.swift in Sources */,
				C21422CE2C8E42C200C978F9 /* LogEntryEntity+CodeDataClass.swift in Sources */,
				C249E7882BF130E8003464D5 /* ItemEntity+CoreDataProperties.swift in Sources */,
				C21422C42C8E422400C978F9 /* LogHandler.swift in Sources */,
				C21422D02C8E432700C978F9 /* LogStorageDataSource.swift in Sources */,
				C2D8995C2E2C4A69008521D1 /* ItemCachedEntity+CoreDataProperties.swift in Sources */,
				C2D8995D2E2C4A69008521D1 /* ItemCachedEntity+CoreDataClass.swift in Sources */,
				C21422D22C8E439F00C978F9 /* LogStorageDataSourceImpl.swift in Sources */,
				8FD25CFD2CC30BDE001DC8EB /* TwoPass.xcdatamodeld in Sources */,
				C2145B5D2BF536B400A40A0A /* InMemoryStorageDataSourceImpl.swift in Sources */,
			);
			runOnlyForDeploymentPostprocessing = 0;
		};
		C267F92D2BE2DDFF005F7B89 /* Sources */ = {
			isa = PBXSourcesBuildPhase;
			buildActionMask = 2147483647;
			files = (
				C2F489512D3C761E00F3761B /* CloudCached.swift in Sources */,
			);
			runOnlyForDeploymentPostprocessing = 0;
		};
		C27D99E72BD596620008203F /* Sources */ = {
			isa = PBXSourcesBuildPhase;
			buildActionMask = 2147483647;
			files = (
				544617862D413B4B003A14E1 /* OnboardingPagesRouter.swift in Sources */,
				8F0DB9F82D3C37A500CBD6A1 /* OnboardingInfoPresenter.swift in Sources */,
				C267F9262BE2CAB8005F7B89 /* RootPresenter.swift in Sources */,
				8F0DB9F42D3C300300CBD6A1 /* OnboardingInfoView.swift in Sources */,
				544617902D415002003A14E1 /* GenerateSecretKeyModuleInteractor.swift in Sources */,
				C267F92B2BE2DD64005F7B89 /* RootFlowController.swift in Sources */,
				5402A74D2D63A2180092765B /* OnboardingStepsStack.swift in Sources */,
				C246BB002C46FE01007CF48D /* SocialChannel.swift in Sources */,
				C2CD740C2C7FBCA200B8E9FE /* CameraDelegate.swift in Sources */,
				C28E9E2A2C1CE436008B99F8 /* MainFlowController.swift in Sources */,
				5402A74A2D63A1E90092765B /* SetupCompleteModuleInteractor.swift in Sources */,
				C2CD74082C7FBCA200B8E9FE /* CameraOutputQRScanner.swift in Sources */,
				C25577212DC819790025C09F /* ExternalService+.swift in Sources */,
				C2F81EBC2BE42325008FD374 /* RootModuleInteractor.swift in Sources */,
				549B2AD12E8D44F400228FE2 /* SelectDecryptionMethod.swift in Sources */,
				54EABA722DD2537B0018189F /* ShareSheetView.swift in Sources */,
				8F6F40D02D3723790010F7CE /* OnboardingPagesPresenter.swift in Sources */,
				8F6F40E32D386EDF0010F7CE /* OnboardingStepDimmedView.swift in Sources */,
				8F6D5B292D2C3CD4002A7574 /* OnboardingPagePresenter.swift in Sources */,
				5446178A2D413DB7003A14E1 /* GenerateSecretKeyRouter.swift in Sources */,
				C25D38D72BF94F4200F95A55 /* Assets.swift in Sources */,
				8F6D5B272D2C3CC9002A7574 /* OnboardingPageView.swift in Sources */,
				C288424C2CFD239200FCFF2D /* MainModuleInteractor.swift in Sources */,
				544617922D415E88003A14E1 /* SetupCompletePresenter.swift in Sources */,
				544617982D419FE2003A14E1 /* SetupCompleteRouter.swift in Sources */,
				8F1D8A052D2DF77B00960ABF /* SetupVaultView.swift in Sources */,
				544617882D413C51003A14E1 /* SetupVaultRouter.swift in Sources */,
				8FDFEA442D3478BA00A1899A /* GenerateSecretKeyView.swift in Sources */,
				C28E9E2E2C1CE5EE008B99F8 /* MainViewController.swift in Sources */,
				C2AA587F2CCE8A4800DC3613 /* BackupImportParseError+LocalizedDescription.swift in Sources */,
				543A57E42DAFB5C6001A8FF9 /* ScanQRCodeCameraView.swift in Sources */,
				C267F9222BE2CA6E005F7B89 /* RootViewController.swift in Sources */,
				8F6F40E12D386DED0010F7CE /* HalfwayView.swift in Sources */,
				5446178C2D41410C003A14E1 /* HalfwayRouter.swift in Sources */,
				5402A8CE2D6452DF0092765B /* InteractiveProgressAnimator.swift in Sources */,
				8F6D5B2B2D2C9317002A7574 /* OnboardingPagesView.swift in Sources */,
				C27D99EF2BD596620008203F /* AppDelegate.swift in Sources */,
				8F6F40F12D387E4D0010F7CE /* SetupCompleteView.swift in Sources */,
				C2CD740B2C7FBCA200B8E9FE /* CameraControllerDelegate.swift in Sources */,
				C28E9E2C2C1CE5A8008B99F8 /* MainPresenter.swift in Sources */,
				C2CD74092C7FBCA200B8E9FE /* Camera.swift in Sources */,
				C2CD740A2C7FBCA200B8E9FE /* CameraController.swift in Sources */,
				5402A76C2D63A2EA0092765B /* ShieldProgressStyle.swift in Sources */,
				C25D38D82BF94F4200F95A55 /* T.generated.swift in Sources */,
				8F6F40E92D3878460010F7CE /* HalfwayPresenter.swift in Sources */,
				8FDFEA3F2D34780300A1899A /* SetupVaultPresenter.swift in Sources */,
				544617962D419441003A14E1 /* OnboardingFlowController.swift in Sources */,
				8F6F40CE2D3723340010F7CE /* GenerateSecretKeyPresenter.swift in Sources */,
				C2CD74072C7FBCA200B8E9FE /* CameraOutputModule.swift in Sources */,
				C2AA58812CCE8AD600DC3613 /* BackupImportFileError+LocalizedDescription.swift in Sources */,
				54C090552D6E6B4C00954E76 /* ModuleInteractorFactory.swift in Sources */,
				549B1F712E8C035600228FE2 /* CameraViewport.swift in Sources */,
			);
			runOnlyForDeploymentPostprocessing = 0;
		};
		C2B0FC172CE91C4D005CFADD /* Sources */ = {
			isa = PBXSourcesBuildPhase;
			buildActionMask = 2147483647;
			files = (
			);
			runOnlyForDeploymentPostprocessing = 0;
		};
		C2F81EBE2BE42858008FD374 /* Sources */ = {
			isa = PBXSourcesBuildPhase;
			buildActionMask = 2147483647;
			files = (
			);
			runOnlyForDeploymentPostprocessing = 0;
		};
/* End PBXSourcesBuildPhase section */

/* Begin PBXTargetDependency section */
		54571D7E2D688AC200FC2DB3 /* PBXTargetDependency */ = {
			isa = PBXTargetDependency;
			target = 54571D712D688AC200FC2DB3 /* AutoFill */;
			targetProxy = 54571D7D2D688AC200FC2DB3 /* PBXContainerItemProxy */;
		};
		54878E4F2D7ED4D00073BFC8 /* PBXTargetDependency */ = {
			isa = PBXTargetDependency;
			target = C267F9302BE2DDFF005F7B89 /* Common */;
			targetProxy = 54878E4E2D7ED4D00073BFC8 /* PBXContainerItemProxy */;
		};
		54BB9E5D2DC8AC4800BDD13F /* PBXTargetDependency */ = {
			isa = PBXTargetDependency;
			target = 54BB9E562DC8AC4800BDD13F /* NotificationService */;
			targetProxy = 54BB9E5C2DC8AC4800BDD13F /* PBXContainerItemProxy */;
		};
		54C0900F2D6E658300954E76 /* PBXTargetDependency */ = {
			isa = PBXTargetDependency;
			target = 54C090092D6E658300954E76 /* CommonUI */;
			targetProxy = 54C0900E2D6E658300954E76 /* PBXContainerItemProxy */;
		};
		54C090392D6E6A3300954E76 /* PBXTargetDependency */ = {
			isa = PBXTargetDependency;
			platformFilter = ios;
			target = C267F9302BE2DDFF005F7B89 /* Common */;
			targetProxy = 54C090382D6E6A3300954E76 /* PBXContainerItemProxy */;
		};
		54E7B0FF2D6F1EA3002B1462 /* PBXTargetDependency */ = {
			isa = PBXTargetDependency;
			platformFilter = ios;
			target = C2F81EC12BE42858008FD374 /* Data */;
			targetProxy = 54E7B0FE2D6F1EA3002B1462 /* PBXContainerItemProxy */;
		};
		54E7B10C2D6F366F002B1462 /* PBXTargetDependency */ = {
			isa = PBXTargetDependency;
			target = 54C090092D6E658300954E76 /* CommonUI */;
			targetProxy = 54E7B10B2D6F366F002B1462 /* PBXContainerItemProxy */;
		};
		C2145B632BF555F800A40A0A /* PBXTargetDependency */ = {
			isa = PBXTargetDependency;
			target = C249E7752BF10B23003464D5 /* Storage */;
			targetProxy = C2145B622BF555F800A40A0A /* PBXContainerItemProxy */;
		};
		C23DFCC62C56B47A00390C87 /* PBXTargetDependency */ = {
			isa = PBXTargetDependency;
			platformFilter = ios;
			target = C2F81EC12BE42858008FD374 /* Data */;
			targetProxy = C23DFCC52C56B47A00390C87 /* PBXContainerItemProxy */;
		};
		C249E77B2BF10B23003464D5 /* PBXTargetDependency */ = {
			isa = PBXTargetDependency;
			target = C249E7752BF10B23003464D5 /* Storage */;
			targetProxy = C249E77A2BF10B23003464D5 /* PBXContainerItemProxy */;
		};
		C267F9362BE2DDFF005F7B89 /* PBXTargetDependency */ = {
			isa = PBXTargetDependency;
			target = C267F9302BE2DDFF005F7B89 /* Common */;
			targetProxy = C267F9352BE2DDFF005F7B89 /* PBXContainerItemProxy */;
		};
		C28842422CFCF89B00FCFF2D /* PBXTargetDependency */ = {
			isa = PBXTargetDependency;
			target = C2B0FC1A2CE91C4D005CFADD /* Backup */;
			targetProxy = C28842412CFCF89B00FCFF2D /* PBXContainerItemProxy */;
		};
		C28A01012BF409A000BAF976 /* PBXTargetDependency */ = {
			isa = PBXTargetDependency;
			platformFilter = ios;
			target = C267F9302BE2DDFF005F7B89 /* Common */;
			targetProxy = C28A01002BF409A000BAF976 /* PBXContainerItemProxy */;
		};
		C2B0FC202CE91C4D005CFADD /* PBXTargetDependency */ = {
			isa = PBXTargetDependency;
			target = C2B0FC1A2CE91C4D005CFADD /* Backup */;
			targetProxy = C2B0FC1F2CE91C4D005CFADD /* PBXContainerItemProxy */;
		};
		C2B0FC2A2CE91C5C005CFADD /* PBXTargetDependency */ = {
			isa = PBXTargetDependency;
			target = C267F9302BE2DDFF005F7B89 /* Common */;
			targetProxy = C2B0FC292CE91C5C005CFADD /* PBXContainerItemProxy */;
		};
		C2F81EC72BE42858008FD374 /* PBXTargetDependency */ = {
			isa = PBXTargetDependency;
			target = C2F81EC12BE42858008FD374 /* Data */;
			targetProxy = C2F81EC62BE42858008FD374 /* PBXContainerItemProxy */;
		};
/* End PBXTargetDependency section */

/* Begin PBXVariantGroup section */
		C27D99F92BD596630008203F /* LaunchScreen.storyboard */ = {
			isa = PBXVariantGroup;
			children = (
				C27D99FA2BD596630008203F /* Base */,
			);
			name = LaunchScreen.storyboard;
			sourceTree = "<group>";
		};
/* End PBXVariantGroup section */

/* Begin XCBuildConfiguration section */
		540D6A7D2E159393000834DE /* Prod */ = {
			isa = XCBuildConfiguration;
			baseConfigurationReferenceAnchor = 540D6A8A2E15965B000834DE /* Configs */;
			baseConfigurationReferenceRelativePath = Prod.xcconfig;
			buildSettings = {
				ALWAYS_SEARCH_USER_PATHS = NO;
				ASSETCATALOG_COMPILER_GENERATE_SWIFT_ASSET_SYMBOL_EXTENSIONS = YES;
				CLANG_ANALYZER_NONNULL = YES;
				CLANG_ANALYZER_NUMBER_OBJECT_CONVERSION = YES_AGGRESSIVE;
				CLANG_CXX_LANGUAGE_STANDARD = "gnu++20";
				CLANG_ENABLE_MODULES = YES;
				CLANG_ENABLE_OBJC_ARC = YES;
				CLANG_ENABLE_OBJC_WEAK = YES;
				CLANG_WARN_BLOCK_CAPTURE_AUTORELEASING = YES;
				CLANG_WARN_BOOL_CONVERSION = YES;
				CLANG_WARN_COMMA = YES;
				CLANG_WARN_CONSTANT_CONVERSION = YES;
				CLANG_WARN_DEPRECATED_OBJC_IMPLEMENTATIONS = YES;
				CLANG_WARN_DIRECT_OBJC_ISA_USAGE = YES_ERROR;
				CLANG_WARN_DOCUMENTATION_COMMENTS = YES;
				CLANG_WARN_EMPTY_BODY = YES;
				CLANG_WARN_ENUM_CONVERSION = YES;
				CLANG_WARN_INFINITE_RECURSION = YES;
				CLANG_WARN_INT_CONVERSION = YES;
				CLANG_WARN_NON_LITERAL_NULL_CONVERSION = YES;
				CLANG_WARN_OBJC_IMPLICIT_RETAIN_SELF = YES;
				CLANG_WARN_OBJC_LITERAL_CONVERSION = YES;
				CLANG_WARN_OBJC_ROOT_CLASS = YES_ERROR;
				CLANG_WARN_QUOTED_INCLUDE_IN_FRAMEWORK_HEADER = YES;
				CLANG_WARN_RANGE_LOOP_ANALYSIS = YES;
				CLANG_WARN_STRICT_PROTOTYPES = YES;
				CLANG_WARN_SUSPICIOUS_MOVE = YES;
				CLANG_WARN_UNGUARDED_AVAILABILITY = YES_AGGRESSIVE;
				CLANG_WARN_UNREACHABLE_CODE = YES;
				CLANG_WARN__DUPLICATE_METHOD_MATCH = YES;
				COPY_PHASE_STRIP = NO;
				DEBUG_INFORMATION_FORMAT = "dwarf-with-dsym";
				DEVELOPMENT_TEAM = ZY8UR5ADFW;
				ENABLE_NS_ASSERTIONS = NO;
				ENABLE_STRICT_OBJC_MSGSEND = YES;
				ENABLE_USER_SCRIPT_SANDBOXING = YES;
				GCC_C_LANGUAGE_STANDARD = gnu17;
				GCC_NO_COMMON_BLOCKS = YES;
				GCC_WARN_64_TO_32_BIT_CONVERSION = YES;
				GCC_WARN_ABOUT_RETURN_TYPE = YES_ERROR;
				GCC_WARN_UNDECLARED_SELECTOR = YES;
				GCC_WARN_UNINITIALIZED_AUTOS = YES_AGGRESSIVE;
				GCC_WARN_UNUSED_FUNCTION = YES;
				GCC_WARN_UNUSED_VARIABLE = YES;
				IPHONEOS_DEPLOYMENT_TARGET = 17.4;
				LOCALIZATION_PREFERS_STRING_CATALOGS = YES;
				MTL_ENABLE_DEBUG_INFO = NO;
				MTL_FAST_MATH = YES;
				PRODUCT_NAME = "2FAS Pass";
				SDKROOT = iphoneos;
				SWIFT_COMPILATION_MODE = wholemodule;
				VALIDATE_PRODUCT = YES;
			};
			name = Prod;
		};
		540D6A7E2E159393000834DE /* Prod */ = {
			isa = XCBuildConfiguration;
			buildSettings = {
				ASSETCATALOG_COMPILER_APPICON_NAME = AppIcon;
				ASSETCATALOG_COMPILER_GLOBAL_ACCENT_COLOR_NAME = AccentColor;
				CODE_SIGN_ENTITLEMENTS = 2PASS/Prod.entitlements;
				CODE_SIGN_STYLE = Automatic;
				CURRENT_PROJECT_VERSION = 158;
				GENERATE_INFOPLIST_FILE = YES;
				INFOPLIST_FILE = 2PASS/Info.plist;
				INFOPLIST_KEY_CFBundleDisplayName = "2FAS Pass";
				INFOPLIST_KEY_ITSAppUsesNonExemptEncryption = NO;
				INFOPLIST_KEY_LSApplicationCategoryType = "public.app-category.productivity";
				INFOPLIST_KEY_LSSupportsOpeningDocumentsInPlace = YES;
				INFOPLIST_KEY_NSCameraUsageDescription = "Camera is used for QR Code scanning";
				INFOPLIST_KEY_NSFaceIDUsageDescription = "Biometry is used for user authentication";
				INFOPLIST_KEY_NSLocalNetworkUsageDescription = "Connection to Local Network is used to access a WebDAV backup location.";
				INFOPLIST_KEY_UIApplicationSupportsIndirectInputEvents = YES;
				INFOPLIST_KEY_UILaunchStoryboardName = LaunchScreen;
				INFOPLIST_KEY_UIMainStoryboardFile = "";
				INFOPLIST_KEY_UISupportedInterfaceOrientations = UIInterfaceOrientationPortrait;
				INFOPLIST_KEY_UISupportedInterfaceOrientations_iPad = "UIInterfaceOrientationLandscapeLeft UIInterfaceOrientationLandscapeRight UIInterfaceOrientationPortrait UIInterfaceOrientationPortraitUpsideDown";
				IPHONEOS_DEPLOYMENT_TARGET = 17.4;
				LD_RUNPATH_SEARCH_PATHS = (
					"$(inherited)",
					"@executable_path/Frameworks",
				);
				MARKETING_VERSION = 1.2.1;
				PRODUCT_BUNDLE_IDENTIFIER = "$(PRODUCT_BUNDLE_IDENTIFIER)";
				PRODUCT_NAME = "2FAS Pass";
				SUPPORTED_PLATFORMS = "iphoneos iphonesimulator";
				SUPPORTS_MACCATALYST = NO;
				SUPPORTS_MAC_DESIGNED_FOR_IPHONE_IPAD = NO;
				SUPPORTS_XR_DESIGNED_FOR_IPHONE_IPAD = NO;
				SWIFT_EMIT_LOC_STRINGS = YES;
				SWIFT_VERSION = 5.0;
				TARGETED_DEVICE_FAMILY = "1,2";
			};
			name = Prod;
		};
		540D6A7F2E159393000834DE /* Prod */ = {
			isa = XCBuildConfiguration;
			buildSettings = {
				BUILD_LIBRARY_FOR_DISTRIBUTION = NO;
				CODE_SIGN_IDENTITY = "";
				CODE_SIGN_STYLE = Automatic;
				CURRENT_PROJECT_VERSION = 1;
				DEFINES_MODULE = YES;
				DYLIB_COMPATIBILITY_VERSION = 1;
				DYLIB_CURRENT_VERSION = 1;
				DYLIB_INSTALL_NAME_BASE = "@rpath";
				ENABLE_MODULE_VERIFIER = YES;
				GENERATE_INFOPLIST_FILE = YES;
				INFOPLIST_KEY_NSHumanReadableCopyright = "Copyright © 2025 Two Factor Authentication Service, Inc. All rights reserved.";
				INSTALL_PATH = "$(LOCAL_LIBRARY_DIR)/Frameworks";
				IPHONEOS_DEPLOYMENT_TARGET = 17.4;
				LD_RUNPATH_SEARCH_PATHS = (
					"$(inherited)",
					"@executable_path/Frameworks",
					"@loader_path/Frameworks",
				);
				MARKETING_VERSION = 1.0;
				MODULE_VERIFIER_SUPPORTED_LANGUAGES = "objective-c objective-c++";
				MODULE_VERIFIER_SUPPORTED_LANGUAGE_STANDARDS = "gnu17 gnu++20";
				PRODUCT_BUNDLE_IDENTIFIER = com.twofas.org.twopass.CommonUI;
				PRODUCT_NAME = "$(TARGET_NAME:c99extidentifier)";
				SKIP_INSTALL = YES;
				SWIFT_EMIT_LOC_STRINGS = YES;
				SWIFT_INSTALL_OBJC_HEADER = NO;
				SWIFT_VERSION = 5.0;
				TARGETED_DEVICE_FAMILY = "1,2";
				VERSIONING_SYSTEM = "apple-generic";
				VERSION_INFO_PREFIX = "";
			};
			name = Prod;
		};
		540D6A802E159393000834DE /* Prod */ = {
			isa = XCBuildConfiguration;
			buildSettings = {
				BUILD_LIBRARY_FOR_DISTRIBUTION = NO;
				CLANG_ENABLE_MODULES = YES;
				CODE_SIGN_IDENTITY = "";
				CODE_SIGN_STYLE = Automatic;
				CURRENT_PROJECT_VERSION = 1;
				DEFINES_MODULE = YES;
				DYLIB_COMPATIBILITY_VERSION = 1;
				DYLIB_CURRENT_VERSION = 1;
				DYLIB_INSTALL_NAME_BASE = "@rpath";
				ENABLE_MODULE_VERIFIER = YES;
				GENERATE_INFOPLIST_FILE = YES;
				INFOPLIST_KEY_NSHumanReadableCopyright = "Copyright © 2024 Two Factor Authentication Service, Inc. All rights reserved.";
				INSTALL_PATH = "$(LOCAL_LIBRARY_DIR)/Frameworks";
				LD_RUNPATH_SEARCH_PATHS = (
					"$(inherited)",
					"@executable_path/Frameworks",
					"@loader_path/Frameworks",
				);
				MARKETING_VERSION = 1.0;
				MODULE_VERIFIER_SUPPORTED_LANGUAGES = "objective-c objective-c++";
				MODULE_VERIFIER_SUPPORTED_LANGUAGE_STANDARDS = "gnu17 gnu++20";
				PRODUCT_BUNDLE_IDENTIFIER = com.twofas.org.twopass.Common;
				PRODUCT_NAME = "$(TARGET_NAME:c99extidentifier)";
				SKIP_INSTALL = YES;
				SUPPORTED_PLATFORMS = "iphoneos iphonesimulator";
				SUPPORTS_MACCATALYST = NO;
				SUPPORTS_MAC_DESIGNED_FOR_IPHONE_IPAD = NO;
				SUPPORTS_XR_DESIGNED_FOR_IPHONE_IPAD = NO;
				SWIFT_EMIT_LOC_STRINGS = YES;
				SWIFT_INSTALL_OBJC_HEADER = NO;
				SWIFT_VERSION = 5.0;
				TARGETED_DEVICE_FAMILY = "1,2";
				VERSIONING_SYSTEM = "apple-generic";
				VERSION_INFO_PREFIX = "";
			};
			name = Prod;
		};
		540D6A812E159393000834DE /* Prod */ = {
			isa = XCBuildConfiguration;
			buildSettings = {
				BUILD_LIBRARY_FOR_DISTRIBUTION = NO;
				CLANG_ENABLE_MODULES = YES;
				CODE_SIGN_IDENTITY = "";
				CODE_SIGN_STYLE = Automatic;
				CURRENT_PROJECT_VERSION = 1;
				DEFINES_MODULE = YES;
				DYLIB_COMPATIBILITY_VERSION = 1;
				DYLIB_CURRENT_VERSION = 1;
				DYLIB_INSTALL_NAME_BASE = "@rpath";
				ENABLE_MODULE_VERIFIER = YES;
				GENERATE_INFOPLIST_FILE = YES;
				INFOPLIST_KEY_NSHumanReadableCopyright = "Copyright © 2024 Two Factor Authentication Service, Inc. All rights reserved.";
				INSTALL_PATH = "$(LOCAL_LIBRARY_DIR)/Frameworks";
				LD_RUNPATH_SEARCH_PATHS = (
					"$(inherited)",
					"@executable_path/Frameworks",
					"@loader_path/Frameworks",
				);
				MARKETING_VERSION = 1.0;
				MODULE_VERIFIER_SUPPORTED_LANGUAGES = "objective-c objective-c++";
				MODULE_VERIFIER_SUPPORTED_LANGUAGE_STANDARDS = "gnu17 gnu++20";
				PRODUCT_BUNDLE_IDENTIFIER = com.twofas.org.twopass.Data;
				PRODUCT_NAME = "$(TARGET_NAME:c99extidentifier)";
				SKIP_INSTALL = YES;
				SUPPORTED_PLATFORMS = "iphoneos iphonesimulator";
				SUPPORTS_MACCATALYST = NO;
				SUPPORTS_MAC_DESIGNED_FOR_IPHONE_IPAD = NO;
				SUPPORTS_XR_DESIGNED_FOR_IPHONE_IPAD = NO;
				SWIFT_EMIT_LOC_STRINGS = YES;
				SWIFT_INSTALL_OBJC_HEADER = NO;
				SWIFT_VERSION = 5.0;
				TARGETED_DEVICE_FAMILY = "1,2";
				VERSIONING_SYSTEM = "apple-generic";
				VERSION_INFO_PREFIX = "";
			};
			name = Prod;
		};
		540D6A822E159393000834DE /* Prod */ = {
			isa = XCBuildConfiguration;
			buildSettings = {
				BUILD_LIBRARY_FOR_DISTRIBUTION = NO;
				CLANG_ENABLE_MODULES = YES;
				CODE_SIGN_IDENTITY = "";
				CODE_SIGN_STYLE = Automatic;
				CURRENT_PROJECT_VERSION = 1;
				DEFINES_MODULE = YES;
				DYLIB_COMPATIBILITY_VERSION = 1;
				DYLIB_CURRENT_VERSION = 1;
				DYLIB_INSTALL_NAME_BASE = "@rpath";
				ENABLE_MODULE_VERIFIER = YES;
				GENERATE_INFOPLIST_FILE = YES;
				INFOPLIST_KEY_NSHumanReadableCopyright = "Copyright © 2024 Two Factor Authentication Service, Inc. All rights reserved.";
				INSTALL_PATH = "$(LOCAL_LIBRARY_DIR)/Frameworks";
				LD_RUNPATH_SEARCH_PATHS = (
					"$(inherited)",
					"@executable_path/Frameworks",
					"@loader_path/Frameworks",
				);
				MARKETING_VERSION = 1.0;
				MODULE_VERIFIER_SUPPORTED_LANGUAGES = "objective-c objective-c++";
				MODULE_VERIFIER_SUPPORTED_LANGUAGE_STANDARDS = "gnu17 gnu++20";
				PRODUCT_BUNDLE_IDENTIFIER = com.twofas.org.twopass.Storage;
				PRODUCT_NAME = "$(TARGET_NAME:c99extidentifier)";
				SKIP_INSTALL = YES;
				SUPPORTED_PLATFORMS = "iphoneos iphonesimulator";
				SUPPORTS_MACCATALYST = NO;
				SUPPORTS_MAC_DESIGNED_FOR_IPHONE_IPAD = NO;
				SUPPORTS_XR_DESIGNED_FOR_IPHONE_IPAD = NO;
				SWIFT_EMIT_LOC_STRINGS = YES;
				SWIFT_INSTALL_OBJC_HEADER = NO;
				SWIFT_VERSION = 5.0;
				TARGETED_DEVICE_FAMILY = "1,2";
				VERSIONING_SYSTEM = "apple-generic";
				VERSION_INFO_PREFIX = "";
			};
			name = Prod;
		};
		540D6A832E159393000834DE /* Prod */ = {
			isa = XCBuildConfiguration;
			buildSettings = {
				BUILD_LIBRARY_FOR_DISTRIBUTION = NO;
				CLANG_ENABLE_MODULES = YES;
				CODE_SIGN_IDENTITY = "";
				CODE_SIGN_STYLE = Automatic;
				CURRENT_PROJECT_VERSION = 1;
				DEFINES_MODULE = YES;
				DYLIB_COMPATIBILITY_VERSION = 1;
				DYLIB_CURRENT_VERSION = 1;
				DYLIB_INSTALL_NAME_BASE = "@rpath";
				ENABLE_MODULE_VERIFIER = YES;
				GENERATE_INFOPLIST_FILE = YES;
				INFOPLIST_KEY_NSHumanReadableCopyright = "Copyright © 2024 Two Factor Authentication Service, Inc. All rights reserved.";
				INSTALL_PATH = "$(LOCAL_LIBRARY_DIR)/Frameworks";
				IPHONEOS_DEPLOYMENT_TARGET = 17.4;
				LD_RUNPATH_SEARCH_PATHS = (
					"$(inherited)",
					"@executable_path/Frameworks",
					"@loader_path/Frameworks",
				);
				MARKETING_VERSION = 1.0;
				MODULE_VERIFIER_SUPPORTED_LANGUAGES = "objective-c objective-c++";
				MODULE_VERIFIER_SUPPORTED_LANGUAGE_STANDARDS = "gnu17 gnu++20";
				PRODUCT_BUNDLE_IDENTIFIER = com.twofas.org.twopass.Backup;
				PRODUCT_NAME = "$(TARGET_NAME:c99extidentifier)";
				SKIP_INSTALL = YES;
				SUPPORTED_PLATFORMS = "iphoneos iphonesimulator";
				SUPPORTS_MACCATALYST = NO;
				SUPPORTS_MAC_DESIGNED_FOR_IPHONE_IPAD = NO;
				SUPPORTS_XR_DESIGNED_FOR_IPHONE_IPAD = NO;
				SWIFT_EMIT_LOC_STRINGS = YES;
				SWIFT_INSTALL_OBJC_HEADER = NO;
				SWIFT_VERSION = 5.0;
				TARGETED_DEVICE_FAMILY = "1,2";
				VERSIONING_SYSTEM = "apple-generic";
				VERSION_INFO_PREFIX = "";
			};
			name = Prod;
		};
		540D6A842E159393000834DE /* Prod */ = {
			isa = XCBuildConfiguration;
			buildSettings = {
				CODE_SIGN_STYLE = Automatic;
				CURRENT_PROJECT_VERSION = 1;
				GENERATE_INFOPLIST_FILE = YES;
				IPHONEOS_DEPLOYMENT_TARGET = 17.5;
				MARKETING_VERSION = 1.0;
				PRODUCT_BUNDLE_IDENTIFIER = com.twofas.org.twopass.DataTests;
				PRODUCT_NAME = "$(TARGET_NAME)";
				SUPPORTED_PLATFORMS = "iphoneos iphonesimulator";
				SUPPORTS_MACCATALYST = NO;
				SUPPORTS_MAC_DESIGNED_FOR_IPHONE_IPAD = NO;
				SUPPORTS_XR_DESIGNED_FOR_IPHONE_IPAD = NO;
				SWIFT_EMIT_LOC_STRINGS = NO;
				SWIFT_VERSION = 5.0;
				TARGETED_DEVICE_FAMILY = "1,2";
			};
			name = Prod;
		};
		540D6A852E159393000834DE /* Prod */ = {
			isa = XCBuildConfiguration;
			buildSettings = {
				CODE_SIGN_ENTITLEMENTS = "AutoFill/AutoFill-Prod.entitlements";
				CODE_SIGN_STYLE = Automatic;
				CURRENT_PROJECT_VERSION = 1;
				GENERATE_INFOPLIST_FILE = YES;
				INFOPLIST_FILE = AutoFill/Info.plist;
				INFOPLIST_KEY_CFBundleDisplayName = AutoFill;
				INFOPLIST_KEY_NSHumanReadableCopyright = "Copyright © 2025 Two Factor Authentication Service, Inc. All rights reserved.";
				IPHONEOS_DEPLOYMENT_TARGET = 18.2;
				LD_RUNPATH_SEARCH_PATHS = (
					"$(inherited)",
					"@executable_path/Frameworks",
					"@executable_path/../../Frameworks",
				);
				MARKETING_VERSION = 1.0;
				PRODUCT_BUNDLE_IDENTIFIER = "$(PRODUCT_BUNDLE_IDENTIFIER).AutoFill";
				PRODUCT_NAME = "$(TARGET_NAME)";
				SKIP_INSTALL = YES;
				SWIFT_EMIT_LOC_STRINGS = YES;
				SWIFT_VERSION = 5.0;
				TARGETED_DEVICE_FAMILY = "1,2";
			};
			name = Prod;
		};
		540D6A862E159393000834DE /* Prod */ = {
			isa = XCBuildConfiguration;
			buildSettings = {
				CODE_SIGN_STYLE = Automatic;
				CURRENT_PROJECT_VERSION = 1;
				GENERATE_INFOPLIST_FILE = YES;
				INFOPLIST_FILE = NotificationService/Info.plist;
				INFOPLIST_KEY_CFBundleDisplayName = NotificationService;
				INFOPLIST_KEY_NSHumanReadableCopyright = "Copyright © 2025 Two Factor Authentication Service, Inc. All rights reserved.";
				IPHONEOS_DEPLOYMENT_TARGET = 18.4;
				LD_RUNPATH_SEARCH_PATHS = (
					"$(inherited)",
					"@executable_path/Frameworks",
					"@executable_path/../../Frameworks",
				);
				MARKETING_VERSION = 1.0;
				PRODUCT_BUNDLE_IDENTIFIER = "$(PRODUCT_BUNDLE_IDENTIFIER).NotificationService";
				PRODUCT_NAME = "$(TARGET_NAME)";
				SKIP_INSTALL = YES;
				SWIFT_EMIT_LOC_STRINGS = YES;
				SWIFT_VERSION = 5.0;
				TARGETED_DEVICE_FAMILY = "1,2";
			};
			name = Prod;
		};
		54571D812D688AC200FC2DB3 /* Debug */ = {
			isa = XCBuildConfiguration;
			buildSettings = {
				CODE_SIGN_ENTITLEMENTS = "AutoFill/AutoFill-Dev.entitlements";
				CODE_SIGN_STYLE = Automatic;
				CURRENT_PROJECT_VERSION = 1;
				GENERATE_INFOPLIST_FILE = YES;
				INFOPLIST_FILE = AutoFill/Info.plist;
				INFOPLIST_KEY_CFBundleDisplayName = AutoFill;
				INFOPLIST_KEY_NSHumanReadableCopyright = "Copyright © 2025 Two Factor Authentication Service, Inc. All rights reserved.";
				IPHONEOS_DEPLOYMENT_TARGET = 18.2;
				LD_RUNPATH_SEARCH_PATHS = (
					"$(inherited)",
					"@executable_path/Frameworks",
					"@executable_path/../../Frameworks",
				);
				MARKETING_VERSION = 1.0;
				PRODUCT_BUNDLE_IDENTIFIER = "$(PRODUCT_BUNDLE_IDENTIFIER).AutoFill";
				PRODUCT_NAME = "$(TARGET_NAME)";
				SKIP_INSTALL = YES;
				SWIFT_EMIT_LOC_STRINGS = YES;
				SWIFT_VERSION = 5.0;
				TARGETED_DEVICE_FAMILY = "1,2";
			};
			name = Debug;
		};
		54571D822D688AC200FC2DB3 /* Release */ = {
			isa = XCBuildConfiguration;
			buildSettings = {
				CODE_SIGN_ENTITLEMENTS = "AutoFill/AutoFill-Dev.entitlements";
				CODE_SIGN_STYLE = Automatic;
				CURRENT_PROJECT_VERSION = 1;
				GENERATE_INFOPLIST_FILE = YES;
				INFOPLIST_FILE = AutoFill/Info.plist;
				INFOPLIST_KEY_CFBundleDisplayName = AutoFill;
				INFOPLIST_KEY_NSHumanReadableCopyright = "Copyright © 2025 Two Factor Authentication Service, Inc. All rights reserved.";
				IPHONEOS_DEPLOYMENT_TARGET = 18.2;
				LD_RUNPATH_SEARCH_PATHS = (
					"$(inherited)",
					"@executable_path/Frameworks",
					"@executable_path/../../Frameworks",
				);
				MARKETING_VERSION = 1.0;
				PRODUCT_BUNDLE_IDENTIFIER = "$(PRODUCT_BUNDLE_IDENTIFIER).AutoFill";
				PRODUCT_NAME = "$(TARGET_NAME)";
				SKIP_INSTALL = YES;
				SWIFT_EMIT_LOC_STRINGS = YES;
				SWIFT_VERSION = 5.0;
				TARGETED_DEVICE_FAMILY = "1,2";
			};
			name = Release;
		};
		54BB9E602DC8AC4800BDD13F /* Debug */ = {
			isa = XCBuildConfiguration;
			buildSettings = {
				CODE_SIGN_STYLE = Automatic;
				CURRENT_PROJECT_VERSION = 1;
				GENERATE_INFOPLIST_FILE = YES;
				INFOPLIST_FILE = NotificationService/Info.plist;
				INFOPLIST_KEY_CFBundleDisplayName = NotificationService;
				INFOPLIST_KEY_NSHumanReadableCopyright = "Copyright © 2025 Two Factor Authentication Service, Inc. All rights reserved.";
				IPHONEOS_DEPLOYMENT_TARGET = 18.4;
				LD_RUNPATH_SEARCH_PATHS = (
					"$(inherited)",
					"@executable_path/Frameworks",
					"@executable_path/../../Frameworks",
				);
				MARKETING_VERSION = 1.0;
				PRODUCT_BUNDLE_IDENTIFIER = "$(PRODUCT_BUNDLE_IDENTIFIER).NotificationService";
				PRODUCT_NAME = "$(TARGET_NAME)";
				SKIP_INSTALL = YES;
				SWIFT_EMIT_LOC_STRINGS = YES;
				SWIFT_VERSION = 5.0;
				TARGETED_DEVICE_FAMILY = "1,2";
			};
			name = Debug;
		};
		54BB9E612DC8AC4800BDD13F /* Release */ = {
			isa = XCBuildConfiguration;
			buildSettings = {
				CODE_SIGN_STYLE = Automatic;
				CURRENT_PROJECT_VERSION = 1;
				GENERATE_INFOPLIST_FILE = YES;
				INFOPLIST_FILE = NotificationService/Info.plist;
				INFOPLIST_KEY_CFBundleDisplayName = NotificationService;
				INFOPLIST_KEY_NSHumanReadableCopyright = "Copyright © 2025 Two Factor Authentication Service, Inc. All rights reserved.";
				IPHONEOS_DEPLOYMENT_TARGET = 18.4;
				LD_RUNPATH_SEARCH_PATHS = (
					"$(inherited)",
					"@executable_path/Frameworks",
					"@executable_path/../../Frameworks",
				);
				MARKETING_VERSION = 1.0;
				PRODUCT_BUNDLE_IDENTIFIER = "$(PRODUCT_BUNDLE_IDENTIFIER).NotificationService";
				PRODUCT_NAME = "$(TARGET_NAME)";
				SKIP_INSTALL = YES;
				SWIFT_EMIT_LOC_STRINGS = YES;
				SWIFT_VERSION = 5.0;
				TARGETED_DEVICE_FAMILY = "1,2";
			};
			name = Release;
		};
		54C090122D6E658300954E76 /* Debug */ = {
			isa = XCBuildConfiguration;
			buildSettings = {
				BUILD_LIBRARY_FOR_DISTRIBUTION = NO;
				CODE_SIGN_IDENTITY = "";
				CODE_SIGN_STYLE = Automatic;
				CURRENT_PROJECT_VERSION = 1;
				DEFINES_MODULE = YES;
				DYLIB_COMPATIBILITY_VERSION = 1;
				DYLIB_CURRENT_VERSION = 1;
				DYLIB_INSTALL_NAME_BASE = "@rpath";
				ENABLE_MODULE_VERIFIER = YES;
				GENERATE_INFOPLIST_FILE = YES;
				INFOPLIST_KEY_NSHumanReadableCopyright = "Copyright © 2025 Two Factor Authentication Service, Inc. All rights reserved.";
				INSTALL_PATH = "$(LOCAL_LIBRARY_DIR)/Frameworks";
				IPHONEOS_DEPLOYMENT_TARGET = 17.4;
				LD_RUNPATH_SEARCH_PATHS = (
					"$(inherited)",
					"@executable_path/Frameworks",
					"@loader_path/Frameworks",
				);
				MARKETING_VERSION = 1.0;
				MODULE_VERIFIER_SUPPORTED_LANGUAGES = "objective-c objective-c++";
				MODULE_VERIFIER_SUPPORTED_LANGUAGE_STANDARDS = "gnu17 gnu++20";
				PRODUCT_BUNDLE_IDENTIFIER = com.twofas.org.twopass.CommonUI;
				PRODUCT_NAME = "$(TARGET_NAME:c99extidentifier)";
				SKIP_INSTALL = YES;
				SWIFT_EMIT_LOC_STRINGS = YES;
				SWIFT_INSTALL_OBJC_HEADER = NO;
				SWIFT_VERSION = 5.0;
				TARGETED_DEVICE_FAMILY = "1,2";
				VERSIONING_SYSTEM = "apple-generic";
				VERSION_INFO_PREFIX = "";
			};
			name = Debug;
		};
		54C090132D6E658300954E76 /* Release */ = {
			isa = XCBuildConfiguration;
			buildSettings = {
				BUILD_LIBRARY_FOR_DISTRIBUTION = NO;
				CODE_SIGN_IDENTITY = "";
				CODE_SIGN_STYLE = Automatic;
				CURRENT_PROJECT_VERSION = 1;
				DEFINES_MODULE = YES;
				DYLIB_COMPATIBILITY_VERSION = 1;
				DYLIB_CURRENT_VERSION = 1;
				DYLIB_INSTALL_NAME_BASE = "@rpath";
				ENABLE_MODULE_VERIFIER = YES;
				GENERATE_INFOPLIST_FILE = YES;
				INFOPLIST_KEY_NSHumanReadableCopyright = "Copyright © 2025 Two Factor Authentication Service, Inc. All rights reserved.";
				INSTALL_PATH = "$(LOCAL_LIBRARY_DIR)/Frameworks";
				IPHONEOS_DEPLOYMENT_TARGET = 17.4;
				LD_RUNPATH_SEARCH_PATHS = (
					"$(inherited)",
					"@executable_path/Frameworks",
					"@loader_path/Frameworks",
				);
				MARKETING_VERSION = 1.0;
				MODULE_VERIFIER_SUPPORTED_LANGUAGES = "objective-c objective-c++";
				MODULE_VERIFIER_SUPPORTED_LANGUAGE_STANDARDS = "gnu17 gnu++20";
				PRODUCT_BUNDLE_IDENTIFIER = com.twofas.org.twopass.CommonUI;
				PRODUCT_NAME = "$(TARGET_NAME:c99extidentifier)";
				SKIP_INSTALL = YES;
				SWIFT_EMIT_LOC_STRINGS = YES;
				SWIFT_INSTALL_OBJC_HEADER = NO;
				SWIFT_VERSION = 5.0;
				TARGETED_DEVICE_FAMILY = "1,2";
				VERSIONING_SYSTEM = "apple-generic";
				VERSION_INFO_PREFIX = "";
			};
			name = Release;
		};
		C23DFCC72C56B47A00390C87 /* Debug */ = {
			isa = XCBuildConfiguration;
			buildSettings = {
				CODE_SIGN_STYLE = Automatic;
				CURRENT_PROJECT_VERSION = 1;
				GENERATE_INFOPLIST_FILE = YES;
				IPHONEOS_DEPLOYMENT_TARGET = 17.5;
				MARKETING_VERSION = 1.0;
				PRODUCT_BUNDLE_IDENTIFIER = com.twofas.org.twopass.DataTests;
				PRODUCT_NAME = "$(TARGET_NAME)";
				SUPPORTED_PLATFORMS = "iphoneos iphonesimulator";
				SUPPORTS_MACCATALYST = NO;
				SUPPORTS_MAC_DESIGNED_FOR_IPHONE_IPAD = NO;
				SUPPORTS_XR_DESIGNED_FOR_IPHONE_IPAD = NO;
				SWIFT_EMIT_LOC_STRINGS = NO;
				SWIFT_VERSION = 5.0;
				TARGETED_DEVICE_FAMILY = "1,2";
			};
			name = Debug;
		};
		C23DFCC82C56B47A00390C87 /* Release */ = {
			isa = XCBuildConfiguration;
			buildSettings = {
				CODE_SIGN_STYLE = Automatic;
				CURRENT_PROJECT_VERSION = 1;
				GENERATE_INFOPLIST_FILE = YES;
				IPHONEOS_DEPLOYMENT_TARGET = 17.5;
				MARKETING_VERSION = 1.0;
				PRODUCT_BUNDLE_IDENTIFIER = com.twofas.org.twopass.DataTests;
				PRODUCT_NAME = "$(TARGET_NAME)";
				SUPPORTED_PLATFORMS = "iphoneos iphonesimulator";
				SUPPORTS_MACCATALYST = NO;
				SUPPORTS_MAC_DESIGNED_FOR_IPHONE_IPAD = NO;
				SUPPORTS_XR_DESIGNED_FOR_IPHONE_IPAD = NO;
				SWIFT_EMIT_LOC_STRINGS = NO;
				SWIFT_VERSION = 5.0;
				TARGETED_DEVICE_FAMILY = "1,2";
			};
			name = Release;
		};
		C249E77F2BF10B24003464D5 /* Debug */ = {
			isa = XCBuildConfiguration;
			buildSettings = {
				BUILD_LIBRARY_FOR_DISTRIBUTION = NO;
				CLANG_ENABLE_MODULES = YES;
				CODE_SIGN_IDENTITY = "";
				CODE_SIGN_STYLE = Automatic;
				CURRENT_PROJECT_VERSION = 1;
				DEFINES_MODULE = YES;
				DYLIB_COMPATIBILITY_VERSION = 1;
				DYLIB_CURRENT_VERSION = 1;
				DYLIB_INSTALL_NAME_BASE = "@rpath";
				ENABLE_MODULE_VERIFIER = NO;
				GENERATE_INFOPLIST_FILE = YES;
				INFOPLIST_KEY_NSHumanReadableCopyright = "Copyright © 2024 Two Factor Authentication Service, Inc. All rights reserved.";
				INSTALL_PATH = "$(LOCAL_LIBRARY_DIR)/Frameworks";
				LD_RUNPATH_SEARCH_PATHS = (
					"$(inherited)",
					"@executable_path/Frameworks",
					"@loader_path/Frameworks",
				);
				MARKETING_VERSION = 1.0;
				MODULE_VERIFIER_SUPPORTED_LANGUAGES = "objective-c objective-c++";
				MODULE_VERIFIER_SUPPORTED_LANGUAGE_STANDARDS = "gnu17 gnu++20";
				PRODUCT_BUNDLE_IDENTIFIER = com.twofas.org.twopass.Storage;
				PRODUCT_NAME = "$(TARGET_NAME:c99extidentifier)";
				SKIP_INSTALL = YES;
				SUPPORTED_PLATFORMS = "iphoneos iphonesimulator";
				SUPPORTS_MACCATALYST = NO;
				SUPPORTS_MAC_DESIGNED_FOR_IPHONE_IPAD = NO;
				SUPPORTS_XR_DESIGNED_FOR_IPHONE_IPAD = NO;
				SWIFT_EMIT_LOC_STRINGS = YES;
				SWIFT_INSTALL_OBJC_HEADER = NO;
				SWIFT_OPTIMIZATION_LEVEL = "-Onone";
				SWIFT_VERSION = 5.0;
				TARGETED_DEVICE_FAMILY = "1,2";
				VERSIONING_SYSTEM = "apple-generic";
				VERSION_INFO_PREFIX = "";
			};
			name = Debug;
		};
		C249E7802BF10B24003464D5 /* Release */ = {
			isa = XCBuildConfiguration;
			buildSettings = {
				BUILD_LIBRARY_FOR_DISTRIBUTION = NO;
				CLANG_ENABLE_MODULES = YES;
				CODE_SIGN_IDENTITY = "";
				CODE_SIGN_STYLE = Automatic;
				CURRENT_PROJECT_VERSION = 1;
				DEFINES_MODULE = YES;
				DYLIB_COMPATIBILITY_VERSION = 1;
				DYLIB_CURRENT_VERSION = 1;
				DYLIB_INSTALL_NAME_BASE = "@rpath";
				ENABLE_MODULE_VERIFIER = YES;
				GENERATE_INFOPLIST_FILE = YES;
				INFOPLIST_KEY_NSHumanReadableCopyright = "Copyright © 2024 Two Factor Authentication Service, Inc. All rights reserved.";
				INSTALL_PATH = "$(LOCAL_LIBRARY_DIR)/Frameworks";
				LD_RUNPATH_SEARCH_PATHS = (
					"$(inherited)",
					"@executable_path/Frameworks",
					"@loader_path/Frameworks",
				);
				MARKETING_VERSION = 1.0;
				MODULE_VERIFIER_SUPPORTED_LANGUAGES = "objective-c objective-c++";
				MODULE_VERIFIER_SUPPORTED_LANGUAGE_STANDARDS = "gnu17 gnu++20";
				PRODUCT_BUNDLE_IDENTIFIER = com.twofas.org.twopass.Storage;
				PRODUCT_NAME = "$(TARGET_NAME:c99extidentifier)";
				SKIP_INSTALL = YES;
				SUPPORTED_PLATFORMS = "iphoneos iphonesimulator";
				SUPPORTS_MACCATALYST = NO;
				SUPPORTS_MAC_DESIGNED_FOR_IPHONE_IPAD = NO;
				SUPPORTS_XR_DESIGNED_FOR_IPHONE_IPAD = NO;
				SWIFT_EMIT_LOC_STRINGS = YES;
				SWIFT_INSTALL_OBJC_HEADER = NO;
				SWIFT_VERSION = 5.0;
				TARGETED_DEVICE_FAMILY = "1,2";
				VERSIONING_SYSTEM = "apple-generic";
				VERSION_INFO_PREFIX = "";
			};
			name = Release;
		};
		C267F93A2BE2DDFF005F7B89 /* Debug */ = {
			isa = XCBuildConfiguration;
			buildSettings = {
				BUILD_LIBRARY_FOR_DISTRIBUTION = NO;
				CLANG_ENABLE_MODULES = YES;
				CODE_SIGN_IDENTITY = "";
				CODE_SIGN_STYLE = Automatic;
				CURRENT_PROJECT_VERSION = 1;
				DEFINES_MODULE = YES;
				DYLIB_COMPATIBILITY_VERSION = 1;
				DYLIB_CURRENT_VERSION = 1;
				DYLIB_INSTALL_NAME_BASE = "@rpath";
				ENABLE_MODULE_VERIFIER = NO;
				GENERATE_INFOPLIST_FILE = YES;
				INFOPLIST_KEY_NSHumanReadableCopyright = "Copyright © 2024 Two Factor Authentication Service, Inc. All rights reserved.";
				INSTALL_PATH = "$(LOCAL_LIBRARY_DIR)/Frameworks";
				LD_RUNPATH_SEARCH_PATHS = (
					"$(inherited)",
					"@executable_path/Frameworks",
					"@loader_path/Frameworks",
				);
				MARKETING_VERSION = 1.0;
				MODULE_VERIFIER_SUPPORTED_LANGUAGES = "objective-c objective-c++";
				MODULE_VERIFIER_SUPPORTED_LANGUAGE_STANDARDS = "gnu17 gnu++20";
				PRODUCT_BUNDLE_IDENTIFIER = com.twofas.org.twopass.Common;
				PRODUCT_NAME = "$(TARGET_NAME:c99extidentifier)";
				SKIP_INSTALL = YES;
				SUPPORTED_PLATFORMS = "iphoneos iphonesimulator";
				SUPPORTS_MACCATALYST = NO;
				SUPPORTS_MAC_DESIGNED_FOR_IPHONE_IPAD = NO;
				SUPPORTS_XR_DESIGNED_FOR_IPHONE_IPAD = NO;
				SWIFT_EMIT_LOC_STRINGS = YES;
				SWIFT_INSTALL_OBJC_HEADER = NO;
				SWIFT_OPTIMIZATION_LEVEL = "-Onone";
				SWIFT_VERSION = 5.0;
				TARGETED_DEVICE_FAMILY = "1,2";
				VERSIONING_SYSTEM = "apple-generic";
				VERSION_INFO_PREFIX = "";
			};
			name = Debug;
		};
		C267F93B2BE2DDFF005F7B89 /* Release */ = {
			isa = XCBuildConfiguration;
			buildSettings = {
				BUILD_LIBRARY_FOR_DISTRIBUTION = NO;
				CLANG_ENABLE_MODULES = YES;
				CODE_SIGN_IDENTITY = "";
				CODE_SIGN_STYLE = Automatic;
				CURRENT_PROJECT_VERSION = 1;
				DEFINES_MODULE = YES;
				DYLIB_COMPATIBILITY_VERSION = 1;
				DYLIB_CURRENT_VERSION = 1;
				DYLIB_INSTALL_NAME_BASE = "@rpath";
				ENABLE_MODULE_VERIFIER = YES;
				GENERATE_INFOPLIST_FILE = YES;
				INFOPLIST_KEY_NSHumanReadableCopyright = "Copyright © 2024 Two Factor Authentication Service, Inc. All rights reserved.";
				INSTALL_PATH = "$(LOCAL_LIBRARY_DIR)/Frameworks";
				LD_RUNPATH_SEARCH_PATHS = (
					"$(inherited)",
					"@executable_path/Frameworks",
					"@loader_path/Frameworks",
				);
				MARKETING_VERSION = 1.0;
				MODULE_VERIFIER_SUPPORTED_LANGUAGES = "objective-c objective-c++";
				MODULE_VERIFIER_SUPPORTED_LANGUAGE_STANDARDS = "gnu17 gnu++20";
				PRODUCT_BUNDLE_IDENTIFIER = com.twofas.org.twopass.Common;
				PRODUCT_NAME = "$(TARGET_NAME:c99extidentifier)";
				SKIP_INSTALL = YES;
				SUPPORTED_PLATFORMS = "iphoneos iphonesimulator";
				SUPPORTS_MACCATALYST = NO;
				SUPPORTS_MAC_DESIGNED_FOR_IPHONE_IPAD = NO;
				SUPPORTS_XR_DESIGNED_FOR_IPHONE_IPAD = NO;
				SWIFT_EMIT_LOC_STRINGS = YES;
				SWIFT_INSTALL_OBJC_HEADER = NO;
				SWIFT_VERSION = 5.0;
				TARGETED_DEVICE_FAMILY = "1,2";
				VERSIONING_SYSTEM = "apple-generic";
				VERSION_INFO_PREFIX = "";
			};
			name = Release;
		};
		C27D99FD2BD596630008203F /* Debug */ = {
			isa = XCBuildConfiguration;
			baseConfigurationReferenceAnchor = 540D6A8A2E15965B000834DE /* Configs */;
			baseConfigurationReferenceRelativePath = Dev.xcconfig;
			buildSettings = {
				ALWAYS_SEARCH_USER_PATHS = NO;
				ASSETCATALOG_COMPILER_GENERATE_SWIFT_ASSET_SYMBOL_EXTENSIONS = YES;
				CLANG_ANALYZER_NONNULL = YES;
				CLANG_ANALYZER_NUMBER_OBJECT_CONVERSION = YES_AGGRESSIVE;
				CLANG_CXX_LANGUAGE_STANDARD = "gnu++20";
				CLANG_ENABLE_MODULES = YES;
				CLANG_ENABLE_OBJC_ARC = YES;
				CLANG_ENABLE_OBJC_WEAK = YES;
				CLANG_WARN_BLOCK_CAPTURE_AUTORELEASING = YES;
				CLANG_WARN_BOOL_CONVERSION = YES;
				CLANG_WARN_COMMA = YES;
				CLANG_WARN_CONSTANT_CONVERSION = YES;
				CLANG_WARN_DEPRECATED_OBJC_IMPLEMENTATIONS = YES;
				CLANG_WARN_DIRECT_OBJC_ISA_USAGE = YES_ERROR;
				CLANG_WARN_DOCUMENTATION_COMMENTS = YES;
				CLANG_WARN_EMPTY_BODY = YES;
				CLANG_WARN_ENUM_CONVERSION = YES;
				CLANG_WARN_INFINITE_RECURSION = YES;
				CLANG_WARN_INT_CONVERSION = YES;
				CLANG_WARN_NON_LITERAL_NULL_CONVERSION = YES;
				CLANG_WARN_OBJC_IMPLICIT_RETAIN_SELF = YES;
				CLANG_WARN_OBJC_LITERAL_CONVERSION = YES;
				CLANG_WARN_OBJC_ROOT_CLASS = YES_ERROR;
				CLANG_WARN_QUOTED_INCLUDE_IN_FRAMEWORK_HEADER = YES;
				CLANG_WARN_RANGE_LOOP_ANALYSIS = YES;
				CLANG_WARN_STRICT_PROTOTYPES = YES;
				CLANG_WARN_SUSPICIOUS_MOVE = YES;
				CLANG_WARN_UNGUARDED_AVAILABILITY = YES_AGGRESSIVE;
				CLANG_WARN_UNREACHABLE_CODE = YES;
				CLANG_WARN__DUPLICATE_METHOD_MATCH = YES;
				COPY_PHASE_STRIP = NO;
				DEBUG_INFORMATION_FORMAT = dwarf;
				DEVELOPMENT_TEAM = ZY8UR5ADFW;
				ENABLE_STRICT_OBJC_MSGSEND = YES;
				ENABLE_TESTABILITY = YES;
				ENABLE_USER_SCRIPT_SANDBOXING = YES;
				GCC_C_LANGUAGE_STANDARD = gnu17;
				GCC_DYNAMIC_NO_PIC = NO;
				GCC_NO_COMMON_BLOCKS = YES;
				GCC_OPTIMIZATION_LEVEL = 0;
				GCC_PREPROCESSOR_DEFINITIONS = (
					"DEBUG=1",
					"$(inherited)",
				);
				GCC_WARN_64_TO_32_BIT_CONVERSION = YES;
				GCC_WARN_ABOUT_RETURN_TYPE = YES_ERROR;
				GCC_WARN_UNDECLARED_SELECTOR = YES;
				GCC_WARN_UNINITIALIZED_AUTOS = YES_AGGRESSIVE;
				GCC_WARN_UNUSED_FUNCTION = YES;
				GCC_WARN_UNUSED_VARIABLE = YES;
				IPHONEOS_DEPLOYMENT_TARGET = 17.4;
				LOCALIZATION_PREFERS_STRING_CATALOGS = YES;
				MTL_ENABLE_DEBUG_INFO = INCLUDE_SOURCE;
				MTL_FAST_MATH = YES;
				ONLY_ACTIVE_ARCH = YES;
				PRODUCT_NAME = "2FAS Pass";
				SDKROOT = iphoneos;
				SWIFT_ACTIVE_COMPILATION_CONDITIONS = "DEBUG $(inherited)";
				SWIFT_OPTIMIZATION_LEVEL = "-Onone";
			};
			name = Debug;
		};
		C27D99FE2BD596630008203F /* Release */ = {
			isa = XCBuildConfiguration;
			baseConfigurationReferenceAnchor = 540D6A8A2E15965B000834DE /* Configs */;
			baseConfigurationReferenceRelativePath = Dev.xcconfig;
			buildSettings = {
				ALWAYS_SEARCH_USER_PATHS = NO;
				ASSETCATALOG_COMPILER_GENERATE_SWIFT_ASSET_SYMBOL_EXTENSIONS = YES;
				CLANG_ANALYZER_NONNULL = YES;
				CLANG_ANALYZER_NUMBER_OBJECT_CONVERSION = YES_AGGRESSIVE;
				CLANG_CXX_LANGUAGE_STANDARD = "gnu++20";
				CLANG_ENABLE_MODULES = YES;
				CLANG_ENABLE_OBJC_ARC = YES;
				CLANG_ENABLE_OBJC_WEAK = YES;
				CLANG_WARN_BLOCK_CAPTURE_AUTORELEASING = YES;
				CLANG_WARN_BOOL_CONVERSION = YES;
				CLANG_WARN_COMMA = YES;
				CLANG_WARN_CONSTANT_CONVERSION = YES;
				CLANG_WARN_DEPRECATED_OBJC_IMPLEMENTATIONS = YES;
				CLANG_WARN_DIRECT_OBJC_ISA_USAGE = YES_ERROR;
				CLANG_WARN_DOCUMENTATION_COMMENTS = YES;
				CLANG_WARN_EMPTY_BODY = YES;
				CLANG_WARN_ENUM_CONVERSION = YES;
				CLANG_WARN_INFINITE_RECURSION = YES;
				CLANG_WARN_INT_CONVERSION = YES;
				CLANG_WARN_NON_LITERAL_NULL_CONVERSION = YES;
				CLANG_WARN_OBJC_IMPLICIT_RETAIN_SELF = YES;
				CLANG_WARN_OBJC_LITERAL_CONVERSION = YES;
				CLANG_WARN_OBJC_ROOT_CLASS = YES_ERROR;
				CLANG_WARN_QUOTED_INCLUDE_IN_FRAMEWORK_HEADER = YES;
				CLANG_WARN_RANGE_LOOP_ANALYSIS = YES;
				CLANG_WARN_STRICT_PROTOTYPES = YES;
				CLANG_WARN_SUSPICIOUS_MOVE = YES;
				CLANG_WARN_UNGUARDED_AVAILABILITY = YES_AGGRESSIVE;
				CLANG_WARN_UNREACHABLE_CODE = YES;
				CLANG_WARN__DUPLICATE_METHOD_MATCH = YES;
				COPY_PHASE_STRIP = NO;
				DEBUG_INFORMATION_FORMAT = "dwarf-with-dsym";
				DEVELOPMENT_TEAM = ZY8UR5ADFW;
				ENABLE_NS_ASSERTIONS = NO;
				ENABLE_STRICT_OBJC_MSGSEND = YES;
				ENABLE_USER_SCRIPT_SANDBOXING = YES;
				GCC_C_LANGUAGE_STANDARD = gnu17;
				GCC_NO_COMMON_BLOCKS = YES;
				GCC_WARN_64_TO_32_BIT_CONVERSION = YES;
				GCC_WARN_ABOUT_RETURN_TYPE = YES_ERROR;
				GCC_WARN_UNDECLARED_SELECTOR = YES;
				GCC_WARN_UNINITIALIZED_AUTOS = YES_AGGRESSIVE;
				GCC_WARN_UNUSED_FUNCTION = YES;
				GCC_WARN_UNUSED_VARIABLE = YES;
				IPHONEOS_DEPLOYMENT_TARGET = 17.4;
				LOCALIZATION_PREFERS_STRING_CATALOGS = YES;
				MTL_ENABLE_DEBUG_INFO = NO;
				MTL_FAST_MATH = YES;
				PRODUCT_NAME = "2FAS Pass";
				SDKROOT = iphoneos;
				SWIFT_COMPILATION_MODE = wholemodule;
				VALIDATE_PRODUCT = YES;
			};
			name = Release;
		};
		C27D9A002BD596630008203F /* Debug */ = {
			isa = XCBuildConfiguration;
			buildSettings = {
				ASSETCATALOG_COMPILER_APPICON_NAME = AppIcon.dev;
				ASSETCATALOG_COMPILER_GLOBAL_ACCENT_COLOR_NAME = AccentColor;
				CODE_SIGN_ENTITLEMENTS = 2PASS/Dev.entitlements;
				CODE_SIGN_STYLE = Automatic;
				CURRENT_PROJECT_VERSION = 158;
				ENABLE_MODULE_VERIFIER = NO;
				GENERATE_INFOPLIST_FILE = YES;
				INFOPLIST_FILE = 2PASS/Info.plist;
				INFOPLIST_KEY_CFBundleDisplayName = "2FAS Pass";
				INFOPLIST_KEY_ITSAppUsesNonExemptEncryption = NO;
				INFOPLIST_KEY_LSApplicationCategoryType = "public.app-category.productivity";
				INFOPLIST_KEY_LSSupportsOpeningDocumentsInPlace = YES;
				INFOPLIST_KEY_NSCameraUsageDescription = "Camera is used for QR Code scanning";
				INFOPLIST_KEY_NSFaceIDUsageDescription = "Biometry is used for user authentication";
				INFOPLIST_KEY_NSLocalNetworkUsageDescription = "Connection to Local Network is used to access a WebDAV backup location.";
				INFOPLIST_KEY_UIApplicationSupportsIndirectInputEvents = YES;
				INFOPLIST_KEY_UILaunchStoryboardName = LaunchScreen;
				INFOPLIST_KEY_UIMainStoryboardFile = "";
				INFOPLIST_KEY_UISupportedInterfaceOrientations = UIInterfaceOrientationPortrait;
				INFOPLIST_KEY_UISupportedInterfaceOrientations_iPad = "UIInterfaceOrientationLandscapeLeft UIInterfaceOrientationLandscapeRight UIInterfaceOrientationPortrait UIInterfaceOrientationPortraitUpsideDown";
				IPHONEOS_DEPLOYMENT_TARGET = 17.4;
				LD_RUNPATH_SEARCH_PATHS = (
					"$(inherited)",
					"@executable_path/Frameworks",
				);
				MARKETING_VERSION = 1.2.1;
				PRODUCT_BUNDLE_IDENTIFIER = "$(PRODUCT_BUNDLE_IDENTIFIER)";
				PRODUCT_NAME = "2FAS Pass";
				SUPPORTED_PLATFORMS = "iphoneos iphonesimulator";
				SUPPORTS_MACCATALYST = NO;
				SUPPORTS_MAC_DESIGNED_FOR_IPHONE_IPAD = NO;
				SUPPORTS_XR_DESIGNED_FOR_IPHONE_IPAD = NO;
				SWIFT_EMIT_LOC_STRINGS = YES;
				SWIFT_VERSION = 5.0;
				TARGETED_DEVICE_FAMILY = "1,2";
			};
			name = Debug;
		};
		C27D9A012BD596630008203F /* Release */ = {
			isa = XCBuildConfiguration;
			buildSettings = {
				ASSETCATALOG_COMPILER_APPICON_NAME = AppIcon.dev;
				ASSETCATALOG_COMPILER_GLOBAL_ACCENT_COLOR_NAME = AccentColor;
				CODE_SIGN_ENTITLEMENTS = 2PASS/Dev.entitlements;
				CODE_SIGN_STYLE = Automatic;
				CURRENT_PROJECT_VERSION = 158;
				GENERATE_INFOPLIST_FILE = YES;
				INFOPLIST_FILE = 2PASS/Info.plist;
				INFOPLIST_KEY_CFBundleDisplayName = "2FAS Pass";
				INFOPLIST_KEY_ITSAppUsesNonExemptEncryption = NO;
				INFOPLIST_KEY_LSApplicationCategoryType = "public.app-category.productivity";
				INFOPLIST_KEY_LSSupportsOpeningDocumentsInPlace = YES;
				INFOPLIST_KEY_NSCameraUsageDescription = "Camera is used for QR Code scanning";
				INFOPLIST_KEY_NSFaceIDUsageDescription = "Biometry is used for user authentication";
				INFOPLIST_KEY_NSLocalNetworkUsageDescription = "Connection to Local Network is used to access a WebDAV backup location.";
				INFOPLIST_KEY_UIApplicationSupportsIndirectInputEvents = YES;
				INFOPLIST_KEY_UILaunchStoryboardName = LaunchScreen;
				INFOPLIST_KEY_UIMainStoryboardFile = "";
				INFOPLIST_KEY_UISupportedInterfaceOrientations = UIInterfaceOrientationPortrait;
				INFOPLIST_KEY_UISupportedInterfaceOrientations_iPad = "UIInterfaceOrientationLandscapeLeft UIInterfaceOrientationLandscapeRight UIInterfaceOrientationPortrait UIInterfaceOrientationPortraitUpsideDown";
				IPHONEOS_DEPLOYMENT_TARGET = 17.4;
				LD_RUNPATH_SEARCH_PATHS = (
					"$(inherited)",
					"@executable_path/Frameworks",
				);
				MARKETING_VERSION = 1.2.1;
				PRODUCT_BUNDLE_IDENTIFIER = "$(PRODUCT_BUNDLE_IDENTIFIER)";
				PRODUCT_NAME = "2FAS Pass";
				SUPPORTED_PLATFORMS = "iphoneos iphonesimulator";
				SUPPORTS_MACCATALYST = NO;
				SUPPORTS_MAC_DESIGNED_FOR_IPHONE_IPAD = NO;
				SUPPORTS_XR_DESIGNED_FOR_IPHONE_IPAD = NO;
				SWIFT_EMIT_LOC_STRINGS = YES;
				SWIFT_VERSION = 5.0;
				TARGETED_DEVICE_FAMILY = "1,2";
			};
			name = Release;
		};
		C2B0FC252CE91C4D005CFADD /* Debug */ = {
			isa = XCBuildConfiguration;
			buildSettings = {
				BUILD_LIBRARY_FOR_DISTRIBUTION = NO;
				CLANG_ENABLE_MODULES = YES;
				CODE_SIGN_IDENTITY = "";
				CODE_SIGN_STYLE = Automatic;
				CURRENT_PROJECT_VERSION = 1;
				DEFINES_MODULE = YES;
				DYLIB_COMPATIBILITY_VERSION = 1;
				DYLIB_CURRENT_VERSION = 1;
				DYLIB_INSTALL_NAME_BASE = "@rpath";
				ENABLE_MODULE_VERIFIER = NO;
				GENERATE_INFOPLIST_FILE = YES;
				INFOPLIST_KEY_NSHumanReadableCopyright = "Copyright © 2024 Two Factor Authentication Service, Inc. All rights reserved.";
				INSTALL_PATH = "$(LOCAL_LIBRARY_DIR)/Frameworks";
				IPHONEOS_DEPLOYMENT_TARGET = 17.4;
				LD_RUNPATH_SEARCH_PATHS = (
					"$(inherited)",
					"@executable_path/Frameworks",
					"@loader_path/Frameworks",
				);
				MARKETING_VERSION = 1.0;
				MODULE_VERIFIER_SUPPORTED_LANGUAGES = "objective-c objective-c++";
				MODULE_VERIFIER_SUPPORTED_LANGUAGE_STANDARDS = "gnu17 gnu++20";
				PRODUCT_BUNDLE_IDENTIFIER = com.twofas.org.twopass.Backup;
				PRODUCT_NAME = "$(TARGET_NAME:c99extidentifier)";
				SKIP_INSTALL = YES;
				SUPPORTED_PLATFORMS = "iphoneos iphonesimulator";
				SUPPORTS_MACCATALYST = NO;
				SUPPORTS_MAC_DESIGNED_FOR_IPHONE_IPAD = NO;
				SUPPORTS_XR_DESIGNED_FOR_IPHONE_IPAD = NO;
				SWIFT_EMIT_LOC_STRINGS = YES;
				SWIFT_INSTALL_OBJC_HEADER = NO;
				SWIFT_OPTIMIZATION_LEVEL = "-Onone";
				SWIFT_VERSION = 5.0;
				TARGETED_DEVICE_FAMILY = "1,2";
				VERSIONING_SYSTEM = "apple-generic";
				VERSION_INFO_PREFIX = "";
			};
			name = Debug;
		};
		C2B0FC262CE91C4D005CFADD /* Release */ = {
			isa = XCBuildConfiguration;
			buildSettings = {
				BUILD_LIBRARY_FOR_DISTRIBUTION = NO;
				CLANG_ENABLE_MODULES = YES;
				CODE_SIGN_IDENTITY = "";
				CODE_SIGN_STYLE = Automatic;
				CURRENT_PROJECT_VERSION = 1;
				DEFINES_MODULE = YES;
				DYLIB_COMPATIBILITY_VERSION = 1;
				DYLIB_CURRENT_VERSION = 1;
				DYLIB_INSTALL_NAME_BASE = "@rpath";
				ENABLE_MODULE_VERIFIER = YES;
				GENERATE_INFOPLIST_FILE = YES;
				INFOPLIST_KEY_NSHumanReadableCopyright = "Copyright © 2024 Two Factor Authentication Service, Inc. All rights reserved.";
				INSTALL_PATH = "$(LOCAL_LIBRARY_DIR)/Frameworks";
				IPHONEOS_DEPLOYMENT_TARGET = 17.4;
				LD_RUNPATH_SEARCH_PATHS = (
					"$(inherited)",
					"@executable_path/Frameworks",
					"@loader_path/Frameworks",
				);
				MARKETING_VERSION = 1.0;
				MODULE_VERIFIER_SUPPORTED_LANGUAGES = "objective-c objective-c++";
				MODULE_VERIFIER_SUPPORTED_LANGUAGE_STANDARDS = "gnu17 gnu++20";
				PRODUCT_BUNDLE_IDENTIFIER = com.twofas.org.twopass.Backup;
				PRODUCT_NAME = "$(TARGET_NAME:c99extidentifier)";
				SKIP_INSTALL = YES;
				SUPPORTED_PLATFORMS = "iphoneos iphonesimulator";
				SUPPORTS_MACCATALYST = NO;
				SUPPORTS_MAC_DESIGNED_FOR_IPHONE_IPAD = NO;
				SUPPORTS_XR_DESIGNED_FOR_IPHONE_IPAD = NO;
				SWIFT_EMIT_LOC_STRINGS = YES;
				SWIFT_INSTALL_OBJC_HEADER = NO;
				SWIFT_VERSION = 5.0;
				TARGETED_DEVICE_FAMILY = "1,2";
				VERSIONING_SYSTEM = "apple-generic";
				VERSION_INFO_PREFIX = "";
			};
			name = Release;
		};
		C2F81ECB2BE42858008FD374 /* Debug */ = {
			isa = XCBuildConfiguration;
			buildSettings = {
				BUILD_LIBRARY_FOR_DISTRIBUTION = NO;
				CLANG_ENABLE_MODULES = YES;
				CODE_SIGN_IDENTITY = "";
				CODE_SIGN_STYLE = Automatic;
				CURRENT_PROJECT_VERSION = 1;
				DEFINES_MODULE = YES;
				DYLIB_COMPATIBILITY_VERSION = 1;
				DYLIB_CURRENT_VERSION = 1;
				DYLIB_INSTALL_NAME_BASE = "@rpath";
				ENABLE_MODULE_VERIFIER = NO;
				GENERATE_INFOPLIST_FILE = YES;
				INFOPLIST_KEY_NSHumanReadableCopyright = "Copyright © 2024 Two Factor Authentication Service, Inc. All rights reserved.";
				INSTALL_PATH = "$(LOCAL_LIBRARY_DIR)/Frameworks";
				LD_RUNPATH_SEARCH_PATHS = (
					"$(inherited)",
					"@executable_path/Frameworks",
					"@loader_path/Frameworks",
				);
				MARKETING_VERSION = 1.0;
				MODULE_VERIFIER_SUPPORTED_LANGUAGES = "objective-c objective-c++";
				MODULE_VERIFIER_SUPPORTED_LANGUAGE_STANDARDS = "gnu17 gnu++20";
				PRODUCT_BUNDLE_IDENTIFIER = com.twofas.org.twopass.Data;
				PRODUCT_NAME = "$(TARGET_NAME:c99extidentifier)";
				SKIP_INSTALL = YES;
				SUPPORTED_PLATFORMS = "iphoneos iphonesimulator";
				SUPPORTS_MACCATALYST = NO;
				SUPPORTS_MAC_DESIGNED_FOR_IPHONE_IPAD = NO;
				SUPPORTS_XR_DESIGNED_FOR_IPHONE_IPAD = NO;
				SWIFT_EMIT_LOC_STRINGS = YES;
				SWIFT_INSTALL_OBJC_HEADER = NO;
				SWIFT_OPTIMIZATION_LEVEL = "-Onone";
				SWIFT_VERSION = 5.0;
				TARGETED_DEVICE_FAMILY = "1,2";
				VERSIONING_SYSTEM = "apple-generic";
				VERSION_INFO_PREFIX = "";
			};
			name = Debug;
		};
		C2F81ECC2BE42858008FD374 /* Release */ = {
			isa = XCBuildConfiguration;
			buildSettings = {
				BUILD_LIBRARY_FOR_DISTRIBUTION = NO;
				CLANG_ENABLE_MODULES = YES;
				CODE_SIGN_IDENTITY = "";
				CODE_SIGN_STYLE = Automatic;
				CURRENT_PROJECT_VERSION = 1;
				DEFINES_MODULE = YES;
				DYLIB_COMPATIBILITY_VERSION = 1;
				DYLIB_CURRENT_VERSION = 1;
				DYLIB_INSTALL_NAME_BASE = "@rpath";
				ENABLE_MODULE_VERIFIER = YES;
				GENERATE_INFOPLIST_FILE = YES;
				INFOPLIST_KEY_NSHumanReadableCopyright = "Copyright © 2024 Two Factor Authentication Service, Inc. All rights reserved.";
				INSTALL_PATH = "$(LOCAL_LIBRARY_DIR)/Frameworks";
				LD_RUNPATH_SEARCH_PATHS = (
					"$(inherited)",
					"@executable_path/Frameworks",
					"@loader_path/Frameworks",
				);
				MARKETING_VERSION = 1.0;
				MODULE_VERIFIER_SUPPORTED_LANGUAGES = "objective-c objective-c++";
				MODULE_VERIFIER_SUPPORTED_LANGUAGE_STANDARDS = "gnu17 gnu++20";
				PRODUCT_BUNDLE_IDENTIFIER = com.twofas.org.twopass.Data;
				PRODUCT_NAME = "$(TARGET_NAME:c99extidentifier)";
				SKIP_INSTALL = YES;
				SUPPORTED_PLATFORMS = "iphoneos iphonesimulator";
				SUPPORTS_MACCATALYST = NO;
				SUPPORTS_MAC_DESIGNED_FOR_IPHONE_IPAD = NO;
				SUPPORTS_XR_DESIGNED_FOR_IPHONE_IPAD = NO;
				SWIFT_EMIT_LOC_STRINGS = YES;
				SWIFT_INSTALL_OBJC_HEADER = NO;
				SWIFT_VERSION = 5.0;
				TARGETED_DEVICE_FAMILY = "1,2";
				VERSIONING_SYSTEM = "apple-generic";
				VERSION_INFO_PREFIX = "";
			};
			name = Release;
		};
/* End XCBuildConfiguration section */

/* Begin XCConfigurationList section */
		54571D842D688AC200FC2DB3 /* Build configuration list for PBXNativeTarget "AutoFill" */ = {
			isa = XCConfigurationList;
			buildConfigurations = (
				54571D812D688AC200FC2DB3 /* Debug */,
				54571D822D688AC200FC2DB3 /* Release */,
				540D6A852E159393000834DE /* Prod */,
			);
			defaultConfigurationIsVisible = 0;
			defaultConfigurationName = Release;
		};
		54BB9E5F2DC8AC4800BDD13F /* Build configuration list for PBXNativeTarget "NotificationService" */ = {
			isa = XCConfigurationList;
			buildConfigurations = (
				54BB9E602DC8AC4800BDD13F /* Debug */,
				54BB9E612DC8AC4800BDD13F /* Release */,
				540D6A862E159393000834DE /* Prod */,
			);
			defaultConfigurationIsVisible = 0;
			defaultConfigurationName = Release;
		};
		54C090152D6E658300954E76 /* Build configuration list for PBXNativeTarget "CommonUI" */ = {
			isa = XCConfigurationList;
			buildConfigurations = (
				54C090122D6E658300954E76 /* Debug */,
				54C090132D6E658300954E76 /* Release */,
				540D6A7F2E159393000834DE /* Prod */,
			);
			defaultConfigurationIsVisible = 0;
			defaultConfigurationName = Release;
		};
		C23DFCC92C56B47A00390C87 /* Build configuration list for PBXNativeTarget "DataTests" */ = {
			isa = XCConfigurationList;
			buildConfigurations = (
				C23DFCC72C56B47A00390C87 /* Debug */,
				C23DFCC82C56B47A00390C87 /* Release */,
				540D6A842E159393000834DE /* Prod */,
			);
			defaultConfigurationIsVisible = 0;
			defaultConfigurationName = Release;
		};
		C249E77E2BF10B24003464D5 /* Build configuration list for PBXNativeTarget "Storage" */ = {
			isa = XCConfigurationList;
			buildConfigurations = (
				C249E77F2BF10B24003464D5 /* Debug */,
				C249E7802BF10B24003464D5 /* Release */,
				540D6A822E159393000834DE /* Prod */,
			);
			defaultConfigurationIsVisible = 0;
			defaultConfigurationName = Release;
		};
		C267F9392BE2DDFF005F7B89 /* Build configuration list for PBXNativeTarget "Common" */ = {
			isa = XCConfigurationList;
			buildConfigurations = (
				C267F93A2BE2DDFF005F7B89 /* Debug */,
				C267F93B2BE2DDFF005F7B89 /* Release */,
				540D6A802E159393000834DE /* Prod */,
			);
			defaultConfigurationIsVisible = 0;
			defaultConfigurationName = Release;
		};
		C27D99E62BD596620008203F /* Build configuration list for PBXProject "2PASS" */ = {
			isa = XCConfigurationList;
			buildConfigurations = (
				C27D99FD2BD596630008203F /* Debug */,
				C27D99FE2BD596630008203F /* Release */,
				540D6A7D2E159393000834DE /* Prod */,
			);
			defaultConfigurationIsVisible = 0;
			defaultConfigurationName = Release;
		};
		C27D99FF2BD596630008203F /* Build configuration list for PBXNativeTarget "2PASS" */ = {
			isa = XCConfigurationList;
			buildConfigurations = (
				C27D9A002BD596630008203F /* Debug */,
				C27D9A012BD596630008203F /* Release */,
				540D6A7E2E159393000834DE /* Prod */,
			);
			defaultConfigurationIsVisible = 0;
			defaultConfigurationName = Release;
		};
		C2B0FC242CE91C4D005CFADD /* Build configuration list for PBXNativeTarget "Backup" */ = {
			isa = XCConfigurationList;
			buildConfigurations = (
				C2B0FC252CE91C4D005CFADD /* Debug */,
				C2B0FC262CE91C4D005CFADD /* Release */,
				540D6A832E159393000834DE /* Prod */,
			);
			defaultConfigurationIsVisible = 0;
			defaultConfigurationName = Release;
		};
		C2F81ECA2BE42858008FD374 /* Build configuration list for PBXNativeTarget "Data" */ = {
			isa = XCConfigurationList;
			buildConfigurations = (
				C2F81ECB2BE42858008FD374 /* Debug */,
				C2F81ECC2BE42858008FD374 /* Release */,
				540D6A812E159393000834DE /* Prod */,
			);
			defaultConfigurationIsVisible = 0;
			defaultConfigurationName = Release;
		};
/* End XCConfigurationList section */

/* Begin XCRemoteSwiftPackageReference section */
		545B19412D78BBBB00BE2B14 /* XCRemoteSwiftPackageReference "GzipSwift" */ = {
			isa = XCRemoteSwiftPackageReference;
			repositoryURL = "https://github.com/1024jp/GzipSwift";
			requirement = {
				kind = upToNextMajorVersion;
				minimumVersion = 6.1.0;
			};
		};
		549BF4942D7B091E00E0C297 /* XCRemoteSwiftPackageReference "SVGView" */ = {
			isa = XCRemoteSwiftPackageReference;
			repositoryURL = "https://github.com/exyte/SVGView.git";
			requirement = {
				kind = upToNextMajorVersion;
				minimumVersion = 1.0.6;
			};
		};
		54BB9E382DC89D5900BDD13F /* XCRemoteSwiftPackageReference "firebase-ios-sdk" */ = {
			isa = XCRemoteSwiftPackageReference;
			repositoryURL = "https://github.com/firebase/firebase-ios-sdk";
			requirement = {
				kind = upToNextMajorVersion;
				minimumVersion = 11.12.0;
			};
		};
		54FC49A12D652D5F00CF27E0 /* XCRemoteSwiftPackageReference "swiftui-introspect" */ = {
			isa = XCRemoteSwiftPackageReference;
			repositoryURL = "https://github.com/siteline/swiftui-introspect.git";
			requirement = {
				kind = upToNextMajorVersion;
				minimumVersion = "1.4.0-beta.4";
			};
		};
		8F1D89FD2D2DEE6400960ABF /* XCRemoteSwiftPackageReference "lottie-spm" */ = {
			isa = XCRemoteSwiftPackageReference;
			repositoryURL = "https://github.com/airbnb/lottie-spm.git";
			requirement = {
				kind = upToNextMajorVersion;
				minimumVersion = 4.5.1;
			};
		};
		C26C43FA2BED6FFB000F63B0 /* XCRemoteSwiftPackageReference "KeychainAccess" */ = {
			isa = XCRemoteSwiftPackageReference;
			repositoryURL = "https://github.com/kishikawakatsumi/KeychainAccess";
			requirement = {
				branch = master;
				kind = branch;
			};
		};
		C26D2BDE2DD91D7E00B16D73 /* XCRemoteSwiftPackageReference "purchases-ios-spm" */ = {
			isa = XCRemoteSwiftPackageReference;
			repositoryURL = "https://github.com/RevenueCat/purchases-ios-spm.git";
			requirement = {
				kind = upToNextMajorVersion;
				minimumVersion = 5.24.0;
			};
		};
		C27F0BE72CC437FF00F5688F /* XCRemoteSwiftPackageReference "DeviceKit" */ = {
			isa = XCRemoteSwiftPackageReference;
			repositoryURL = "https://github.com/devicekit/DeviceKit.git";
			requirement = {
				kind = upToNextMajorVersion;
				minimumVersion = 5.5.0;
			};
		};
		C2BCEE122DB6DC2300763C8B /* XCRemoteSwiftPackageReference "Kronos" */ = {
			isa = XCRemoteSwiftPackageReference;
			repositoryURL = "https://github.com/MobileNativeFoundation/Kronos";
			requirement = {
				kind = upToNextMajorVersion;
				minimumVersion = 4.3.1;
			};
		};
		C2C3BE822DC41954006E7DCE /* XCRemoteSwiftPackageReference "SwiftCSV" */ = {
			isa = XCRemoteSwiftPackageReference;
			repositoryURL = "https://github.com/swiftcsv/SwiftCSV.git";
			requirement = {
				kind = upToNextMajorVersion;
				minimumVersion = 0.10.0;
			};
		};
		C2DCD9152DC6C96300CBF641 /* XCRemoteSwiftPackageReference "ZIPFoundation" */ = {
			isa = XCRemoteSwiftPackageReference;
			repositoryURL = "https://github.com/weichsel/ZIPFoundation.git";
			requirement = {
				kind = upToNextMajorVersion;
				minimumVersion = 0.9.19;
			};
		};
		C2E119DD2CA18CD0008928E6 /* XCRemoteSwiftPackageReference "Argon2" */ = {
			isa = XCRemoteSwiftPackageReference;
			repositoryURL = "https://github.com/kamwysoc/Argon2";
			requirement = {
				branch = main;
				kind = branch;
			};
		};
/* End XCRemoteSwiftPackageReference section */

/* Begin XCSwiftPackageProductDependency section */
		5415C9352E2AC4FA00FBEE71 /* FirebaseAnalyticsWithoutAdIdSupport */ = {
			isa = XCSwiftPackageProductDependency;
			package = 54BB9E382DC89D5900BDD13F /* XCRemoteSwiftPackageReference "firebase-ios-sdk" */;
			productName = FirebaseAnalyticsWithoutAdIdSupport;
		};
		5415C9372E2AC4FA00FBEE71 /* FirebaseCrashlytics */ = {
			isa = XCSwiftPackageProductDependency;
			package = 54BB9E382DC89D5900BDD13F /* XCRemoteSwiftPackageReference "firebase-ios-sdk" */;
			productName = FirebaseCrashlytics;
		};
		5415C9392E2AC4FA00FBEE71 /* FirebaseMessaging */ = {
			isa = XCSwiftPackageProductDependency;
			package = 54BB9E382DC89D5900BDD13F /* XCRemoteSwiftPackageReference "firebase-ios-sdk" */;
			productName = FirebaseMessaging;
		};
		545B19422D78BBBB00BE2B14 /* Gzip */ = {
			isa = XCSwiftPackageProductDependency;
			package = 545B19412D78BBBB00BE2B14 /* XCRemoteSwiftPackageReference "GzipSwift" */;
			productName = Gzip;
		};
		5485DAD62D68A1C000DCC33C /* SwiftUIIntrospect */ = {
			isa = XCSwiftPackageProductDependency;
			package = 54FC49A12D652D5F00CF27E0 /* XCRemoteSwiftPackageReference "swiftui-introspect" */;
			productName = SwiftUIIntrospect;
		};
		549BF4952D7B091E00E0C297 /* SVGView */ = {
			isa = XCSwiftPackageProductDependency;
			package = 549BF4942D7B091E00E0C297 /* XCRemoteSwiftPackageReference "SVGView" */;
			productName = SVGView;
		};
		54C7B8102D708DAE0004FD1D /* SwiftUIIntrospect */ = {
			isa = XCSwiftPackageProductDependency;
			package = 54FC49A12D652D5F00CF27E0 /* XCRemoteSwiftPackageReference "swiftui-introspect" */;
			productName = SwiftUIIntrospect;
		};
		54C7B8122D708E490004FD1D /* SwiftUIIntrospect */ = {
			isa = XCSwiftPackageProductDependency;
			package = 54FC49A12D652D5F00CF27E0 /* XCRemoteSwiftPackageReference "swiftui-introspect" */;
			productName = SwiftUIIntrospect;
		};
		8F1D89FE2D2DEE6400960ABF /* Lottie */ = {
			isa = XCSwiftPackageProductDependency;
			package = 8F1D89FD2D2DEE6400960ABF /* XCRemoteSwiftPackageReference "lottie-spm" */;
			productName = Lottie;
		};
		C26C43FB2BED6FFB000F63B0 /* KeychainAccess */ = {
			isa = XCSwiftPackageProductDependency;
			package = C26C43FA2BED6FFB000F63B0 /* XCRemoteSwiftPackageReference "KeychainAccess" */;
			productName = KeychainAccess;
		};
		C26D2BDF2DD91D7E00B16D73 /* RevenueCat */ = {
			isa = XCSwiftPackageProductDependency;
			package = C26D2BDE2DD91D7E00B16D73 /* XCRemoteSwiftPackageReference "purchases-ios-spm" */;
			productName = RevenueCat;
		};
		C26D2BE12DD91D7E00B16D73 /* RevenueCatUI */ = {
			isa = XCSwiftPackageProductDependency;
			package = C26D2BDE2DD91D7E00B16D73 /* XCRemoteSwiftPackageReference "purchases-ios-spm" */;
			productName = RevenueCatUI;
		};
		C27F0BE82CC437FF00F5688F /* DeviceKit */ = {
			isa = XCSwiftPackageProductDependency;
			package = C27F0BE72CC437FF00F5688F /* XCRemoteSwiftPackageReference "DeviceKit" */;
			productName = DeviceKit;
		};
		C2BCEE132DB6DC2300763C8B /* Kronos */ = {
			isa = XCSwiftPackageProductDependency;
			package = C2BCEE122DB6DC2300763C8B /* XCRemoteSwiftPackageReference "Kronos" */;
			productName = Kronos;
		};
		C2C3BE832DC41954006E7DCE /* SwiftCSV */ = {
			isa = XCSwiftPackageProductDependency;
			package = C2C3BE822DC41954006E7DCE /* XCRemoteSwiftPackageReference "SwiftCSV" */;
			productName = SwiftCSV;
		};
		C2DCD9162DC6C96300CBF641 /* ZIPFoundation */ = {
			isa = XCSwiftPackageProductDependency;
			package = C2DCD9152DC6C96300CBF641 /* XCRemoteSwiftPackageReference "ZIPFoundation" */;
			productName = ZIPFoundation;
		};
		C2E119DE2CA18CD0008928E6 /* SignalArgon2 */ = {
			isa = XCSwiftPackageProductDependency;
			package = C2E119DD2CA18CD0008928E6 /* XCRemoteSwiftPackageReference "Argon2" */;
			productName = SignalArgon2;
		};
/* End XCSwiftPackageProductDependency section */

/* Begin XCVersionGroup section */
		8FD25CF82CC30BC8001DC8EB /* LogStorage.xcdatamodeld */ = {
			isa = XCVersionGroup;
			children = (
				8FD25CF92CC30BC9001DC8EB /* LogStorage.xcdatamodel */,
			);
			currentVersion = 8FD25CF92CC30BC9001DC8EB /* LogStorage.xcdatamodel */;
			path = LogStorage.xcdatamodeld;
			sourceTree = "<group>";
			versionGroupType = wrapper.xcdatamodel;
		};
		8FD25CFB2CC30BDE001DC8EB /* TwoPass.xcdatamodeld */ = {
			isa = XCVersionGroup;
			children = (
				8FD25CFC2CC30BDE001DC8EB /* TwoPass.xcdatamodel */,
			);
			currentVersion = 8FD25CFC2CC30BDE001DC8EB /* TwoPass.xcdatamodel */;
			path = TwoPass.xcdatamodeld;
			sourceTree = "<group>";
			versionGroupType = wrapper.xcdatamodel;
		};
		C298FD202D39B3ED00CFFB3D /* CloudCache2.xcdatamodeld */ = {
			isa = XCVersionGroup;
			children = (
				C298FD212D39B3ED00CFFB3D /* CloudCache2.xcdatamodel */,
			);
			currentVersion = C298FD212D39B3ED00CFFB3D /* CloudCache2.xcdatamodel */;
			path = CloudCache2.xcdatamodeld;
			sourceTree = "<group>";
			versionGroupType = wrapper.xcdatamodel;
		};
/* End XCVersionGroup section */
	};
	rootObject = C27D99E32BD596620008203F /* Project object */;
}<|MERGE_RESOLUTION|>--- conflicted
+++ resolved
@@ -44,6 +44,9 @@
 		549B1F712E8C035600228FE2 /* CameraViewport.swift in Sources */ = {isa = PBXBuildFile; fileRef = 549B1F6F2E8C035600228FE2 /* CameraViewport.swift */; };
 		549B2AD12E8D44F400228FE2 /* SelectDecryptionMethod.swift in Sources */ = {isa = PBXBuildFile; fileRef = 549B2AD02E8D44F300228FE2 /* SelectDecryptionMethod.swift */; };
 		549BF4962D7B091E00E0C297 /* SVGView in Frameworks */ = {isa = PBXBuildFile; productRef = 549BF4952D7B091E00E0C297 /* SVGView */; };
+		549CCC252E8EA608008E1E59 /* ItemListOptions+.swift in Sources */ = {isa = PBXBuildFile; fileRef = 549CCC212E8EA608008E1E59 /* ItemListOptions+.swift */; };
+		549CCC262E8EA608008E1E59 /* ItemEntity+CoreDataClass.swift in Sources */ = {isa = PBXBuildFile; fileRef = 549CCC1F2E8EA608008E1E59 /* ItemEntity+CoreDataClass.swift */; };
+		549CCC272E8EA608008E1E59 /* ItemEntity+CoreDataProperties.swift in Sources */ = {isa = PBXBuildFile; fileRef = 549CCC202E8EA608008E1E59 /* ItemEntity+CoreDataProperties.swift */; };
 		54BB9E522DC8AAB400BDD13F /* GoogleService-Info.plist in Resources */ = {isa = PBXBuildFile; fileRef = 54BB9E512DC8AAB400BDD13F /* GoogleService-Info.plist */; };
 		54BB9E5E2DC8AC4800BDD13F /* NotificationService.appex in Embed Foundation Extensions */ = {isa = PBXBuildFile; fileRef = 54BB9E572DC8AC4800BDD13F /* NotificationService.appex */; settings = {ATTRIBUTES = (RemoveHeadersOnCopy, ); }; };
 		54BB9E642DC8ACF500BDD13F /* T.generated.swift in Sources */ = {isa = PBXBuildFile; fileRef = C25D38D62BF94F4200F95A55 /* T.generated.swift */; };
@@ -84,23 +87,12 @@
 		C21422D22C8E439F00C978F9 /* LogStorageDataSourceImpl.swift in Sources */ = {isa = PBXBuildFile; fileRef = C21422D12C8E439F00C978F9 /* LogStorageDataSourceImpl.swift */; };
 		C2145B5D2BF536B400A40A0A /* InMemoryStorageDataSourceImpl.swift in Sources */ = {isa = PBXBuildFile; fileRef = C2145B5C2BF536B400A40A0A /* InMemoryStorageDataSourceImpl.swift */; };
 		C2145B602BF555F800A40A0A /* Storage.framework in Frameworks */ = {isa = PBXBuildFile; fileRef = C249E7762BF10B23003464D5 /* Storage.framework */; };
-<<<<<<< HEAD
-		C2145B672BF559AC00A40A0A /* ItemListOptions+.swift in Sources */ = {isa = PBXBuildFile; fileRef = C2145B662BF559AC00A40A0A /* ItemListOptions+.swift */; };
-		C23903ED2C7E648600545E8C /* EnterWordsView.swift in Sources */ = {isa = PBXBuildFile; fileRef = C23903EC2C7E648600545E8C /* EnterWordsView.swift */; };
-		C23903EF2C7E706A00545E8C /* EnterWordsInputListView.swift in Sources */ = {isa = PBXBuildFile; fileRef = C23903EE2C7E706A00545E8C /* EnterWordsInputListView.swift */; };
-		C23903F32C7E796200545E8C /* ScanQRCodeView.swift in Sources */ = {isa = PBXBuildFile; fileRef = C23903F22C7E796200545E8C /* ScanQRCodeView.swift */; };
-		C23903F52C7E79EF00545E8C /* CameraViewport.swift in Sources */ = {isa = PBXBuildFile; fileRef = C23903F42C7E79EF00545E8C /* CameraViewport.swift */; };
-=======
-		C2145B672BF559AC00A40A0A /* PasswordListOptions+.swift in Sources */ = {isa = PBXBuildFile; fileRef = C2145B662BF559AC00A40A0A /* PasswordListOptions+.swift */; };
->>>>>>> c606b38f
 		C23DFCC32C56B47A00390C87 /* URIInteractorTests.swift in Sources */ = {isa = PBXBuildFile; fileRef = C23DFCC22C56B47A00390C87 /* URIInteractorTests.swift */; };
 		C23DFCC42C56B47A00390C87 /* Data.framework in Frameworks */ = {isa = PBXBuildFile; fileRef = C2F81EC22BE42858008FD374 /* Data.framework */; platformFilter = ios; };
 		C246BB002C46FE01007CF48D /* SocialChannel.swift in Sources */ = {isa = PBXBuildFile; fileRef = C246BAFF2C46FE01007CF48D /* SocialChannel.swift */; };
 		C249E7792BF10B23003464D5 /* Storage.h in Headers */ = {isa = PBXBuildFile; fileRef = C249E7782BF10B23003464D5 /* Storage.h */; settings = {ATTRIBUTES = (Public, ); }; };
 		C249E77C2BF10B23003464D5 /* Storage.framework in Frameworks */ = {isa = PBXBuildFile; fileRef = C249E7762BF10B23003464D5 /* Storage.framework */; };
 		C249E77D2BF10B23003464D5 /* Storage.framework in Embed Frameworks */ = {isa = PBXBuildFile; fileRef = C249E7762BF10B23003464D5 /* Storage.framework */; settings = {ATTRIBUTES = (CodeSignOnCopy, RemoveHeadersOnCopy, ); }; };
-		C249E7872BF130E8003464D5 /* ItemEntity+CoreDataClass.swift in Sources */ = {isa = PBXBuildFile; fileRef = C249E7852BF130E8003464D5 /* ItemEntity+CoreDataClass.swift */; };
-		C249E7882BF130E8003464D5 /* ItemEntity+CoreDataProperties.swift in Sources */ = {isa = PBXBuildFile; fileRef = C249E7862BF130E8003464D5 /* ItemEntity+CoreDataProperties.swift */; };
 		C25577212DC819790025C09F /* ExternalService+.swift in Sources */ = {isa = PBXBuildFile; fileRef = C25577202DC819590025C09F /* ExternalService+.swift */; };
 		C25D38D72BF94F4200F95A55 /* Assets.swift in Sources */ = {isa = PBXBuildFile; fileRef = C25D38D52BF94F4200F95A55 /* Assets.swift */; };
 		C25D38D82BF94F4200F95A55 /* T.generated.swift in Sources */ = {isa = PBXBuildFile; fileRef = C25D38D62BF94F4200F95A55 /* T.generated.swift */; };
@@ -340,6 +332,9 @@
 		549A982C2D630684008ADCE1 /* vault-decription-kit-template.pdf */ = {isa = PBXFileReference; lastKnownFileType = image.pdf; path = "vault-decription-kit-template.pdf"; sourceTree = "<group>"; };
 		549B1F6F2E8C035600228FE2 /* CameraViewport.swift */ = {isa = PBXFileReference; lastKnownFileType = sourcecode.swift; path = CameraViewport.swift; sourceTree = "<group>"; };
 		549B2AD02E8D44F300228FE2 /* SelectDecryptionMethod.swift */ = {isa = PBXFileReference; lastKnownFileType = sourcecode.swift; path = SelectDecryptionMethod.swift; sourceTree = "<group>"; };
+		549CCC1F2E8EA608008E1E59 /* ItemEntity+CoreDataClass.swift */ = {isa = PBXFileReference; lastKnownFileType = sourcecode.swift; path = "ItemEntity+CoreDataClass.swift"; sourceTree = "<group>"; };
+		549CCC202E8EA608008E1E59 /* ItemEntity+CoreDataProperties.swift */ = {isa = PBXFileReference; lastKnownFileType = sourcecode.swift; path = "ItemEntity+CoreDataProperties.swift"; sourceTree = "<group>"; };
+		549CCC212E8EA608008E1E59 /* ItemListOptions+.swift */ = {isa = PBXFileReference; lastKnownFileType = sourcecode.swift; path = "ItemListOptions+.swift"; sourceTree = "<group>"; };
 		54BB9E512DC8AAB400BDD13F /* GoogleService-Info.plist */ = {isa = PBXFileReference; lastKnownFileType = text.plist.xml; path = "GoogleService-Info.plist"; sourceTree = "<group>"; };
 		54BB9E572DC8AC4800BDD13F /* NotificationService.appex */ = {isa = PBXFileReference; explicitFileType = "wrapper.app-extension"; includeInIndex = 0; path = NotificationService.appex; sourceTree = BUILT_PRODUCTS_DIR; };
 		54C0900A2D6E658300954E76 /* CommonUI.framework */ = {isa = PBXFileReference; explicitFileType = wrapper.framework; includeInIndex = 0; path = CommonUI.framework; sourceTree = BUILT_PRODUCTS_DIR; };
@@ -368,22 +363,11 @@
 		C21422CF2C8E432700C978F9 /* LogStorageDataSource.swift */ = {isa = PBXFileReference; lastKnownFileType = sourcecode.swift; path = LogStorageDataSource.swift; sourceTree = "<group>"; };
 		C21422D12C8E439F00C978F9 /* LogStorageDataSourceImpl.swift */ = {isa = PBXFileReference; lastKnownFileType = sourcecode.swift; path = LogStorageDataSourceImpl.swift; sourceTree = "<group>"; };
 		C2145B5C2BF536B400A40A0A /* InMemoryStorageDataSourceImpl.swift */ = {isa = PBXFileReference; lastKnownFileType = sourcecode.swift; path = InMemoryStorageDataSourceImpl.swift; sourceTree = "<group>"; };
-<<<<<<< HEAD
-		C2145B662BF559AC00A40A0A /* ItemListOptions+.swift */ = {isa = PBXFileReference; lastKnownFileType = sourcecode.swift; path = "ItemListOptions+.swift"; sourceTree = "<group>"; };
-		C23903EC2C7E648600545E8C /* EnterWordsView.swift */ = {isa = PBXFileReference; lastKnownFileType = sourcecode.swift; path = EnterWordsView.swift; sourceTree = "<group>"; };
-		C23903EE2C7E706A00545E8C /* EnterWordsInputListView.swift */ = {isa = PBXFileReference; lastKnownFileType = sourcecode.swift; path = EnterWordsInputListView.swift; sourceTree = "<group>"; };
-		C23903F22C7E796200545E8C /* ScanQRCodeView.swift */ = {isa = PBXFileReference; lastKnownFileType = sourcecode.swift; path = ScanQRCodeView.swift; sourceTree = "<group>"; };
-		C23903F42C7E79EF00545E8C /* CameraViewport.swift */ = {isa = PBXFileReference; lastKnownFileType = sourcecode.swift; path = CameraViewport.swift; sourceTree = "<group>"; };
-=======
-		C2145B662BF559AC00A40A0A /* PasswordListOptions+.swift */ = {isa = PBXFileReference; lastKnownFileType = sourcecode.swift; path = "PasswordListOptions+.swift"; sourceTree = "<group>"; };
->>>>>>> c606b38f
 		C23DFCC02C56B47A00390C87 /* DataTests.xctest */ = {isa = PBXFileReference; explicitFileType = wrapper.cfbundle; includeInIndex = 0; path = DataTests.xctest; sourceTree = BUILT_PRODUCTS_DIR; };
 		C23DFCC22C56B47A00390C87 /* URIInteractorTests.swift */ = {isa = PBXFileReference; lastKnownFileType = sourcecode.swift; path = URIInteractorTests.swift; sourceTree = "<group>"; };
 		C246BAFF2C46FE01007CF48D /* SocialChannel.swift */ = {isa = PBXFileReference; lastKnownFileType = sourcecode.swift; path = SocialChannel.swift; sourceTree = "<group>"; };
 		C249E7762BF10B23003464D5 /* Storage.framework */ = {isa = PBXFileReference; explicitFileType = wrapper.framework; includeInIndex = 0; path = Storage.framework; sourceTree = BUILT_PRODUCTS_DIR; };
 		C249E7782BF10B23003464D5 /* Storage.h */ = {isa = PBXFileReference; lastKnownFileType = sourcecode.c.h; path = Storage.h; sourceTree = "<group>"; };
-		C249E7852BF130E8003464D5 /* ItemEntity+CoreDataClass.swift */ = {isa = PBXFileReference; lastKnownFileType = sourcecode.swift; path = "ItemEntity+CoreDataClass.swift"; sourceTree = "<group>"; };
-		C249E7862BF130E8003464D5 /* ItemEntity+CoreDataProperties.swift */ = {isa = PBXFileReference; lastKnownFileType = sourcecode.swift; path = "ItemEntity+CoreDataProperties.swift"; sourceTree = "<group>"; };
 		C25577202DC819590025C09F /* ExternalService+.swift */ = {isa = PBXFileReference; lastKnownFileType = sourcecode.swift; path = "ExternalService+.swift"; sourceTree = "<group>"; };
 		C25D38D52BF94F4200F95A55 /* Assets.swift */ = {isa = PBXFileReference; fileEncoding = 4; lastKnownFileType = sourcecode.swift; path = Assets.swift; sourceTree = "<group>"; };
 		C25D38D62BF94F4200F95A55 /* T.generated.swift */ = {isa = PBXFileReference; fileEncoding = 4; lastKnownFileType = sourcecode.swift; path = T.generated.swift; sourceTree = "<group>"; };
@@ -634,6 +618,16 @@
 /* End PBXFrameworksBuildPhase section */
 
 /* Begin PBXGroup section */
+		549CCC222E8EA608008E1E59 /* Item */ = {
+			isa = PBXGroup;
+			children = (
+				549CCC1F2E8EA608008E1E59 /* ItemEntity+CoreDataClass.swift */,
+				549CCC202E8EA608008E1E59 /* ItemEntity+CoreDataProperties.swift */,
+				549CCC212E8EA608008E1E59 /* ItemListOptions+.swift */,
+			);
+			path = Item;
+			sourceTree = "<group>";
+		};
 		54C090542D6E6B4C00954E76 /* Interactors */ = {
 			isa = PBXGroup;
 			children = (
@@ -761,16 +755,6 @@
 				C249E7782BF10B23003464D5 /* Storage.h */,
 			);
 			path = Storage;
-			sourceTree = "<group>";
-		};
-		C249E7812BF10B5B003464D5 /* Item */ = {
-			isa = PBXGroup;
-			children = (
-				C249E7852BF130E8003464D5 /* ItemEntity+CoreDataClass.swift */,
-				C249E7862BF130E8003464D5 /* ItemEntity+CoreDataProperties.swift */,
-				C2145B662BF559AC00A40A0A /* ItemListOptions+.swift */,
-			);
-			path = Item;
 			sourceTree = "<group>";
 		};
 		C25D38D02BF94E5F00F95A55 /* Other */ = {
@@ -1089,8 +1073,8 @@
 			isa = PBXGroup;
 			children = (
 				8FD25CFB2CC30BDE001DC8EB /* TwoPass.xcdatamodeld */,
+				549CCC222E8EA608008E1E59 /* Item */,
 				C2FC82642E0EDE9F0030EDCB /* Tag */,
-				C249E7812BF10B5B003464D5 /* Item */,
 			);
 			path = InMemory;
 			sourceTree = "<group>";
@@ -1661,16 +1645,16 @@
 				C2FC82662E0EDE9F0030EDCB /* TagEntity+CoreDataClass.swift in Sources */,
 				C298FD272D39BC1C00CFFB3D /* DeletedItemCachedEntity+CoreDataProperties.swift in Sources */,
 				C298FD3E2D39C56200CFFB3D /* CloudCacheStorageDataSourceImpl.swift in Sources */,
+				549CCC252E8EA608008E1E59 /* ItemListOptions+.swift in Sources */,
+				549CCC262E8EA608008E1E59 /* ItemEntity+CoreDataClass.swift in Sources */,
+				549CCC272E8EA608008E1E59 /* ItemEntity+CoreDataProperties.swift in Sources */,
 				C298AEB52C6926690009BAA2 /* EncryptedStorageDataSourceImpl.swift in Sources */,
 				C298AEB32C6923ED0009BAA2 /* EncryptedStorageDataSource.swift in Sources */,
 				C298FD3F2D39C56200CFFB3D /* CloudCacheStorageDataSource.swift in Sources */,
 				8FD25CFA2CC30BC9001DC8EB /* LogStorage.xcdatamodeld in Sources */,
 				C2FC82682E0F21E10030EDCB /* TagListOptions.swift in Sources */,
-				C249E7872BF130E8003464D5 /* ItemEntity+CoreDataClass.swift in Sources */,
-				C2145B672BF559AC00A40A0A /* ItemListOptions+.swift in Sources */,
 				C28A01072BF417C900BAF976 /* InMemoryStorageDataSource.swift in Sources */,
 				C21422CE2C8E42C200C978F9 /* LogEntryEntity+CodeDataClass.swift in Sources */,
-				C249E7882BF130E8003464D5 /* ItemEntity+CoreDataProperties.swift in Sources */,
 				C21422C42C8E422400C978F9 /* LogHandler.swift in Sources */,
 				C21422D02C8E432700C978F9 /* LogStorageDataSource.swift in Sources */,
 				C2D8995C2E2C4A69008521D1 /* ItemCachedEntity+CoreDataProperties.swift in Sources */,
