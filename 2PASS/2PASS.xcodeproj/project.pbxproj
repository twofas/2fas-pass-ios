--- conflicted
+++ resolved
@@ -1873,11 +1873,7 @@
 				ASSETCATALOG_COMPILER_GLOBAL_ACCENT_COLOR_NAME = AccentColor;
 				CODE_SIGN_ENTITLEMENTS = 2PASS/Prod.entitlements;
 				CODE_SIGN_STYLE = Automatic;
-<<<<<<< HEAD
-				CURRENT_PROJECT_VERSION = 258;
-=======
 				CURRENT_PROJECT_VERSION = 259;
->>>>>>> 3efea1d3
 				GENERATE_INFOPLIST_FILE = YES;
 				INFOPLIST_FILE = 2PASS/Info.plist;
 				INFOPLIST_KEY_CFBundleDisplayName = "2FAS Pass";
@@ -2688,11 +2684,7 @@
 				ASSETCATALOG_COMPILER_GLOBAL_ACCENT_COLOR_NAME = AccentColor;
 				CODE_SIGN_ENTITLEMENTS = 2PASS/Dev.entitlements;
 				CODE_SIGN_STYLE = Automatic;
-<<<<<<< HEAD
-				CURRENT_PROJECT_VERSION = 258;
-=======
 				CURRENT_PROJECT_VERSION = 259;
->>>>>>> 3efea1d3
 				ENABLE_MODULE_VERIFIER = NO;
 				GENERATE_INFOPLIST_FILE = YES;
 				INFOPLIST_FILE = 2PASS/Info.plist;
@@ -2733,11 +2725,7 @@
 				ASSETCATALOG_COMPILER_GLOBAL_ACCENT_COLOR_NAME = AccentColor;
 				CODE_SIGN_ENTITLEMENTS = 2PASS/Dev.entitlements;
 				CODE_SIGN_STYLE = Automatic;
-<<<<<<< HEAD
-				CURRENT_PROJECT_VERSION = 258;
-=======
 				CURRENT_PROJECT_VERSION = 259;
->>>>>>> 3efea1d3
 				GENERATE_INFOPLIST_FILE = YES;
 				INFOPLIST_FILE = 2PASS/Info.plist;
 				INFOPLIST_KEY_CFBundleDisplayName = "2FAS Pass";
