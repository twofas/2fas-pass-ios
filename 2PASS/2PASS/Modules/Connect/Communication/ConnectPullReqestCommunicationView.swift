--- conflicted
+++ resolved
@@ -186,12 +186,7 @@
             title: Text(T.requestModalSecureNoteRequestTitle.localizedKey),
             subtitle: Text(T.requestModalSecureNoteRequestSubtitle.localizedKey),
             name: item.name ?? "",
-<<<<<<< HEAD
-            description: nil,
-            iconContent: presenter.iconContent
-=======
             description: nil
->>>>>>> 3efea1d3
         )
     }
 
@@ -199,14 +194,8 @@
         itemRequestView(
             title: Text(T.requestModalCardRequestTitle.localizedKey),
             subtitle: Text(T.requestModalCardRequestSubtitle.localizedKey),
-<<<<<<< HEAD
-            name: item.name ?? "",
-            description: item.content.cardNumberMask?.formatted(.paymentCardNumberMask),
-            iconContent: presenter.iconContent
-=======
-            name: PaymentCardNumberMaskFormatStyle().format(item.content.cardNumberMask ?? ""),
-            description: item.content.cardHolder
->>>>>>> 3efea1d3
+            name: item.name ?? "",
+            description: item.content.cardNumberMask?.formatted(.paymentCardNumberMask)
         )
     }
 
@@ -251,12 +240,7 @@
         addItemView(
             title: Text(T.requestModalNewSecureNoteTitle.localizedKey),
             name: changeRequest.name ?? "",
-<<<<<<< HEAD
-            description: nil,
-            iconContent: presenter.iconContent
-=======
             description: nil
->>>>>>> 3efea1d3
         )
     }
 
@@ -264,12 +248,7 @@
         addItemView(
             title: Text(T.requestModalNewCardTitle.localizedKey),
             name: changeRequest.name ?? "",
-<<<<<<< HEAD
-            description: changeRequest.cardNumber?.formatted(.paymentCardNumberMask),
-            iconContent: presenter.iconContent
-=======
-            description: PaymentCardNumberMaskFormatStyle().format(changeRequest.cardNumber ?? "")
->>>>>>> 3efea1d3
+            description: changeRequest.cardNumber?.formatted(.paymentCardNumberMask)
         )
     }
 
@@ -313,12 +292,7 @@
         updateItemView(
             title: Text(T.requestModalUpdateSecureNoteTitle.localizedKey),
             name: item.name ?? "",
-<<<<<<< HEAD
-            description: nil,
-            iconContent: presenter.iconContent
-=======
             description: nil
->>>>>>> 3efea1d3
         )
     }
 
@@ -326,12 +300,7 @@
         updateItemView(
             title: Text(T.requestModalUpdateCardTitle.localizedKey),
             name: item.name ?? "",
-<<<<<<< HEAD
-            description: item.content.cardNumberMask?.formatted(.paymentCardNumberMask),
-            iconContent: presenter.iconContent
-=======
-            description: PaymentCardNumberMaskFormatStyle().format(item.content.cardNumberMask ?? "")
->>>>>>> 3efea1d3
+            description: item.content.cardNumberMask?.formatted(.paymentCardNumberMask)
         )
     }
 
@@ -375,12 +344,7 @@
         deleteItemView(
             title: Text(T.requestModalRemoveSecureNoteTitle.localizedKey),
             name: item.name ?? "",
-<<<<<<< HEAD
-            description: nil,
-            iconContent: presenter.iconContent
-=======
             description: nil
->>>>>>> 3efea1d3
         )
     }
 
@@ -388,12 +352,7 @@
         deleteItemView(
             title: Text(T.requestModalRemoveCardTitle.localizedKey),
             name: item.name ?? "",
-<<<<<<< HEAD
-            description: item.content.cardNumberMask?.formatted(.paymentCardNumberMask),
-            iconContent: presenter.iconContent
-=======
-            description: PaymentCardNumberMaskFormatStyle().format(item.content.cardNumberMask ?? "")
->>>>>>> 3efea1d3
+            description: item.content.cardNumberMask?.formatted(.paymentCardNumberMask)
         )
     }
 
