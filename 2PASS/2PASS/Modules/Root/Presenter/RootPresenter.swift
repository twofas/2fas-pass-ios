--- conflicted
+++ resolved
@@ -47,15 +47,14 @@
         interactor.storageError = { [weak self] error in
             self?.flowController.toStorageError(error: error)
         }
-<<<<<<< HEAD
-        handleViewFlow()
-=======
+
+        handleViewFlow()
+
         interactor.presentAppUpdateNeededForNewSyncSchema = { [weak self] schemaVersion in
             self?.flowController.toUpdateAppForNewSyncScheme(schemaVersion: schemaVersion)
             self?.interactor.markAppVersionPromptAsShown()
         }
-        handleViewFlow(canUseBiometry: false)
->>>>>>> bc21344e
+
         fetchAppNotifications()
     }
     
@@ -123,19 +122,11 @@
         handleViewFlow()
         flowController.toRemoveLogin()
         
-<<<<<<< HEAD
         if let newestNotification = appNotificationsQueue.last {
             flowController.toAppNotification(newestNotification)
-=======
+        }
+        
         showAppNotificationIfNeeded()
-        
-        if interactor.shouldRequestForBiometryToLogin {
-            Task { @MainActor in
-                try await Task.sleep(for: .milliseconds(700))
-                flowController.toRequestEnableBiometry()
-            }
->>>>>>> bc21344e
-        }
     }
     
     func handleWordsEntered() {
