--- conflicted
+++ resolved
@@ -37,11 +37,7 @@
                         .textContentType(.username)
                         .disabled(!presenter.isEditable)
                     
-<<<<<<< HEAD
-                    SecureInput(label: T.webdavPassword, value: $presenter.password)
-=======
                     SecureInput(label: T.webdavPassword.localizedResource, value: $presenter.password)
->>>>>>> e14a6dfa
                         .disabled(!presenter.isEditable)
                 }
   
