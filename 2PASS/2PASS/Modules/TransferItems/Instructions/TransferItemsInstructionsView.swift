// SPDX-License-Identifier: BUSL-1.1
//
// Copyright © 2025 Two Factor Authentication Service, Inc.
// Licensed under the Business Source License 1.1
// See LICENSE file for full terms

import SwiftUI
import CommonUI

struct TransferItemsInstructionsView: View {
    
    @State var presenter: TransferItemsInstructionsPresenter
    
    var body: some View {
        VStack(spacing: 0) {
            SettingsDetailsForm(Text(T.transferInstructionsHeader(presenter.service.name).localizedKey)) {
                Section {
                    instructions
                }
                
            } header: {
                SettingsHeaderView(
                    icon: { SettingsIconView(icon: presenter.service.settingsIcon) },
                    title: { Text(T.transferInstructionsHeader(presenter.service.name).localizedKey) },
                    description: {}
                )
                .settingsIconStyle(.border)
            }
            .listSectionSpacing(Spacing.l)
            
            Button {
                presenter.onUploadFile()
            } label: {
                Group {
                    switch presenter.service.allowedContentType {
                    case .json:
                        Text(T.transferInstructionsCtaJson.localizedKey)
                    case .zip:
                        Text(T.transferInstructionsCtaZip.localizedKey)
                    case .commaSeparatedText:
                        Text(T.transferInstructionsCtaCsv.localizedKey)
                    default:
                        Text(T.transferInstructionsCtaGeneric.localizedKey)
                    }
                }
                .accessoryLoader(presenter.isUploadingFile)
            }
            .allowsHitTesting(presenter.isUploadingFile == false)
            .buttonStyle(.filled)
            .controlSize(.large)
            .padding(.horizontal, Spacing.xl)
            .padding(.bottom, Spacing.xl)
            .background(Color(UIColor.systemGroupedBackground))
        }
        .router(router: TransferItemsInstructionsRouter(), destination: $presenter.destination)
    }
    
    @ViewBuilder
    private var instructions: some View {
        ForEach(Array(instructionsSteps.enumerated()), id: \.offset) { index, step in
            HStack(alignment: .top) {
                Text("\(index + 1).")
                Text(step.localizedKey)
                Spacer()
            }
            .foregroundStyle(.neutral950)
            .font(.footnote)
            .padding(.vertical, Spacing.xs)
        }
    }
    
    private var instructionsSteps: [String] {
        let input = {
            switch presenter.service {
            case .bitWarden:
                T.transferInstructionsBitwarden
            case .chrome:
                T.transferInstructionsChrome
            case .dashlaneMobile:
                T.transferInstructionsDashlaneMobile
            case .dashlaneDesktop:
                T.transferInstructionsDashlanePc
            case .lastPass:
                T.transferInstructionsLastpass
            case .onePassword:
                T.transferInstructionsOnepassword
            case .protonPass:
                T.transferInstructionsProtonpass
            case .applePasswordsDesktop:
                T.transferInstructionsApplePasswordsPc
            case .applePasswordsMobile:
                T.transferInstructionsApplePasswordsMobile
            case .firefox:
                T.transferInstructionsFirefox
            case .keePassXC:
                T.transferInstructionsKeepassxc
<<<<<<< HEAD
            case .keePass:
                T.transferInstructionsKeepass
=======
            case .microsoftEdge:
                T.transferInstructionsMicrosoftEdge
>>>>>>> 62faff14
            }
        }()
        return input.components(separatedBy: "\n\n")
    }
}

#Preview {
    NavigationStack {
        TransferItemsInstructionsView(
            presenter: .init(
                interactor: ModuleInteractorFactory.shared.transferItemsInstructionsModuleInteractor(service: .bitWarden),
                onClose: {}
            )
        )
    }
}<|MERGE_RESOLUTION|>--- conflicted
+++ resolved
@@ -94,13 +94,10 @@
                 T.transferInstructionsFirefox
             case .keePassXC:
                 T.transferInstructionsKeepassxc
-<<<<<<< HEAD
             case .keePass:
                 T.transferInstructionsKeepass
-=======
             case .microsoftEdge:
                 T.transferInstructionsMicrosoftEdge
->>>>>>> 62faff14
             }
         }()
         return input.components(separatedBy: "\n\n")
