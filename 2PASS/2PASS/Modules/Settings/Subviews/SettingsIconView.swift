--- conflicted
+++ resolved
@@ -227,11 +227,7 @@
                 .resizable()
                 .scaledToFit()
                 .frame(width: size * 0.7, height: size * 0.7)
-<<<<<<< HEAD
-        case .bitwarden, .onePassword, .chrome, .proton, .dashlane, .lastPass, .applePasswords, .firefox, .keePass, .keePassXC:
-=======
-        case .bitwarden, .onePassword, .chrome, .proton, .dashlane, .lastPass, .applePasswords, .firefox, .keePassXC, .microsoftEdge:
->>>>>>> 62faff14
+        case .bitwarden, .onePassword, .chrome, .proton, .dashlane, .lastPass, .applePasswords, .firefox, .keePass, .keePassXC, .microsoftEdge:
             image
                 .resizable()
                 .scaledToFit()
