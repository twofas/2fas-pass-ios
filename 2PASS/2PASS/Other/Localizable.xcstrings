{
  "sourceLanguage" : "en-US",
  "strings" : {
    "" : {

    },
    " backup_importing_failure_description" : {
      "extractionState" : "manual",
      "localizations" : {
        "en-US" : {
          "stringUnit" : {
            "state" : "translated",
            "value" : "Application couldn’t import your 2FAS Pass Items. Please try again."
          }
        }
      }
    },
    " camera_error_split_mode" : {
      "extractionState" : "manual",
      "localizations" : {
        "en-US" : {
          "stringUnit" : {
            "state" : "translated",
            "value" : "Can't initialize the camera in Split View mode. Open the app in full screen and try again."
          }
        }
      }
    },
    " camera_error_system_overload" : {
      "extractionState" : "manual",
      "localizations" : {
        "en-US" : {
          "stringUnit" : {
            "state" : "translated",
            "value" : "The camera is unavailable because the system is overloaded. Please reboot the device."
          }
        }
      }
    },
    " customize_icon" : {
      "extractionState" : "manual",
      "localizations" : {
        "en-US" : {
          "stringUnit" : {
            "state" : "translated",
            "value" : "Customize icon"
          }
        }
      }
    },
    " paywall_notice_items_limit_import_msg" : {
      "extractionState" : "manual",
      "localizations" : {
        "en-US" : {
          "stringUnit" : {
            "state" : "translated",
            "value" : "You have reached your %d Item limit. Upgrade your plan for unlimited Items."
          }
        }
      }
    },
    " paywall_notice_items_limit_restore_msg" : {
      "extractionState" : "manual",
      "localizations" : {
        "en-US" : {
          "stringUnit" : {
            "state" : "translated",
            "value" : "Restoring these Items would exceed the %d Item limit. Upgrade your plan for unlimited Items."
          }
        }
      }
    },
    " paywall_notice_items_limit_transfer_msg" : {
      "extractionState" : "manual",
      "localizations" : {
        "en-US" : {
          "stringUnit" : {
            "state" : "translated",
            "value" : "You have reached your %d Item limit. Upgrade your plan for unlimited Items."
          }
        }
      }
    },
    " security_tiers_help_layers_section_title" : {
      "extractionState" : "manual",
      "localizations" : {
        "en-US" : {
          "stringUnit" : {
            "state" : "translated",
            "value" : "3. Multi-Layer Encryption"
          }
        }
      }
    },
    " security_tiers_help_tiers_layers_e2ee_subtitle" : {
      "extractionState" : "manual",
      "localizations" : {
        "en-US" : {
          "stringUnit" : {
            "state" : "translated",
            "value" : "Your data is protected with a unique, randomly generated SEED combined with your Master Password.\\nOn your device, the SEED is securely stored in Apple's Secure Enclave, so you only need your Master Password to access your data."
          }
        }
      }
    },
    " security_tiers_help_tiers_layers_e2ee_title" : {
      "extractionState" : "manual",
      "localizations" : {
        "en-US" : {
          "stringUnit" : {
            "state" : "translated",
            "value" : "End-to-End Encryption (E2EE)"
          }
        }
      }
    },
    " security_tiers_help_tiers_top_secret_title" : {
      "extractionState" : "manual",
      "localizations" : {
        "en-US" : {
          "stringUnit" : {
            "state" : "translated",
            "value" : "Top Secret"
          }
        }
      }
    },
    " sync_error_icloud_merge_error" : {
      "extractionState" : "manual",
      "localizations" : {
        "en-US" : {
          "stringUnit" : {
            "state" : "translated",
            "value" : "iCloud Vault Sync had a merge error. Try switching the Sync on and off, or restoring the backup from iCloud"
          }
        }
      }
    },
    " sync_error_icloud_sync_not_allowed_description" : {
      "extractionState" : "manual",
      "localizations" : {
        "en-US" : {
          "stringUnit" : {
            "state" : "translated",
            "value" : "To sync your Vault on multiple devices, you need to upgrade to the Unlimited plan"
          }
        }
      }
    },
    " sync_error_icloud_sync_not_allowed_title" : {
      "extractionState" : "manual",
      "localizations" : {
        "en-US" : {
          "stringUnit" : {
            "state" : "translated",
            "value" : "Can't enable Vault Sync"
          }
        }
      }
    },
    " sync_status_error_wrong_directory_url" : {
      "extractionState" : "manual",
      "localizations" : {
        "en-US" : {
          "stringUnit" : {
            "state" : "translated",
            "value" : "Incorrect URL"
          }
        }
      }
    },
    "%lld." : {

    },
    "about_crash_reports_description" : {
      "extractionState" : "manual",
      "localizations" : {
        "en-US" : {
          "stringUnit" : {
            "state" : "translated",
            "value" : "Help 2FAS Pass identify and resolve application problems by submitting anonymous crash reports (application restart required)."
          }
        }
      }
    },
    "about_discord" : {
      "extractionState" : "manual",
      "localizations" : {
        "en-US" : {
          "stringUnit" : {
            "state" : "translated",
            "value" : "Discord"
          }
        }
      }
    },
    "about_facebook" : {
      "extractionState" : "manual",
      "localizations" : {
        "en-US" : {
          "stringUnit" : {
            "state" : "translated",
            "value" : "Facebook"
          }
        }
      }
    },
    "about_github" : {
      "extractionState" : "manual",
      "localizations" : {
        "en-US" : {
          "stringUnit" : {
            "state" : "translated",
            "value" : "GitHub"
          }
        }
      }
    },
    "about_invite_friends" : {
      "extractionState" : "manual",
      "localizations" : {
        "en-US" : {
          "stringUnit" : {
            "state" : "translated",
            "value" : "Invite friends to use 2FAS Pass"
          }
        }
      }
    },
    "about_invite_friends_share_text" : {
      "extractionState" : "manual",
      "localizations" : {
        "en-US" : {
          "stringUnit" : {
            "state" : "translated",
            "value" : "Check out this awesome password manager app from 2FAS: http://2fas.com/pass/download"
          }
        }
      }
    },
    "about_libraries_we_use" : {
      "extractionState" : "manual",
      "localizations" : {
        "en-US" : {
          "stringUnit" : {
            "state" : "translated",
            "value" : "Acknowledgments"
          }
        }
      }
    },
    "about_linkedin" : {
      "extractionState" : "manual",
      "localizations" : {
        "en-US" : {
          "stringUnit" : {
            "state" : "translated",
            "value" : "LinkedIn"
          }
        }
      }
    },
    "about_open_source_licenses" : {
      "extractionState" : "manual",
      "localizations" : {
        "en-US" : {
          "stringUnit" : {
            "state" : "translated",
            "value" : "Open source licenses"
          }
        }
      }
    },
    "about_privacy_policy" : {
      "extractionState" : "manual",
      "localizations" : {
        "en-US" : {
          "stringUnit" : {
            "state" : "translated",
            "value" : "Privacy Policy"
          }
        }
      }
    },
    "about_rate_us" : {
      "extractionState" : "manual",
      "localizations" : {
        "en-US" : {
          "stringUnit" : {
            "state" : "translated",
            "value" : "Rate us on Play Store"
          }
        }
      }
    },
    "about_rate_us_app_store" : {
      "extractionState" : "manual",
      "localizations" : {
        "en-US" : {
          "stringUnit" : {
            "state" : "translated",
            "value" : "Rate us on the App Store"
          }
        }
      }
    },
    "about_reddit" : {
      "extractionState" : "manual",
      "localizations" : {
        "en-US" : {
          "stringUnit" : {
            "state" : "translated",
            "value" : "Reddit"
          }
        }
      }
    },
    "about_section_connect" : {
      "extractionState" : "manual",
      "localizations" : {
        "en-US" : {
          "stringUnit" : {
            "state" : "translated",
            "value" : "Connect"
          }
        }
      }
    },
    "about_section_crash_reporting" : {
      "extractionState" : "manual",
      "localizations" : {
        "en-US" : {
          "stringUnit" : {
            "state" : "translated",
            "value" : "Crash Reporting"
          }
        }
      }
    },
    "about_section_general" : {
      "extractionState" : "manual",
      "localizations" : {
        "en-US" : {
          "stringUnit" : {
            "state" : "translated",
            "value" : "General"
          }
        }
      }
    },
    "about_section_share" : {
      "extractionState" : "manual",
      "localizations" : {
        "en-US" : {
          "stringUnit" : {
            "state" : "translated",
            "value" : "Share"
          }
        }
      }
    },
    "about_send_crash_reports" : {
      "extractionState" : "manual",
      "localizations" : {
        "en-US" : {
          "stringUnit" : {
            "state" : "translated",
            "value" : "Send anonymous crash reports"
          }
        }
      }
    },
    "about_send_logs_cta" : {
      "extractionState" : "manual",
      "localizations" : {
        "en-US" : {
          "stringUnit" : {
            "state" : "translated",
            "value" : "Send logs"
          }
        }
      }
    },
    "about_tagline" : {
      "extractionState" : "manual",
      "localizations" : {
        "en-US" : {
          "stringUnit" : {
            "state" : "translated",
            "value" : "About 2FAS Pass"
          }
        }
      }
    },
    "about_terms_of_use" : {
      "extractionState" : "manual",
      "localizations" : {
        "en-US" : {
          "stringUnit" : {
            "state" : "translated",
            "value" : "Terms of Use"
          }
        }
      }
    },
    "about_version_ios %@" : {
      "extractionState" : "manual",
      "localizations" : {
        "en-US" : {
          "stringUnit" : {
            "state" : "translated",
            "value" : "Version: **%@**"
          }
        }
      }
    },
    "about_version_prefix" : {
      "extractionState" : "manual",
      "localizations" : {
        "en-US" : {
          "stringUnit" : {
            "state" : "translated",
            "value" : "Version:"
          }
        }
      }
    },
    "about_x" : {
      "extractionState" : "manual",
      "localizations" : {
        "en-US" : {
          "stringUnit" : {
            "state" : "translated",
            "value" : "X"
          }
        }
      }
    },
    "about_youtube" : {
      "extractionState" : "manual",
      "localizations" : {
        "en-US" : {
          "stringUnit" : {
            "state" : "translated",
            "value" : "YouTube"
          }
        }
      }
    },
    "app_name" : {
      "extractionState" : "manual",
      "localizations" : {
        "en-US" : {
          "stringUnit" : {
            "state" : "translated",
            "value" : "2FAS Pass"
          }
        }
      }
    },
    "auth_biometrics_disabled_message" : {
      "extractionState" : "manual",
      "localizations" : {
        "en-US" : {
          "stringUnit" : {
            "state" : "translated",
            "value" : "Biometrics are disabled due to changes in system fingerprint settings. Use your Master Password to re-enable biometrics in settings."
          }
        }
      }
    },
    "auth_biometrics_modal_title" : {
      "extractionState" : "manual",
      "localizations" : {
        "en-US" : {
          "stringUnit" : {
            "state" : "translated",
            "value" : "Biometrics"
          }
        }
      }
    },
    "auth_preview_cta" : {
      "extractionState" : "manual",
      "localizations" : {
        "en-US" : {
          "stringUnit" : {
            "state" : "translated",
            "value" : "Unlock"
          }
        }
      }
    },
    "auth_preview_description" : {
      "extractionState" : "manual",
      "localizations" : {
        "en-US" : {
          "stringUnit" : {
            "state" : "translated",
            "value" : "Enter your Master Password to unlock the app"
          }
        }
      }
    },
    "auth_preview_title" : {
      "extractionState" : "manual",
      "localizations" : {
        "en-US" : {
          "stringUnit" : {
            "state" : "translated",
            "value" : "Unlock App"
          }
        }
      }
    },
    "auth_use_biometrics" : {
      "extractionState" : "manual",
      "localizations" : {
        "en-US" : {
          "stringUnit" : {
            "state" : "translated",
            "value" : "Use Biometrics"
          }
        }
      }
    },
    "autofill_login_dialog_body_prefix" : {
      "extractionState" : "manual",
      "localizations" : {
        "en-US" : {
          "stringUnit" : {
            "state" : "translated",
            "value" : "Do you want to autofill "
          }
        }
      }
    },
    "autofill_login_dialog_body_suffix" : {
      "extractionState" : "manual",
      "localizations" : {
        "en-US" : {
          "stringUnit" : {
            "state" : "translated",
            "value" : "Item information for this app or website?"
          }
        }
      }
    },
    "autofill_login_dialog_neutral" : {
      "extractionState" : "manual",
      "localizations" : {
        "en-US" : {
          "stringUnit" : {
            "state" : "translated",
            "value" : "Fill once"
          }
        }
      }
    },
    "autofill_login_dialog_positive" : {
      "extractionState" : "manual",
      "localizations" : {
        "en-US" : {
          "stringUnit" : {
            "state" : "translated",
            "value" : "Fill and remember"
          }
        }
      }
    },
    "autofill_login_dialog_title" : {
      "extractionState" : "manual",
      "localizations" : {
        "en-US" : {
          "stringUnit" : {
            "state" : "translated",
            "value" : "Autofill"
          }
        }
      }
    },
    "autofill_no_vault_message" : {
      "extractionState" : "manual",
      "localizations" : {
        "en-US" : {
          "stringUnit" : {
            "state" : "translated",
            "value" : "Go to the app for Vault setup."
          }
        }
      }
    },
    "autofill_prompt_cta" : {
      "extractionState" : "manual",
      "localizations" : {
        "en-US" : {
          "stringUnit" : {
            "state" : "translated",
            "value" : "Authenticate"
          }
        }
      }
    },
    "autofill_prompt_description" : {
      "extractionState" : "manual",
      "localizations" : {
        "en-US" : {
          "stringUnit" : {
            "state" : "translated",
            "value" : "Authentication is required to decrypt the Item password for the autofill request"
          }
        }
      }
    },
    "autofill_prompt_title" : {
      "extractionState" : "manual",
      "localizations" : {
        "en-US" : {
          "stringUnit" : {
            "state" : "translated",
            "value" : "Autofill Request"
          }
        }
      }
    },
    "backup_export_cta" : {
      "extractionState" : "manual",
      "localizations" : {
        "en-US" : {
          "stringUnit" : {
            "state" : "translated",
            "value" : "Export"
          }
        }
      }
    },
    "backup_export_failed_description" : {
      "extractionState" : "manual",
      "localizations" : {
        "en-US" : {
          "stringUnit" : {
            "state" : "translated",
            "value" : "Application couldn’t export your 2FAS Pass Items. Please try again."
          }
        }
      }
    },
    "backup_export_failed_title" : {
      "extractionState" : "manual",
      "localizations" : {
        "en-US" : {
          "stringUnit" : {
            "state" : "translated",
            "value" : "Export failed"
          }
        }
      }
    },
    "backup_export_footer" : {
      "extractionState" : "manual",
      "localizations" : {
        "en-US" : {
          "stringUnit" : {
            "state" : "translated",
            "value" : "Use Export to back up your Items offline."
          }
        }
      }
    },
    "backup_export_header" : {
      "extractionState" : "manual",
      "localizations" : {
        "en-US" : {
          "stringUnit" : {
            "state" : "translated",
            "value" : "Export 2FAS Pass Items"
          }
        }
      }
    },
    "backup_export_save_cta" : {
      "extractionState" : "manual",
      "localizations" : {
        "en-US" : {
          "stringUnit" : {
            "state" : "translated",
            "value" : "Export"
          }
        }
      }
    },
    "backup_export_save_encrypt_toggle_description" : {
      "extractionState" : "manual",
      "localizations" : {
        "en-US" : {
          "stringUnit" : {
            "state" : "translated",
            "value" : "Your 2FAS Pass Items will be encrypted with your Master Password and Secret Words for added security."
          }
        }
      }
    },
    "backup_export_save_encrypt_toggle_title" : {
      "extractionState" : "manual",
      "localizations" : {
        "en-US" : {
          "stringUnit" : {
            "state" : "translated",
            "value" : "Encrypt Items"
          }
        }
      }
    },
    "backup_export_save_subtitle" : {
      "extractionState" : "manual",
      "localizations" : {
        "en-US" : {
          "stringUnit" : {
            "state" : "translated",
            "value" : "Export your 2FAS Pass Items"
          }
        }
      }
    },
    "backup_export_save_title" : {
      "extractionState" : "manual",
      "localizations" : {
        "en-US" : {
          "stringUnit" : {
            "state" : "translated",
            "value" : "Export Items"
          }
        }
      }
    },
    "backup_export_success_description" : {
      "extractionState" : "manual",
      "localizations" : {
        "en-US" : {
          "stringUnit" : {
            "state" : "translated",
            "value" : "Your 2FAS Pass Items have been successfully exported to file."
          }
        }
      }
    },
    "backup_export_success_title" : {
      "extractionState" : "manual",
      "localizations" : {
        "en-US" : {
          "stringUnit" : {
            "state" : "translated",
            "value" : "Exported successfully"
          }
        }
      }
    },
    "backup_import_cta" : {
      "extractionState" : "manual",
      "localizations" : {
        "en-US" : {
          "stringUnit" : {
            "state" : "translated",
            "value" : "Import"
          }
        }
      }
    },
    "backup_import_footer" : {
      "extractionState" : "manual",
      "localizations" : {
        "en-US" : {
          "stringUnit" : {
            "state" : "translated",
            "value" : "Import your 2FAS Pass Items to increase (not replace) the number of Items stored in the application."
          }
        }
      }
    },
    "backup_import_header" : {
      "extractionState" : "manual",
      "localizations" : {
        "en-US" : {
          "stringUnit" : {
            "state" : "translated",
            "value" : "Import 2FAS Pass Items"
          }
        }
      }
    },
    "backup_importing_failure_title" : {
      "extractionState" : "manual",
      "localizations" : {
        "en-US" : {
          "stringUnit" : {
            "state" : "translated",
            "value" : "Import failed"
          }
        }
      }
    },
    "backup_importing_file_text" : {
      "extractionState" : "manual",
      "localizations" : {
        "en-US" : {
          "stringUnit" : {
            "state" : "translated",
            "value" : "Importing file..."
          }
        }
      }
    },
    "backup_importing_success_description" : {
      "extractionState" : "manual",
      "localizations" : {
        "en-US" : {
          "stringUnit" : {
            "state" : "translated",
            "value" : "Your 2FAS Pass Items have been successfully imported to the Vault."
          }
        }
      }
    },
    "backup_importing_success_title" : {
      "extractionState" : "manual",
      "localizations" : {
        "en-US" : {
          "stringUnit" : {
            "state" : "translated",
            "value" : "Imported successfully"
          }
        }
      }
    },
    "biometrics_error_dialog_title" : {
      "extractionState" : "manual",
      "localizations" : {
        "en-US" : {
          "stringUnit" : {
            "state" : "translated",
            "value" : "Biometrics Error"
          }
        }
      }
    },
    "biometrics_modal_error_too_many_attempts" : {
      "extractionState" : "manual",
      "localizations" : {
        "en-US" : {
          "stringUnit" : {
            "state" : "translated",
            "value" : "Too many failed attempts. Try again later."
          }
        }
      }
    },
    "biometrics_modal_subtitle_enable" : {
      "extractionState" : "manual",
      "localizations" : {
        "en-US" : {
          "stringUnit" : {
            "state" : "translated",
            "value" : "Enable biometrics login"
          }
        }
      }
    },
    "biometrics_modal_title" : {
      "extractionState" : "manual",
      "localizations" : {
        "en-US" : {
          "stringUnit" : {
            "state" : "translated",
            "value" : "Biometrics"
          }
        }
      }
    },
    "biometry_reason" : {
      "extractionState" : "manual",
      "localizations" : {
        "en-US" : {
          "stringUnit" : {
            "state" : "translated",
            "value" : "Verify the Master Password"
          }
        }
      }
    },
    "bottom_bar_connect" : {
      "extractionState" : "manual",
      "localizations" : {
        "en-US" : {
          "stringUnit" : {
            "state" : "translated",
            "value" : "Connect"
          }
        }
      }
    },
    "bottom_bar_passwords" : {
      "extractionState" : "manual",
      "localizations" : {
        "en-US" : {
          "stringUnit" : {
            "state" : "translated",
            "value" : "Items"
          }
        }
      }
    },
    "bottom_bar_settings" : {
      "extractionState" : "manual",
      "localizations" : {
        "en-US" : {
          "stringUnit" : {
            "state" : "translated",
            "value" : "Settings"
          }
        }
      }
    },
    "camera_error_general" : {
      "extractionState" : "manual",
      "localizations" : {
        "en-US" : {
          "stringUnit" : {
            "state" : "translated",
            "value" : "Can't initialize the camera. Try rebooting the device."
          }
        }
      }
    },
    "camera_error_other_app_uses_camera" : {
      "extractionState" : "manual",
      "localizations" : {
        "en-US" : {
          "stringUnit" : {
            "state" : "translated",
            "value" : "Another app is using the camera. If closing other apps doesn't help, please reboot the device."
          }
        }
      }
    },
    "camera_qr_code_error" : {
      "extractionState" : "manual",
      "localizations" : {
        "en-US" : {
          "stringUnit" : {
            "state" : "translated",
            "value" : "Error while scanning the QR Code"
          }
        }
      }
    },
    "cloud_vault_delete_confirm_body" : {
      "extractionState" : "manual",
      "localizations" : {
        "en-US" : {
          "stringUnit" : {
            "state" : "translated",
            "value" : "Are you sure you want to delete this backup? You cannot restore it later."
          }
        }
      }
    },
    "cloud_vault_delete_confirm_title" : {
      "extractionState" : "manual",
      "localizations" : {
        "en-US" : {
          "stringUnit" : {
            "state" : "translated",
            "value" : "Delete backup?"
          }
        }
      }
    },
    "cloud_vault_removing_failure" : {
      "extractionState" : "manual",
      "localizations" : {
        "en-US" : {
          "stringUnit" : {
            "state" : "translated",
            "value" : "Vault deletion failed"
          }
        }
      }
    },
    "common_add" : {
      "extractionState" : "manual",
      "localizations" : {
        "en-US" : {
          "stringUnit" : {
            "state" : "translated",
            "value" : "Add"
          }
        }
      }
    },
    "common_cancel" : {
      "extractionState" : "manual",
      "localizations" : {
        "en-US" : {
          "stringUnit" : {
            "state" : "translated",
            "value" : "Cancel"
          }
        }
      }
    },
    "common_close" : {
      "extractionState" : "manual",
      "localizations" : {
        "en-US" : {
          "stringUnit" : {
            "state" : "translated",
            "value" : "Close"
          }
        }
      }
    },
    "common_confirm" : {
      "extractionState" : "manual",
      "localizations" : {
        "en-US" : {
          "stringUnit" : {
            "state" : "translated",
            "value" : "Confirm"
          }
        }
      }
    },
    "common_continue" : {
      "extractionState" : "manual",
      "localizations" : {
        "en-US" : {
          "stringUnit" : {
            "state" : "translated",
            "value" : "Continue"
          }
        }
      }
    },
    "common_copied" : {
      "extractionState" : "manual",
      "localizations" : {
        "en-US" : {
          "stringUnit" : {
            "state" : "translated",
            "value" : "Copied"
          }
        }
      }
    },
    "common_copy" : {
      "extractionState" : "manual",
      "localizations" : {
        "en-US" : {
          "stringUnit" : {
            "state" : "translated",
            "value" : "Copy"
          }
        }
      }
    },
    "common_created" : {
      "extractionState" : "manual",
      "localizations" : {
        "en-US" : {
          "stringUnit" : {
            "state" : "translated",
            "value" : "Created:"
          }
        }
      }
    },
    "common_decrypting" : {
      "extractionState" : "manual",
      "localizations" : {
        "en-US" : {
          "stringUnit" : {
            "state" : "translated",
            "value" : "Decrypting"
          }
        }
      }
    },
    "common_delete" : {
      "extractionState" : "manual",
      "localizations" : {
        "en-US" : {
          "stringUnit" : {
            "state" : "translated",
            "value" : "Delete"
          }
        }
      }
    },
    "common_disabled" : {
      "extractionState" : "manual",
      "localizations" : {
        "en-US" : {
          "stringUnit" : {
            "state" : "translated",
            "value" : "Disabled"
          }
        }
      }
    },
    "common_done" : {
      "extractionState" : "manual",
      "localizations" : {
        "en-US" : {
          "stringUnit" : {
            "state" : "translated",
            "value" : "Done"
          }
        }
      }
    },
    "common_edit" : {
      "extractionState" : "manual",
      "localizations" : {
        "en-US" : {
          "stringUnit" : {
            "state" : "translated",
            "value" : "Edit"
          }
        }
      }
    },
    "common_enabled" : {
      "extractionState" : "manual",
      "localizations" : {
        "en-US" : {
          "stringUnit" : {
            "state" : "translated",
            "value" : "Enabled"
          }
        }
      }
    },
    "common_error" : {
      "extractionState" : "manual",
      "localizations" : {
        "en-US" : {
          "stringUnit" : {
            "state" : "translated",
            "value" : "Error"
          }
        }
      }
    },
    "common_general_error_try_again" : {
      "extractionState" : "manual",
      "localizations" : {
        "en-US" : {
          "stringUnit" : {
            "state" : "translated",
            "value" : "There was an error. Please try again"
          }
        }
      }
    },
    "common_help" : {
      "extractionState" : "manual",
      "localizations" : {
        "en-US" : {
          "stringUnit" : {
            "state" : "translated",
            "value" : "Help"
          }
        }
      }
    },
    "common_modified" : {
      "extractionState" : "manual",
      "localizations" : {
        "en-US" : {
          "stringUnit" : {
            "state" : "translated",
            "value" : "Modified:"
          }
        }
      }
    },
    "common_no" : {
      "extractionState" : "manual",
      "localizations" : {
        "en-US" : {
          "stringUnit" : {
            "state" : "translated",
            "value" : "No"
          }
        }
      }
    },
    "common_off" : {
      "extractionState" : "manual",
      "localizations" : {
        "en-US" : {
          "stringUnit" : {
            "state" : "translated",
            "value" : "Off"
          }
        }
      }
    },
    "common_ok" : {
      "extractionState" : "manual",
      "localizations" : {
        "en-US" : {
          "stringUnit" : {
            "state" : "translated",
            "value" : "OK"
          }
        }
      }
    },
    "common_on" : {
      "extractionState" : "manual",
      "localizations" : {
        "en-US" : {
          "stringUnit" : {
            "state" : "translated",
            "value" : "On"
          }
        }
      }
    },
    "common_open_system_settings" : {
      "extractionState" : "manual",
      "localizations" : {
        "en-US" : {
          "stringUnit" : {
            "state" : "translated",
            "value" : "Open System Settings"
          }
        }
      }
    },
    "common_other" : {
      "extractionState" : "manual",
      "localizations" : {
        "en-US" : {
          "stringUnit" : {
            "state" : "translated",
            "value" : "Other"
          }
        }
      }
    },
    "common_passwords" : {
      "extractionState" : "manual",
      "localizations" : {
        "en-US" : {
          "stringUnit" : {
            "state" : "translated",
            "value" : "Passwords"
          }
        }
      }
    },
    "common_save" : {
      "extractionState" : "manual",
      "localizations" : {
        "en-US" : {
          "stringUnit" : {
            "state" : "translated",
            "value" : "Save"
          }
        }
      }
    },
    "common_search" : {
      "extractionState" : "manual",
      "localizations" : {
        "en-US" : {
          "stringUnit" : {
            "state" : "translated",
            "value" : "Search"
          }
        }
      }
    },
    "common_settings" : {
      "extractionState" : "manual",
      "localizations" : {
        "en-US" : {
          "stringUnit" : {
            "state" : "translated",
            "value" : "Settings"
          }
        }
      }
    },
    "common_suggested" : {
      "extractionState" : "manual",
      "localizations" : {
        "en-US" : {
          "stringUnit" : {
            "state" : "translated",
            "value" : "Suggested"
          }
        }
      }
    },
    "common_try_again" : {
      "extractionState" : "manual",
      "localizations" : {
        "en-US" : {
          "stringUnit" : {
            "state" : "translated",
            "value" : "Try again"
          }
        }
      }
    },
    "common_yes" : {
      "extractionState" : "manual",
      "localizations" : {
        "en-US" : {
          "stringUnit" : {
            "state" : "translated",
            "value" : "Yes"
          }
        }
      }
    },
    "connect_confirm_message" : {
      "extractionState" : "manual",
      "localizations" : {
        "en-US" : {
          "stringUnit" : {
            "state" : "translated",
            "value" : "You are connecting to a new browser extension. Do you want to confirm?"
          }
        }
      }
    },
    "connect_confirm_title" : {
      "extractionState" : "manual",
      "localizations" : {
        "en-US" : {
          "stringUnit" : {
            "state" : "translated",
            "value" : "Confirm"
          }
        }
      }
    },
    "connect_connection_connecting" : {
      "extractionState" : "manual",
      "localizations" : {
        "en-US" : {
          "stringUnit" : {
            "state" : "translated",
            "value" : "Connecting…."
          }
        }
      }
    },
    "connect_connection_failed_cta" : {
      "extractionState" : "manual",
      "localizations" : {
        "en-US" : {
          "stringUnit" : {
            "state" : "translated",
            "value" : "Scan again"
          }
        }
      }
    },
    "connect_connection_failed_description" : {
      "extractionState" : "manual",
      "localizations" : {
        "en-US" : {
          "stringUnit" : {
            "state" : "translated",
            "value" : "Please try to scan it again."
          }
        }
      }
    },
    "connect_connection_failed_title" : {
      "extractionState" : "manual",
      "localizations" : {
        "en-US" : {
          "stringUnit" : {
            "state" : "translated",
            "value" : "Connection error"
          }
        }
      }
    },
    "connect_connection_header" : {
      "extractionState" : "manual",
      "localizations" : {
        "en-US" : {
          "stringUnit" : {
            "state" : "translated",
            "value" : "Connected with Browser Extension"
          }
        }
      }
    },
    "connect_connection_security_check_accept_cta" : {
      "extractionState" : "manual",
      "localizations" : {
        "en-US" : {
          "stringUnit" : {
            "state" : "translated",
            "value" : "Yes, proceed"
          }
        }
      }
    },
    "connect_connection_security_check_description" : {
      "extractionState" : "manual",
      "localizations" : {
        "en-US" : {
          "stringUnit" : {
            "state" : "translated",
            "value" : "Are you connecting to the web browser on the computer you trust?"
          }
        }
      }
    },
    "connect_connection_security_check_title" : {
      "extractionState" : "manual",
      "localizations" : {
        "en-US" : {
          "stringUnit" : {
            "state" : "translated",
            "value" : "Security check"
          }
        }
      }
    },
    "connect_connection_success_description %@" : {
      "extractionState" : "manual",
      "localizations" : {
        "en-US" : {
          "stringUnit" : {
            "state" : "translated",
            "value" : "2FAS Pass Browser Extension connected to %@."
          }
        }
      }
    },
    "connect_connection_success_title" : {
      "extractionState" : "manual",
      "localizations" : {
        "en-US" : {
          "stringUnit" : {
            "state" : "translated",
            "value" : "Connected"
          }
        }
      }
    },
    "connect_intro_description" : {
      "extractionState" : "manual",
      "localizations" : {
        "en-US" : {
          "stringUnit" : {
            "state" : "translated",
            "value" : "Pair the app with a browser extension (**Chrome, Safari, Firefox, Opera**) to securely autofill your Item details while browsing on your desktop."
          }
        }
      }
    },
    "connect_intro_header" : {
      "extractionState" : "manual",
      "localizations" : {
        "en-US" : {
          "stringUnit" : {
            "state" : "translated",
            "value" : "Connect 2FAS Pass to the browser extension"
          }
        }
      }
    },
    "connect_intro_learn_more_cta" : {
      "extractionState" : "manual",
      "localizations" : {
        "en-US" : {
          "stringUnit" : {
            "state" : "translated",
            "value" : "Learn more"
          }
        }
      }
    },
    "connect_invalid_signature_message" : {
      "extractionState" : "manual",
      "localizations" : {
        "en-US" : {
          "stringUnit" : {
            "state" : "translated",
            "value" : "Signature could not be verified."
          }
        }
      }
    },
    "connect_invalid_signature_title" : {
      "extractionState" : "manual",
      "localizations" : {
        "en-US" : {
          "stringUnit" : {
            "state" : "translated",
            "value" : "Error"
          }
        }
      }
    },
    "connect_modal_error_extensions_limit_cta" : {
      "extractionState" : "manual",
      "localizations" : {
        "en-US" : {
          "stringUnit" : {
            "state" : "translated",
            "value" : "Upgrade plan"
          }
        }
      }
    },
    "connect_modal_error_extensions_limit_subtitle" : {
      "extractionState" : "manual",
      "localizations" : {
        "en-US" : {
          "stringUnit" : {
            "state" : "translated",
            "value" : "You’ve reached the limit of connected browsers. Disconnect one to continue, or consider upgrading your plan for more flexibility."
          }
        }
      }
    },
    "connect_modal_error_extensions_limit_title" : {
      "extractionState" : "manual",
      "localizations" : {
        "en-US" : {
          "stringUnit" : {
            "state" : "translated",
            "value" : "Limit reached"
          }
        }
      }
    },
    "connect_modal_error_generic_cta" : {
      "extractionState" : "manual",
      "localizations" : {
        "en-US" : {
          "stringUnit" : {
            "state" : "translated",
            "value" : "Try again"
          }
        }
      }
    },
    "connect_modal_error_generic_subtitle" : {
      "extractionState" : "manual",
      "localizations" : {
        "en-US" : {
          "stringUnit" : {
            "state" : "translated",
            "value" : "Something went wrong while connecting. Please try again."
          }
        }
      }
    },
    "connect_modal_error_generic_title" : {
      "extractionState" : "manual",
      "localizations" : {
        "en-US" : {
          "stringUnit" : {
            "state" : "translated",
            "value" : "Error occurred"
          }
        }
      }
    },
    "connect_modal_header_title" : {
      "extractionState" : "manual",
      "localizations" : {
        "en-US" : {
          "stringUnit" : {
            "state" : "translated",
            "value" : "Connecting with Browser Extension"
          }
        }
      }
    },
    "connect_modal_loading" : {
      "extractionState" : "manual",
      "localizations" : {
        "en-US" : {
          "stringUnit" : {
            "state" : "translated",
            "value" : "Connecting…"
          }
        }
      }
    },
    "connect_modal_success_cta" : {
      "extractionState" : "manual",
      "localizations" : {
        "en-US" : {
          "stringUnit" : {
            "state" : "translated",
            "value" : "Close"
          }
        }
      }
    },
    "connect_modal_success_subtitle" : {
      "extractionState" : "manual",
      "localizations" : {
        "en-US" : {
          "stringUnit" : {
            "state" : "translated",
            "value" : "2FAS Pass Browser Extension connected to %@."
          }
        }
      }
    },
    "connect_modal_success_title" : {
      "extractionState" : "manual",
      "localizations" : {
        "en-US" : {
          "stringUnit" : {
            "state" : "translated",
            "value" : "Connected"
          }
        }
      }
    },
    "connect_modal_success_toast" : {
      "extractionState" : "manual",
      "localizations" : {
        "en-US" : {
          "stringUnit" : {
            "state" : "translated",
            "value" : "Connected successfully!"
          }
        }
      }
    },
    "connect_modal_unknown_browser_cta_negative" : {
      "extractionState" : "manual",
      "localizations" : {
        "en-US" : {
          "stringUnit" : {
            "state" : "translated",
            "value" : "Cancel"
          }
        }
      }
    },
    "connect_modal_unknown_browser_cta_positive" : {
      "extractionState" : "manual",
      "localizations" : {
        "en-US" : {
          "stringUnit" : {
            "state" : "translated",
            "value" : "Yes, proceed"
          }
        }
      }
    },
    "connect_modal_unknown_browser_subtitle" : {
      "extractionState" : "manual",
      "localizations" : {
        "en-US" : {
          "stringUnit" : {
            "state" : "translated",
            "value" : "Are you connecting to the web browser on the computer you trust?"
          }
        }
      }
    },
    "connect_modal_unknown_browser_title" : {
      "extractionState" : "manual",
      "localizations" : {
        "en-US" : {
          "stringUnit" : {
            "state" : "translated",
            "value" : "Security check"
          }
        }
      }
    },
    "connect_qr_instruction" : {
      "extractionState" : "manual",
      "localizations" : {
        "en-US" : {
          "stringUnit" : {
            "state" : "translated",
            "value" : "Point your camera at the QR code shown by the 2FAS Pass Browser Extension."
          }
        }
      }
    },
    "connect_qrcode_camera_description" : {
      "extractionState" : "manual",
      "localizations" : {
        "en-US" : {
          "stringUnit" : {
            "state" : "translated",
            "value" : "Open the 2FAS Pass Browser Extension and point your camera at the QR code."
          }
        }
      }
    },
    "connect_setup_camera_cta" : {
      "extractionState" : "manual",
      "localizations" : {
        "en-US" : {
          "stringUnit" : {
            "state" : "translated",
            "value" : "Allow camera access"
          }
        }
      }
    },
    "connect_setup_camera_error" : {
      "extractionState" : "manual",
      "localizations" : {
        "en-US" : {
          "stringUnit" : {
            "state" : "translated",
            "value" : "For the browser extension to work properly, you must allow the app to use the camera "
          }
        }
      }
    },
    "connect_setup_camera_step_description" : {
      "extractionState" : "manual",
      "localizations" : {
        "en-US" : {
          "stringUnit" : {
            "state" : "translated",
            "value" : "Allow the app to use the camera to connect it with the browser extension by scanning the QR code."
          }
        }
      }
    },
    "connect_setup_camera_step_title" : {
      "extractionState" : "manual",
      "localizations" : {
        "en-US" : {
          "stringUnit" : {
            "state" : "translated",
            "value" : "Camera access"
          }
        }
      }
    },
    "connect_setup_description" : {
      "extractionState" : "manual",
      "localizations" : {
        "en-US" : {
          "stringUnit" : {
            "state" : "translated",
            "value" : "For the browser extension to work properly, please allow 2FAS Pass to use the camera and turn on notifications."
          }
        }
      }
    },
    "connect_setup_finish_cta" : {
      "extractionState" : "manual",
      "localizations" : {
        "en-US" : {
          "stringUnit" : {
            "state" : "translated",
            "value" : "Done"
          }
        }
      }
    },
    "connect_setup_header" : {
      "extractionState" : "manual",
      "localizations" : {
        "en-US" : {
          "stringUnit" : {
            "state" : "translated",
            "value" : "2FAS Pass Browser Extension"
          }
        }
      }
    },
    "connect_setup_push_cta" : {
      "extractionState" : "manual",
      "localizations" : {
        "en-US" : {
          "stringUnit" : {
            "state" : "translated",
            "value" : "Allow notifications"
          }
        }
      }
    },
    "connect_setup_push_step_description" : {
      "extractionState" : "manual",
      "localizations" : {
        "en-US" : {
          "stringUnit" : {
            "state" : "translated",
            "value" : "Enable notifications to receive the confirmation requests from the browser extension."
          }
        }
      }
    },
    "connect_setup_push_step_title" : {
      "extractionState" : "manual",
      "localizations" : {
        "en-US" : {
          "stringUnit" : {
            "state" : "translated",
            "value" : "Push notifications"
          }
        }
      }
    },
    "connect_setup_push_warning_ios %@" : {
      "extractionState" : "manual",
      "localizations" : {
        "en-US" : {
          "stringUnit" : {
            "state" : "translated",
            "value" : "Using push notifications makes communicating with the browser extension much more convenient. Go to **[System Settings](%@)**."
          }
        }
      }
    },
    "connect_setup_steps_header" : {
      "extractionState" : "manual",
      "localizations" : {
        "en-US" : {
          "stringUnit" : {
            "state" : "translated",
            "value" : "2FAS Pass Browser Extension setup"
          }
        }
      }
    },
    "connect_title" : {
      "extractionState" : "manual",
      "localizations" : {
        "en-US" : {
          "stringUnit" : {
            "state" : "translated",
            "value" : "Connect"
          }
        }
      }
    },
    "customize_icon_custom" : {
      "extractionState" : "manual",
      "localizations" : {
        "en-US" : {
          "stringUnit" : {
            "state" : "translated",
            "value" : "Custom"
          }
        }
      }
    },
    "customize_icon_custom_header" : {
      "extractionState" : "manual",
      "localizations" : {
        "en-US" : {
          "stringUnit" : {
            "state" : "translated",
            "value" : "Favicon URL"
          }
        }
      }
    },
    "customize_icon_custom_placeholder" : {
      "extractionState" : "manual",
      "localizations" : {
        "en-US" : {
          "stringUnit" : {
            "state" : "translated",
            "value" : "Add URL"
          }
        }
      }
    },
    "customize_icon_header" : {
      "extractionState" : "manual",
      "localizations" : {
        "en-US" : {
          "stringUnit" : {
            "state" : "translated",
            "value" : "Icon style"
          }
        }
      }
    },
    "customize_icon_icon" : {
      "extractionState" : "manual",
      "localizations" : {
        "en-US" : {
          "stringUnit" : {
            "state" : "translated",
            "value" : "Icon"
          }
        }
      }
    },
    "customize_icon_label_color" : {
      "extractionState" : "manual",
      "localizations" : {
        "en-US" : {
          "stringUnit" : {
            "state" : "translated",
            "value" : "Color"
          }
        }
      }
    },
    "customize_icon_label_header" : {
      "extractionState" : "manual",
      "localizations" : {
        "en-US" : {
          "stringUnit" : {
            "state" : "translated",
            "value" : "Settings"
          }
        }
      }
    },
    "customize_icon_label_key" : {
      "extractionState" : "manual",
      "localizations" : {
        "en-US" : {
          "stringUnit" : {
            "state" : "translated",
            "value" : "Label"
          }
        }
      }
    },
    "customize_icon_label_placeholder" : {
      "extractionState" : "manual",
      "localizations" : {
        "en-US" : {
          "stringUnit" : {
            "state" : "translated",
            "value" : "Enter label"
          }
        }
      }
    },
    "customize_icon_label_reset" : {
      "extractionState" : "manual",
      "localizations" : {
        "en-US" : {
          "stringUnit" : {
            "state" : "translated",
            "value" : "Reset"
          }
        }
      }
    },
    "decryption_key_share_sheet_title" : {
      "extractionState" : "manual",
      "localizations" : {
        "en-US" : {
          "stringUnit" : {
            "state" : "translated",
            "value" : "Save the Decryption Kit in a safe place"
          }
        }
      }
    },
    "decryption_kit_confirm_description" : {
      "extractionState" : "manual",
      "localizations" : {
        "en-US" : {
          "stringUnit" : {
            "state" : "translated",
            "value" : "Just double-checking: Have you securely saved your decryption kit? It's your lifeline to your Vault if you ever need to recover it."
          }
        }
      }
    },
    "decryption_kit_confirm_title" : {
      "extractionState" : "manual",
      "localizations" : {
        "en-US" : {
          "stringUnit" : {
            "state" : "translated",
            "value" : "Decryption Kit saved?"
          }
        }
      }
    },
    "decryption_kit_cta" : {
      "extractionState" : "manual",
      "localizations" : {
        "en-US" : {
          "stringUnit" : {
            "state" : "translated",
            "value" : "Save PDF file"
          }
        }
      }
    },
    "decryption_kit_description" : {
      "extractionState" : "manual",
      "localizations" : {
        "en-US" : {
          "stringUnit" : {
            "state" : "translated",
            "value" : "The only way to recover your Vault."
          }
        }
      }
    },
    "decryption_kit_notice_msg" : {
      "extractionState" : "manual",
      "localizations" : {
        "en-US" : {
          "stringUnit" : {
            "state" : "translated",
            "value" : "If I lose this file, I will lose access to all of my 2FAS Pass data."
          }
        }
      }
    },
    "decryption_kit_notice_title" : {
      "extractionState" : "manual",
      "localizations" : {
        "en-US" : {
          "stringUnit" : {
            "state" : "translated",
            "value" : "I understand that"
          }
        }
      }
    },
    "decryption_kit_save_modal_cta1" : {
      "extractionState" : "manual",
      "localizations" : {
        "en-US" : {
          "stringUnit" : {
            "state" : "translated",
            "value" : "Share"
          }
        }
      }
    },
    "decryption_kit_save_modal_cta2" : {
      "extractionState" : "manual",
      "localizations" : {
        "en-US" : {
          "stringUnit" : {
            "state" : "translated",
            "value" : "Save to file"
          }
        }
      }
    },
    "decryption_kit_save_modal_description" : {
      "extractionState" : "manual",
      "localizations" : {
        "en-US" : {
          "stringUnit" : {
            "state" : "translated",
            "value" : "Keep your Decryption Kit in a secure place. Never share it with anyone to protect your data."
          }
        }
      }
    },
    "decryption_kit_save_modal_title" : {
      "extractionState" : "manual",
      "localizations" : {
        "en-US" : {
          "stringUnit" : {
            "state" : "translated",
            "value" : "Save Decryption Kit"
          }
        }
      }
    },
    "decryption_kit_save_toast" : {
      "extractionState" : "manual",
      "localizations" : {
        "en-US" : {
          "stringUnit" : {
            "state" : "translated",
            "value" : "Decryption Kit saved!"
          }
        }
      }
    },
    "decryption_kit_settings_cta" : {
      "extractionState" : "manual",
      "localizations" : {
        "en-US" : {
          "stringUnit" : {
            "state" : "translated",
            "value" : "Done"
          }
        }
      }
    },
    "decryption_kit_settings_description" : {
      "extractionState" : "manual",
      "localizations" : {
        "en-US" : {
          "stringUnit" : {
            "state" : "translated",
            "value" : "The file contains the QR code that allows you to recover access to your 2FAS Pass Vault."
          }
        }
      }
    },
    "decryption_kit_settings_master_key" : {
      "extractionState" : "manual",
      "localizations" : {
        "en-US" : {
          "stringUnit" : {
            "state" : "translated",
            "value" : "Master Password hash"
          }
        }
      }
    },
    "decryption_kit_settings_qr_label" : {
      "extractionState" : "manual",
      "localizations" : {
        "en-US" : {
          "stringUnit" : {
            "state" : "translated",
            "value" : "Your QR code consists of:"
          }
        }
      }
    },
    "decryption_kit_settings_secret_words" : {
      "extractionState" : "manual",
      "localizations" : {
        "en-US" : {
          "stringUnit" : {
            "state" : "translated",
            "value" : "Secret Words (15-word phrase),"
          }
        }
      }
    },
    "decryption_kit_settings_secret_words_ios" : {
      "extractionState" : "manual",
      "localizations" : {
        "en-US" : {
          "stringUnit" : {
            "state" : "translated",
            "value" : "**Secret Words** (15-word phrase),"
          }
        }
      }
    },
    "decryption_kit_settings_title" : {
      "extractionState" : "manual",
      "localizations" : {
        "en-US" : {
          "stringUnit" : {
            "state" : "translated",
            "value" : "Decryption Kit Settings"
          }
        }
      }
    },
    "decryption_kit_settings_toggle_msg" : {
      "extractionState" : "manual",
      "localizations" : {
        "en-US" : {
          "stringUnit" : {
            "state" : "translated",
            "value" : "to avoid entering the Master Password to recover my Vault."
          }
        }
      }
    },
    "decryption_kit_settings_toggle_title" : {
      "extractionState" : "manual",
      "localizations" : {
        "en-US" : {
          "stringUnit" : {
            "state" : "translated",
            "value" : "Include the Master Password hash "
          }
        }
      }
    },
    "decryption_kit_step1" : {
      "extractionState" : "manual",
      "localizations" : {
        "en-US" : {
          "stringUnit" : {
            "state" : "translated",
            "value" : "Download this PDF"
          }
        }
      }
    },
    "decryption_kit_step2" : {
      "extractionState" : "manual",
      "localizations" : {
        "en-US" : {
          "stringUnit" : {
            "state" : "translated",
            "value" : "Print it and keep it safe"
          }
        }
      }
    },
    "decryption_kit_title" : {
      "extractionState" : "manual",
      "localizations" : {
        "en-US" : {
          "stringUnit" : {
            "state" : "translated",
            "value" : "Vault Decryption Kit"
          }
        }
      }
    },
    "enter_current_password_description" : {
      "extractionState" : "manual",
      "localizations" : {
        "en-US" : {
          "stringUnit" : {
            "state" : "translated",
            "value" : "Authentication is required to change the Master Password."
          }
        }
      }
    },
    "enter_current_password_title" : {
      "extractionState" : "manual",
      "localizations" : {
        "en-US" : {
          "stringUnit" : {
            "state" : "translated",
            "value" : "Current Password"
          }
        }
      }
    },
    "export_backup_modal_encrypted_description" : {
      "extractionState" : "manual",
      "localizations" : {
        "en-US" : {
          "stringUnit" : {
            "state" : "translated",
            "value" : "Your backup will be encrypted with your Master Password and Secret Words for added security (highly recommended)."
          }
        }
      }
    },
    "export_backup_modal_encrypted_title" : {
      "extractionState" : "manual",
      "localizations" : {
        "en-US" : {
          "stringUnit" : {
            "state" : "translated",
            "value" : "Encrypted"
          }
        }
      }
    },
    "export_backup_modal_save_to_file" : {
      "extractionState" : "manual",
      "localizations" : {
        "en-US" : {
          "stringUnit" : {
            "state" : "translated",
            "value" : "Save to file"
          }
        }
      }
    },
    "export_backup_modal_share" : {
      "extractionState" : "manual",
      "localizations" : {
        "en-US" : {
          "stringUnit" : {
            "state" : "translated",
            "value" : "Share"
          }
        }
      }
    },
    "export_backup_modal_title" : {
      "extractionState" : "manual",
      "localizations" : {
        "en-US" : {
          "stringUnit" : {
            "state" : "translated",
            "value" : "Export your backup"
          }
        }
      }
    },
    "export_vault_title" : {
      "extractionState" : "manual",
      "localizations" : {
        "en-US" : {
          "stringUnit" : {
            "state" : "translated",
            "value" : "Save the exported Vault in a safe place"
          }
        }
      }
    },
    "general_error_no_local_vault" : {
      "extractionState" : "manual",
      "localizations" : {
        "en-US" : {
          "stringUnit" : {
            "state" : "translated",
            "value" : "No local Vault found. Please reinstall the app"
          }
        }
      }
    },
    "general_network_error_details" : {
      "extractionState" : "manual",
      "localizations" : {
        "en-US" : {
          "stringUnit" : {
            "state" : "translated",
            "value" : "Network error: %@"
          }
        }
      }
    },
    "general_not_available" : {
      "extractionState" : "manual",
      "localizations" : {
        "en-US" : {
          "stringUnit" : {
            "state" : "translated",
            "value" : "Not Available"
          }
        }
      }
    },
    "general_server_error_details" : {
      "extractionState" : "manual",
      "localizations" : {
        "en-US" : {
          "stringUnit" : {
            "state" : "translated",
            "value" : "Server error: %@"
          }
        }
      }
    },
    "home_empty_import_cta" : {
      "extractionState" : "manual",
      "localizations" : {
        "en-US" : {
          "stringUnit" : {
            "state" : "translated",
            "value" : "Start with quick setup"
          }
        }
      }
    },
    "home_empty_title" : {
      "extractionState" : "manual",
      "localizations" : {
        "en-US" : {
          "stringUnit" : {
            "state" : "translated",
            "value" : "No Items available"
          }
        }
      }
    },
    "home_title" : {
      "extractionState" : "manual",
      "localizations" : {
        "en-US" : {
          "stringUnit" : {
            "state" : "translated",
            "value" : "Items"
          }
        }
      }
    },
    "ios_lock_screen_unlock_title" : {
      "extractionState" : "manual",
      "localizations" : {
        "en-US" : {
          "stringUnit" : {
            "state" : "translated",
            "value" : "Master Password"
          }
        }
      }
    },
    "known_browser_delete_button" : {
      "extractionState" : "manual",
      "localizations" : {
        "en-US" : {
          "stringUnit" : {
            "state" : "translated",
            "value" : "Delete"
          }
        }
      }
    },
    "known_browser_delete_dialog_body" : {
      "extractionState" : "manual",
      "localizations" : {
        "en-US" : {
          "stringUnit" : {
            "state" : "translated",
            "value" : "Are you sure you want to disconnect this device from the selected browser extension?"
          }
        }
      }
    },
    "known_browser_delete_dialog_title" : {
      "extractionState" : "manual",
      "localizations" : {
        "en-US" : {
          "stringUnit" : {
            "state" : "translated",
            "value" : "Delete browser extension?"
          }
        }
      }
    },
    "known_browser_first_connection_prefix" : {
      "extractionState" : "manual",
      "localizations" : {
        "en-US" : {
          "stringUnit" : {
            "state" : "translated",
            "value" : "First connection:"
          }
        }
      }
    },
    "known_browser_last_connection_prefix" : {
      "extractionState" : "manual",
      "localizations" : {
        "en-US" : {
          "stringUnit" : {
            "state" : "translated",
            "value" : "Last connection:"
          }
        }
      }
    },
    "known_browsers_description" : {
      "extractionState" : "manual",
      "localizations" : {
        "en-US" : {
          "stringUnit" : {
            "state" : "translated",
            "value" : "List of trusted browser extensions that have been approved by you and don't need a confirmation to connect to this device."
          }
        }
      }
    },
    "known_browsers_empty" : {
      "extractionState" : "manual",
      "localizations" : {
        "en-US" : {
          "stringUnit" : {
            "state" : "translated",
            "value" : "No browsers found"
          }
        }
      }
    },
    "known_browsers_header" : {
      "extractionState" : "manual",
      "localizations" : {
        "en-US" : {
          "stringUnit" : {
            "state" : "translated",
            "value" : "Connected Browser Extensions"
          }
        }
      }
    },
    "known_browsers_title" : {
      "extractionState" : "manual",
      "localizations" : {
        "en-US" : {
          "stringUnit" : {
            "state" : "translated",
            "value" : "Trusted Extensions"
          }
        }
      }
    },
    "lock_screen_biometrics_error_title" : {
      "extractionState" : "manual",
      "localizations" : {
        "en-US" : {
          "stringUnit" : {
            "state" : "translated",
            "value" : "Biometrics Error"
          }
        }
      }
    },
    "lock_screen_biometrics_error_too_many_attempts" : {
      "extractionState" : "manual",
      "localizations" : {
        "en-US" : {
          "stringUnit" : {
            "state" : "translated",
            "value" : "Too many failed attempts. You can enable biometrics later in Settings -> Security."
          }
        }
      }
    },
    "lock_screen_biometrics_modal_subtitle" : {
      "extractionState" : "manual",
      "localizations" : {
        "en-US" : {
          "stringUnit" : {
            "state" : "translated",
            "value" : "Enable biometrics"
          }
        }
      }
    },
    "lock_screen_biometrics_modal_title" : {
      "extractionState" : "manual",
      "localizations" : {
        "en-US" : {
          "stringUnit" : {
            "state" : "translated",
            "value" : "Biometrics"
          }
        }
      }
    },
    "lock_screen_biometrics_prompt_accept" : {
      "extractionState" : "manual",
      "localizations" : {
        "en-US" : {
          "stringUnit" : {
            "state" : "translated",
            "value" : "Enable"
          }
        }
      }
    },
    "lock_screen_biometrics_prompt_body" : {
      "extractionState" : "manual",
      "localizations" : {
        "en-US" : {
          "stringUnit" : {
            "state" : "translated",
            "value" : "Would you like to enable biometrics and use them instead of your password?"
          }
        }
      }
    },
    "lock_screen_biometrics_prompt_cancel" : {
      "extractionState" : "manual",
      "localizations" : {
        "en-US" : {
          "stringUnit" : {
            "state" : "translated",
            "value" : "Maybe later"
          }
        }
      }
    },
    "lock_screen_biometrics_prompt_faceid_title" : {
      "extractionState" : "manual",
      "localizations" : {
        "en-US" : {
          "stringUnit" : {
            "state" : "translated",
            "value" : "Enable Face ID"
          }
        }
      }
    },
    "lock_screen_biometrics_prompt_title" : {
      "extractionState" : "manual",
      "localizations" : {
        "en-US" : {
          "stringUnit" : {
            "state" : "translated",
            "value" : "Enable Biometrics?"
          }
        }
      }
    },
    "lock_screen_biometrics_prompt_touchid_title" : {
      "extractionState" : "manual",
      "localizations" : {
        "en-US" : {
          "stringUnit" : {
            "state" : "translated",
            "value" : "Enable Touch ID"
          }
        }
      }
    },
    "lock_screen_enter_master_password" : {
      "extractionState" : "manual",
      "localizations" : {
        "en-US" : {
          "stringUnit" : {
            "state" : "translated",
            "value" : "Enter your Master Password"
          }
        }
      }
    },
    "lock_screen_reset_app" : {
      "extractionState" : "manual",
      "localizations" : {
        "en-US" : {
          "stringUnit" : {
            "state" : "translated",
            "value" : "Reset app"
          }
        }
      }
    },
    "lock_screen_reset_app_title" : {
      "extractionState" : "manual",
      "localizations" : {
        "en-US" : {
          "stringUnit" : {
            "state" : "translated",
            "value" : "Are you sure? All Items will be lost!"
          }
        }
      }
    },
    "lock_screen_too_many_attempts_description" : {
      "extractionState" : "manual",
      "localizations" : {
        "en-US" : {
          "stringUnit" : {
            "state" : "translated",
            "value" : "2FAS Pass access temporarily blocked due to failed master password attempts"
          }
        }
      }
    },
    "lock_screen_try_again %@" : {
      "extractionState" : "manual",
      "localizations" : {
        "en-US" : {
          "stringUnit" : {
            "state" : "translated",
            "value" : "Try again in: %@"
          }
        }
      }
    },
    "lock_screen_unlock_biometrics_error" : {
      "extractionState" : "manual",
      "localizations" : {
        "en-US" : {
          "stringUnit" : {
            "state" : "translated",
            "value" : "Error while unlocking using Biometry"
          }
        }
      }
    },
    "lock_screen_unlock_biometrics_reason" : {
      "extractionState" : "manual",
      "localizations" : {
        "en-US" : {
          "stringUnit" : {
            "state" : "translated",
            "value" : "Unlocking using Biometry"
          }
        }
      }
    },
    "lock_screen_unlock_cta" : {
      "extractionState" : "manual",
      "localizations" : {
        "en-US" : {
          "stringUnit" : {
            "state" : "translated",
            "value" : "Unlock"
          }
        }
      }
    },
    "lock_screen_unlock_description" : {
      "extractionState" : "manual",
      "localizations" : {
        "en-US" : {
          "stringUnit" : {
            "state" : "translated",
            "value" : "Enter your Master Password to unlock the app"
          }
        }
      }
    },
    "lock_screen_unlock_invalid_password" : {
      "extractionState" : "manual",
      "localizations" : {
        "en-US" : {
          "stringUnit" : {
            "state" : "translated",
            "value" : "Password is incorrect"
          }
        }
      }
    },
    "lock_screen_unlock_title" : {
      "extractionState" : "manual",
      "localizations" : {
        "en-US" : {
          "stringUnit" : {
            "state" : "translated",
            "value" : "Unlock App"
          }
        }
      }
    },
    "lock_screen_unlock_title_ios" : {
      "extractionState" : "manual",
      "localizations" : {
        "en-US" : {
          "stringUnit" : {
            "state" : "translated",
            "value" : "Master Password"
          }
        }
      }
    },
    "lock_screen_unlock_use_faceid" : {
      "extractionState" : "manual",
      "localizations" : {
        "en-US" : {
          "stringUnit" : {
            "state" : "translated",
            "value" : "Use FaceID"
          }
        }
      }
    },
    "lock_screen_unlock_use_touchid" : {
      "extractionState" : "manual",
      "localizations" : {
        "en-US" : {
          "stringUnit" : {
            "state" : "translated",
            "value" : "Use TouchID"
          }
        }
      }
    },
    "lockout_settings_app_lock_attempts_count_3" : {
      "extractionState" : "manual",
      "localizations" : {
        "en-US" : {
          "stringUnit" : {
            "state" : "translated",
            "value" : "3"
          }
        }
      }
    },
    "lockout_settings_app_lock_attempts_count_5" : {
      "extractionState" : "manual",
      "localizations" : {
        "en-US" : {
          "stringUnit" : {
            "state" : "translated",
            "value" : "5"
          }
        }
      }
    },
    "lockout_settings_app_lock_attempts_count_10" : {
      "extractionState" : "manual",
      "localizations" : {
        "en-US" : {
          "stringUnit" : {
            "state" : "translated",
            "value" : "10"
          }
        }
      }
    },
    "lockout_settings_app_lock_attempts_no_limit" : {
      "extractionState" : "manual",
      "localizations" : {
        "en-US" : {
          "stringUnit" : {
            "state" : "translated",
            "value" : "No limit"
          }
        }
      }
    },
    "lockout_settings_app_lock_time_hour_1" : {
      "extractionState" : "manual",
      "localizations" : {
        "en-US" : {
          "stringUnit" : {
            "state" : "translated",
            "value" : "1 hour"
          }
        }
      }
    },
    "lockout_settings_app_lock_time_immediately" : {
      "extractionState" : "manual",
      "localizations" : {
        "en-US" : {
          "stringUnit" : {
            "state" : "translated",
            "value" : "Immediately"
          }
        }
      }
    },
    "lockout_settings_app_lock_time_minute_1" : {
      "extractionState" : "manual",
      "localizations" : {
        "en-US" : {
          "stringUnit" : {
            "state" : "translated",
            "value" : "1 minute"
          }
        }
      }
    },
    "lockout_settings_app_lock_time_minutes_5" : {
      "extractionState" : "manual",
      "localizations" : {
        "en-US" : {
          "stringUnit" : {
            "state" : "translated",
            "value" : "5 minutes"
          }
        }
      }
    },
    "lockout_settings_app_lock_time_seconds_30" : {
      "extractionState" : "manual",
      "localizations" : {
        "en-US" : {
          "stringUnit" : {
            "state" : "translated",
            "value" : "30 seconds"
          }
        }
      }
    },
    "lockout_settings_app_lockout_header" : {
      "extractionState" : "manual",
      "localizations" : {
        "en-US" : {
          "stringUnit" : {
            "state" : "translated",
            "value" : "Application Lockout"
          }
        }
      }
    },
    "lockout_settings_autofill_lock_time_day_1" : {
      "extractionState" : "manual",
      "localizations" : {
        "en-US" : {
          "stringUnit" : {
            "state" : "translated",
            "value" : "1 day"
          }
        }
      }
    },
    "lockout_settings_autofill_lock_time_hour_1" : {
      "extractionState" : "manual",
      "localizations" : {
        "en-US" : {
          "stringUnit" : {
            "state" : "translated",
            "value" : "1 hour"
          }
        }
      }
    },
    "lockout_settings_autofill_lock_time_minutes_5" : {
      "extractionState" : "manual",
      "localizations" : {
        "en-US" : {
          "stringUnit" : {
            "state" : "translated",
            "value" : "5 minutes"
          }
        }
      }
    },
    "lockout_settings_autofill_lock_time_minutes_15" : {
      "extractionState" : "manual",
      "localizations" : {
        "en-US" : {
          "stringUnit" : {
            "state" : "translated",
            "value" : "15 minutes"
          }
        }
      }
    },
    "lockout_settings_autofill_lock_time_minutes_30" : {
      "extractionState" : "manual",
      "localizations" : {
        "en-US" : {
          "stringUnit" : {
            "state" : "translated",
            "value" : "30 minutes"
          }
        }
      }
    },
    "lockout_settings_autofill_lock_time_never" : {
      "extractionState" : "manual",
      "localizations" : {
        "en-US" : {
          "stringUnit" : {
            "state" : "translated",
            "value" : "Never"
          }
        }
      }
    },
    "lockout_settings_autofill_lockout_header" : {
      "extractionState" : "manual",
      "localizations" : {
        "en-US" : {
          "stringUnit" : {
            "state" : "translated",
            "value" : "Autofill Lockout"
          }
        }
      }
    },
    "login_add_title" : {
      "extractionState" : "manual",
      "localizations" : {
        "en-US" : {
          "stringUnit" : {
            "state" : "translated",
            "value" : "Add Item"
          }
        }
      }
    },
    "login_add_uri_cta" : {
      "extractionState" : "manual",
      "localizations" : {
        "en-US" : {
          "stringUnit" : {
            "state" : "translated",
            "value" : "+  Add URL"
          }
        }
      }
    },
    "login_delete_confirm_body" : {
      "extractionState" : "manual",
      "localizations" : {
        "en-US" : {
          "stringUnit" : {
            "state" : "translated",
            "value" : "Are you sure you want to remove this Item? You can restore it later."
          }
        }
      }
    },
    "login_delete_confirm_title" : {
      "extractionState" : "manual",
      "localizations" : {
        "en-US" : {
          "stringUnit" : {
            "state" : "translated",
            "value" : "Remove Item?"
          }
        }
      }
    },
    "login_delete_cta" : {
      "extractionState" : "manual",
      "localizations" : {
        "en-US" : {
          "stringUnit" : {
            "state" : "translated",
            "value" : "Remove this Item from 2FAS Pass"
          }
        }
      }
    },
    "login_edit" : {
      "extractionState" : "manual",
      "localizations" : {
        "en-US" : {
          "stringUnit" : {
            "state" : "translated",
            "value" : "Edit item"
          }
        }
      }
    },
    "login_edit_icon_cta" : {
      "extractionState" : "manual",
      "localizations" : {
        "en-US" : {
          "stringUnit" : {
            "state" : "translated",
            "value" : "Edit icon"
          }
        }
      }
    },
    "login_edit_title" : {
      "extractionState" : "manual",
      "localizations" : {
        "en-US" : {
          "stringUnit" : {
            "state" : "translated",
            "value" : "Edit Item"
          }
        }
      }
    },
    "login_error_deleted_other_device" : {
      "extractionState" : "manual",
      "localizations" : {
        "en-US" : {
          "stringUnit" : {
            "state" : "translated",
            "value" : "Item was deleted on another device. You can find it in the trash"
          }
        }
      }
    },
    "login_error_edited_other_device" : {
      "extractionState" : "manual",
      "localizations" : {
        "en-US" : {
          "stringUnit" : {
            "state" : "translated",
            "value" : "Item was edited on another device"
          }
        }
      }
    },
    "login_error_save" : {
      "extractionState" : "manual",
      "localizations" : {
        "en-US" : {
          "stringUnit" : {
            "state" : "translated",
            "value" : "Error while trying to save Item"
          }
        }
      }
    },
    "login_filter_modal_sort_creation_date_asc" : {
      "extractionState" : "manual",
      "localizations" : {
        "en-US" : {
          "stringUnit" : {
            "state" : "translated",
            "value" : "From oldest"
          }
        }
      }
    },
    "login_filter_modal_sort_creation_date_desc" : {
      "extractionState" : "manual",
      "localizations" : {
        "en-US" : {
          "stringUnit" : {
            "state" : "translated",
            "value" : "From newest"
          }
        }
      }
    },
    "login_filter_modal_sort_name_asc" : {
      "extractionState" : "manual",
      "localizations" : {
        "en-US" : {
          "stringUnit" : {
            "state" : "translated",
            "value" : "Name (A-Z)"
          }
        }
      }
    },
    "login_filter_modal_sort_name_desc" : {
      "extractionState" : "manual",
      "localizations" : {
        "en-US" : {
          "stringUnit" : {
            "state" : "translated",
            "value" : "Name (Z-A)"
          }
        }
      }
    },
    "login_filter_modal_title" : {
      "extractionState" : "manual",
      "localizations" : {
        "en-US" : {
          "stringUnit" : {
            "state" : "translated",
            "value" : "Sort"
          }
        }
      }
    },
    "login_name_label" : {
      "extractionState" : "manual",
      "localizations" : {
        "en-US" : {
          "stringUnit" : {
            "state" : "translated",
            "value" : "Name"
          }
        }
      }
    },
    "login_no_item_name" : {
      "extractionState" : "manual",
      "localizations" : {
        "en-US" : {
          "stringUnit" : {
            "state" : "translated",
            "value" : "No Item Name"
          }
        }
      }
    },
    "login_notes_label" : {
      "extractionState" : "manual",
      "localizations" : {
        "en-US" : {
          "stringUnit" : {
            "state" : "translated",
            "value" : "Secure Notes"
          }
        }
      }
    },
    "login_password_autogenerate_cta" : {
      "extractionState" : "manual",
      "localizations" : {
        "en-US" : {
          "stringUnit" : {
            "state" : "translated",
            "value" : "Auto-Generate"
          }
        }
      }
    },
    "login_password_generator_cta" : {
      "extractionState" : "manual",
      "localizations" : {
        "en-US" : {
          "stringUnit" : {
            "state" : "translated",
            "value" : "Generator"
          }
        }
      }
    },
    "login_password_label" : {
      "extractionState" : "manual",
      "localizations" : {
        "en-US" : {
          "stringUnit" : {
            "state" : "translated",
            "value" : "Password"
          }
        }
      }
    },
    "login_password_placeholder" : {
      "extractionState" : "manual",
      "localizations" : {
        "en-US" : {
          "stringUnit" : {
            "state" : "translated",
            "value" : "Enter password"
          }
        }
      }
    },
    "login_search_no_results_description" : {
      "extractionState" : "manual",
      "localizations" : {
        "en-US" : {
          "stringUnit" : {
            "state" : "translated",
            "value" : "Take another try with a different search term"
          }
        }
      }
    },
    "login_search_no_results_title" : {
      "extractionState" : "manual",
      "localizations" : {
        "en-US" : {
          "stringUnit" : {
            "state" : "translated",
            "value" : "Item not found"
          }
        }
      }
    },
    "login_security_level_header" : {
      "extractionState" : "manual",
      "localizations" : {
        "en-US" : {
          "stringUnit" : {
            "state" : "translated",
            "value" : "Security"
          }
        }
      }
    },
    "login_security_level_label" : {
      "extractionState" : "manual",
      "localizations" : {
        "en-US" : {
          "stringUnit" : {
            "state" : "translated",
            "value" : "Security Tier"
          }
        }
      }
    },
    "login_security_type_secure_description" : {
      "extractionState" : "manual",
      "localizations" : {
        "en-US" : {
          "stringUnit" : {
            "state" : "translated",
            "value" : "Access this password directly from the 2FAS Pass Browser Extension."
          }
        }
      }
    },
    "login_security_type_secure_title" : {
      "extractionState" : "manual",
      "localizations" : {
        "en-US" : {
          "stringUnit" : {
            "state" : "translated",
            "value" : "Secret"
          }
        }
      }
    },
    "login_security_type_top_secret_description" : {
      "extractionState" : "manual",
      "localizations" : {
        "en-US" : {
          "stringUnit" : {
            "state" : "translated",
            "value" : "Do not share this password with 2FAS Pass Browser Extension and type it manually."
          }
        }
      }
    },
    "login_security_type_top_secret_title" : {
      "extractionState" : "manual",
      "localizations" : {
        "en-US" : {
          "stringUnit" : {
            "state" : "translated",
            "value" : "Top Secret"
          }
        }
      }
    },
    "login_security_type_ultra_secure_description" : {
      "extractionState" : "manual",
      "localizations" : {
        "en-US" : {
          "stringUnit" : {
            "state" : "translated",
            "value" : "Share the password with the 2FAS Pass Browser Extension once after confirmation in the 2FAS Pass mobile app."
          }
        }
      }
    },
    "login_security_type_ultra_secure_title" : {
      "extractionState" : "manual",
      "localizations" : {
        "en-US" : {
          "stringUnit" : {
            "state" : "translated",
            "value" : "Highly Secret"
          }
        }
      }
    },
    "login_unsaved_changes_dialog_description" : {
      "extractionState" : "manual",
      "localizations" : {
        "en-US" : {
          "stringUnit" : {
            "state" : "translated",
            "value" : "Do you want to discard your changes?"
          }
        }
      }
    },
    "login_unsaved_changes_dialog_title" : {
      "extractionState" : "manual",
      "localizations" : {
        "en-US" : {
          "stringUnit" : {
            "state" : "translated",
            "value" : "Unsaved changes"
          }
        }
      }
    },
    "login_uri_error %@" : {
      "extractionState" : "manual",
      "localizations" : {
        "en-US" : {
          "stringUnit" : {
            "state" : "translated",
            "value" : "Incorrect URL: %@"
          }
        }
      }
    },
    "login_uri_header" : {
      "extractionState" : "manual",
      "localizations" : {
        "en-US" : {
          "stringUnit" : {
            "state" : "translated",
            "value" : "Website URL"
          }
        }
      }
    },
    "login_uri_label" : {
      "extractionState" : "manual",
      "localizations" : {
        "en-US" : {
          "stringUnit" : {
            "state" : "translated",
            "value" : "URL"
          }
        }
      }
    },
    "login_uri_label %lld" : {
      "extractionState" : "manual",
      "localizations" : {
        "en-US" : {
          "stringUnit" : {
            "state" : "translated",
            "value" : "URL %lld"
          }
        }
      }
    },
    "login_uri_matcher_domain_description" : {
      "extractionState" : "manual",
      "localizations" : {
        "en-US" : {
          "stringUnit" : {
            "state" : "translated",
            "value" : "Resource matches URI's base domain."
          }
        }
      }
    },
    "login_uri_matcher_domain_title" : {
      "extractionState" : "manual",
      "localizations" : {
        "en-US" : {
          "stringUnit" : {
            "state" : "translated",
            "value" : "Domain"
          }
        }
      }
    },
    "login_uri_matcher_exact_description" : {
      "extractionState" : "manual",
      "localizations" : {
        "en-US" : {
          "stringUnit" : {
            "state" : "translated",
            "value" : "Resource is exactly the same as URI."
          }
        }
      }
    },
    "login_uri_matcher_exact_title" : {
      "extractionState" : "manual",
      "localizations" : {
        "en-US" : {
          "stringUnit" : {
            "state" : "translated",
            "value" : "Exact"
          }
        }
      }
    },
    "login_uri_matcher_host_description" : {
      "extractionState" : "manual",
      "localizations" : {
        "en-US" : {
          "stringUnit" : {
            "state" : "translated",
            "value" : "Resource matches URI's hostname and port."
          }
        }
      }
    },
    "login_uri_matcher_host_title" : {
      "extractionState" : "manual",
      "localizations" : {
        "en-US" : {
          "stringUnit" : {
            "state" : "translated",
            "value" : "Host"
          }
        }
      }
    },
    "login_uri_matcher_starts_with_description" : {
      "extractionState" : "manual",
      "localizations" : {
        "en-US" : {
          "stringUnit" : {
            "state" : "translated",
            "value" : "Resource starts with URI's text."
          }
        }
      }
    },
    "login_uri_matcher_starts_with_title" : {
      "extractionState" : "manual",
      "localizations" : {
        "en-US" : {
          "stringUnit" : {
            "state" : "translated",
            "value" : "Start with"
          }
        }
      }
    },
    "login_username_label" : {
      "extractionState" : "manual",
      "localizations" : {
        "en-US" : {
          "stringUnit" : {
            "state" : "translated",
            "value" : "Username"
          }
        }
      }
    },
    "login_username_most_used_empty" : {
      "extractionState" : "manual",
      "localizations" : {
        "en-US" : {
          "stringUnit" : {
            "state" : "translated",
            "value" : "Can't find any Usernames"
          }
        }
      }
    },
    "login_username_most_used_header" : {
      "extractionState" : "manual",
      "localizations" : {
        "en-US" : {
          "stringUnit" : {
            "state" : "translated",
            "value" : "Most used Usernames"
          }
        }
      }
    },
    "login_view_action_copy_password" : {
      "extractionState" : "manual",
      "localizations" : {
        "en-US" : {
          "stringUnit" : {
            "state" : "translated",
            "value" : "Copy password"
          }
        }
      }
    },
    "login_view_action_copy_username" : {
      "extractionState" : "manual",
      "localizations" : {
        "en-US" : {
          "stringUnit" : {
            "state" : "translated",
            "value" : "Copy username"
          }
        }
      }
    },
    "login_view_action_delete" : {
      "extractionState" : "manual",
      "localizations" : {
        "en-US" : {
          "stringUnit" : {
            "state" : "translated",
            "value" : "Remove Item"
          }
        }
      }
    },
    "login_view_action_open_uri" : {
      "extractionState" : "manual",
      "localizations" : {
        "en-US" : {
          "stringUnit" : {
            "state" : "translated",
            "value" : "Open Website"
          }
        }
      }
    },
    "login_view_action_uris_title" : {
      "extractionState" : "manual",
      "localizations" : {
        "en-US" : {
          "stringUnit" : {
            "state" : "translated",
            "value" : "URLs"
          }
        }
      }
    },
    "login_view_action_view_details" : {
      "extractionState" : "manual",
      "localizations" : {
        "en-US" : {
          "stringUnit" : {
            "state" : "translated",
            "value" : "Item details"
          }
        }
      }
    },
    "manage_subscription_apple_info" : {
      "extractionState" : "manual",
      "localizations" : {
        "en-US" : {
          "stringUnit" : {
            "state" : "translated",
            "value" : "Billed through Apple."
          }
        }
      }
    },
    "manage_subscription_browsers_title" : {
      "extractionState" : "manual",
      "localizations" : {
        "en-US" : {
          "stringUnit" : {
            "state" : "translated",
            "value" : "Connected Web Browsers"
          }
        }
      }
    },
    "manage_subscription_end_date_prefix" : {
      "extractionState" : "manual",
      "localizations" : {
        "en-US" : {
          "stringUnit" : {
            "state" : "translated",
            "value" : "Your plan ends on "
          }
        }
      }
    },
    "manage_subscription_items_subtitle" : {
      "extractionState" : "manual",
      "localizations" : {
        "en-US" : {
          "stringUnit" : {
            "state" : "translated",
            "value" : "Your logins and passwords"
          }
        }
      }
    },
    "manage_subscription_items_title" : {
      "extractionState" : "manual",
      "localizations" : {
        "en-US" : {
          "stringUnit" : {
            "state" : "translated",
            "value" : "Items"
          }
        }
      }
    },
    "manage_subscription_multi_device_sync_title" : {
      "extractionState" : "manual",
      "localizations" : {
        "en-US" : {
          "stringUnit" : {
            "state" : "translated",
            "value" : "Multi-Device Sync"
          }
        }
      }
    },
    "manage_subscription_price_prefix" : {
      "extractionState" : "manual",
      "localizations" : {
        "en-US" : {
          "stringUnit" : {
            "state" : "translated",
            "value" : "Annual Subscription: "
          }
        }
      }
    },
    "manage_subscription_renew_date_prefix" : {
      "extractionState" : "manual",
      "localizations" : {
        "en-US" : {
          "stringUnit" : {
            "state" : "translated",
            "value" : "Your plan will automatically renew on "
          }
        }
      }
    },
    "manage_subscription_title" : {
      "extractionState" : "manual",
      "localizations" : {
        "en-US" : {
          "stringUnit" : {
            "state" : "translated",
            "value" : "2FAS Pass Unlimited"
          }
        }
      }
    },
    "manage_subscription_user_identifier_title" : {
      "extractionState" : "manual",
      "localizations" : {
        "en-US" : {
          "stringUnit" : {
            "state" : "translated",
            "value" : "Identifier"
          }
        }
      }
    },
    "master_password_confirm_label" : {
      "extractionState" : "manual",
      "localizations" : {
        "en-US" : {
          "stringUnit" : {
            "state" : "translated",
            "value" : "Confirm password"
          }
        }
      }
    },
    "master_password_create_new" : {
      "extractionState" : "manual",
      "localizations" : {
        "en-US" : {
          "stringUnit" : {
            "state" : "translated",
            "value" : "Now, define a new Master Password and remember it by heart."
          }
        }
      }
    },
    "master_password_define" : {
      "extractionState" : "manual",
      "localizations" : {
        "en-US" : {
          "stringUnit" : {
            "state" : "translated",
            "value" : "Now, define a Master Password and remember it by heart."
          }
        }
      }
    },
    "master_password_label" : {
      "extractionState" : "manual",
      "localizations" : {
        "en-US" : {
          "stringUnit" : {
            "state" : "translated",
            "value" : "Password"
          }
        }
      }
    },
    "master_password_min_length %lld" : {
      "extractionState" : "manual",
      "localizations" : {
        "en-US" : {
          "stringUnit" : {
            "state" : "translated",
            "value" : "Use at least %lld characters"
          }
        }
      }
    },
    "master_password_not_match" : {
      "extractionState" : "manual",
      "localizations" : {
        "en-US" : {
          "stringUnit" : {
            "state" : "translated",
            "value" : "The passwords don't match"
          }
        }
      }
    },
    "migration_error_body" : {
      "extractionState" : "manual",
      "localizations" : {
        "en-US" : {
          "stringUnit" : {
            "state" : "translated",
            "value" : "Please restart the app and try again"
          }
        }
      }
    },
    "migration_error_title" : {
      "extractionState" : "manual",
      "localizations" : {
        "en-US" : {
          "stringUnit" : {
            "state" : "translated",
            "value" : "Migration failed"
          }
        }
      }
    },
    "onboarding_create_master_password_description" : {
      "extractionState" : "manual",
      "localizations" : {
        "en-US" : {
          "stringUnit" : {
            "state" : "translated",
            "value" : "It is used to unlock the app and recover your 2FAS Pass Vault."
          }
        }
      }
    },
    "onboarding_create_master_password_guide_description" : {
      "extractionState" : "manual",
      "localizations" : {
        "en-US" : {
          "stringUnit" : {
            "state" : "translated",
            "value" : "This simple tutorial will help you prepare and memorize your Master Password."
          }
        }
      }
    },
    "onboarding_create_master_password_guide_title" : {
      "extractionState" : "manual",
      "localizations" : {
        "en-US" : {
          "stringUnit" : {
            "state" : "translated",
            "value" : "A Simple Guide"
          }
        }
      }
    },
    "onboarding_create_master_password_title" : {
      "extractionState" : "manual",
      "localizations" : {
        "en-US" : {
          "stringUnit" : {
            "state" : "translated",
            "value" : "Create Master Password"
          }
        }
      }
    },
    "onboarding_generate_secret_key_cta" : {
      "extractionState" : "manual",
      "localizations" : {
        "en-US" : {
          "stringUnit" : {
            "state" : "translated",
            "value" : "Tap and hold"
          }
        }
      }
    },
    "onboarding_generate_secret_key_description" : {
      "extractionState" : "manual",
      "localizations" : {
        "en-US" : {
          "stringUnit" : {
            "state" : "translated",
            "value" : "It is a 15-word phrase used to authenticate your 2FAS Pass Vault."
          }
        }
      }
    },
    "onboarding_generate_secret_key_success_description" : {
      "extractionState" : "manual",
      "localizations" : {
        "en-US" : {
          "stringUnit" : {
            "state" : "translated",
            "value" : "Secret Words have been generated successfully and saved in your 2FAS Pass Vault."
          }
        }
      }
    },
    "onboarding_generate_secret_key_success_title" : {
      "extractionState" : "manual",
      "localizations" : {
        "en-US" : {
          "stringUnit" : {
            "state" : "translated",
            "value" : "Secret Words Generated!"
          }
        }
      }
    },
    "onboarding_generate_secret_key_title" : {
      "extractionState" : "manual",
      "localizations" : {
        "en-US" : {
          "stringUnit" : {
            "state" : "translated",
            "value" : "Generate Secret Words"
          }
        }
      }
    },
    "onboarding_guide_1" : {
      "extractionState" : "manual",
      "localizations" : {
        "en-US" : {
          "stringUnit" : {
            "state" : "translated",
            "value" : "Look around and select 3 objects (e.g.: Flower, Candle, Bookshelf)."
          }
        }
      }
    },
    "onboarding_guide_2" : {
      "extractionState" : "manual",
      "localizations" : {
        "en-US" : {
          "stringUnit" : {
            "state" : "translated",
            "value" : "Think about short story that connects these 3 objects (for example: A Flower and a Candle lays on the Bookshelf.)"
          }
        }
      }
    },
    "onboarding_guide_3" : {
      "extractionState" : "manual",
      "localizations" : {
        "en-US" : {
          "stringUnit" : {
            "state" : "translated",
            "value" : "Selected objects are the words in your password. The story helps you remember them. Now think about the separator between the words (e.g.: # or $)."
          }
        }
      }
    },
    "onboarding_guide_4" : {
      "extractionState" : "manual",
      "localizations" : {
        "en-US" : {
          "stringUnit" : {
            "state" : "translated",
            "value" : "The strong, unique, and easy-to-remember password looks like this Object1 #Object2 #Object3 (e.g. Flower#Candle#Bookshelf)"
          }
        }
      }
    },
    "onboarding_progress_completed_cta" : {
      "extractionState" : "manual",
      "localizations" : {
        "en-US" : {
          "stringUnit" : {
            "state" : "translated",
            "value" : "Start using 2FAS Pass"
          }
        }
      }
    },
    "onboarding_progress_completed_description" : {
      "extractionState" : "manual",
      "localizations" : {
        "en-US" : {
          "stringUnit" : {
            "state" : "translated",
            "value" : "Your Vault has been successfully created and encrypted!"
          }
        }
      }
    },
    "onboarding_progress_completed_title" : {
      "extractionState" : "manual",
      "localizations" : {
        "en-US" : {
          "stringUnit" : {
            "state" : "translated",
            "value" : "Setup complete!"
          }
        }
      }
    },
    "onboarding_progress_halfway_description" : {
      "extractionState" : "manual",
      "localizations" : {
        "en-US" : {
          "stringUnit" : {
            "state" : "translated",
            "value" : "Now it’s time to create your Master Password."
          }
        }
      }
    },
    "onboarding_progress_halfway_title" : {
      "extractionState" : "manual",
      "localizations" : {
        "en-US" : {
          "stringUnit" : {
            "state" : "translated",
            "value" : "You are halfway there"
          }
        }
      }
    },
    "onboarding_progress_start_description" : {
      "extractionState" : "manual",
      "localizations" : {
        "en-US" : {
          "stringUnit" : {
            "state" : "translated",
            "value" : "Your local secure storage."
          }
        }
      }
    },
    "onboarding_progress_start_title" : {
      "extractionState" : "manual",
      "localizations" : {
        "en-US" : {
          "stringUnit" : {
            "state" : "translated",
            "value" : "2FAS Pass Vault"
          }
        }
      }
    },
    "onboarding_progress_step1_description" : {
      "extractionState" : "manual",
      "localizations" : {
        "en-US" : {
          "stringUnit" : {
            "state" : "translated",
            "value" : "It is a 15-word phrase used to authenticate your 2FAS Pass Vault."
          }
        }
      }
    },
    "onboarding_progress_step1_title" : {
      "extractionState" : "manual",
      "localizations" : {
        "en-US" : {
          "stringUnit" : {
            "state" : "translated",
            "value" : "1. Generate Secret Words"
          }
        }
      }
    },
    "onboarding_progress_step2_description" : {
      "extractionState" : "manual",
      "localizations" : {
        "en-US" : {
          "stringUnit" : {
            "state" : "translated",
            "value" : "It is used to unlock the app and recover your 2FAS Pass Vault."
          }
        }
      }
    },
    "onboarding_progress_step2_title" : {
      "extractionState" : "manual",
      "localizations" : {
        "en-US" : {
          "stringUnit" : {
            "state" : "translated",
            "value" : "2. Create Master Password"
          }
        }
      }
    },
    "onboarding_progress_steps_header" : {
      "extractionState" : "manual",
      "localizations" : {
        "en-US" : {
          "stringUnit" : {
            "state" : "translated",
            "value" : "Vault Encryption Setup"
          }
        }
      }
    },
    "onboarding_welcome_cta1" : {
      "extractionState" : "manual",
      "localizations" : {
        "en-US" : {
          "stringUnit" : {
            "state" : "translated",
            "value" : "Get Started"
          }
        }
      }
    },
    "onboarding_welcome_cta2" : {
      "extractionState" : "manual",
      "localizations" : {
        "en-US" : {
          "stringUnit" : {
            "state" : "translated",
            "value" : "Recover / Synchronize"
          }
        }
      }
    },
    "onboarding_welcome1_description" : {
      "extractionState" : "manual",
      "localizations" : {
        "en-US" : {
          "stringUnit" : {
            "state" : "translated",
            "value" : "Keep your Items local on your own device."
          }
        }
      }
    },
    "onboarding_welcome1_feature1" : {
      "extractionState" : "manual",
      "localizations" : {
        "en-US" : {
          "stringUnit" : {
            "state" : "translated",
            "value" : "No third-party control of your Items"
          }
        }
      }
    },
    "onboarding_welcome1_feature2" : {
      "extractionState" : "manual",
      "localizations" : {
        "en-US" : {
          "stringUnit" : {
            "state" : "translated",
            "value" : "Assured anonymity and data security"
          }
        }
      }
    },
    "onboarding_welcome1_feature3" : {
      "extractionState" : "manual",
      "localizations" : {
        "en-US" : {
          "stringUnit" : {
            "state" : "translated",
            "value" : "No user accounts required"
          }
        }
      }
    },
    "onboarding_welcome1_title" : {
      "extractionState" : "manual",
      "localizations" : {
        "en-US" : {
          "stringUnit" : {
            "state" : "translated",
            "value" : "Local-first Password Manager"
          }
        }
      }
    },
    "onboarding_welcome2_description" : {
      "extractionState" : "manual",
      "localizations" : {
        "en-US" : {
          "stringUnit" : {
            "state" : "translated",
            "value" : "Only you have access to your Items. We, or any third party, do not."
          }
        }
      }
    },
    "onboarding_welcome2_feature1" : {
      "extractionState" : "manual",
      "localizations" : {
        "en-US" : {
          "stringUnit" : {
            "state" : "translated",
            "value" : "Advanced Items encryption"
          }
        }
      }
    },
    "onboarding_welcome2_feature2" : {
      "extractionState" : "manual",
      "localizations" : {
        "en-US" : {
          "stringUnit" : {
            "state" : "translated",
            "value" : "Self-hosted / WebDAV integration"
          }
        }
      }
    },
    "onboarding_welcome2_feature3" : {
      "extractionState" : "manual",
      "localizations" : {
        "en-US" : {
          "stringUnit" : {
            "state" : "translated",
            "value" : "No risk of vendor lock-in"
          }
        }
      }
    },
    "onboarding_welcome2_title" : {
      "extractionState" : "manual",
      "localizations" : {
        "en-US" : {
          "stringUnit" : {
            "state" : "translated",
            "value" : "Own your Items"
          }
        }
      }
    },
    "onboarding_welcome3_description" : {
      "extractionState" : "manual",
      "localizations" : {
        "en-US" : {
          "stringUnit" : {
            "state" : "translated",
            "value" : "Securely add and autofill Items with the next-gen 2FAS Pass Browser Extension."
          }
        }
      }
    },
    "onboarding_welcome3_feature1" : {
      "extractionState" : "manual",
      "localizations" : {
        "en-US" : {
          "stringUnit" : {
            "state" : "translated",
            "value" : "Speeds up the sign-in process"
          }
        }
      }
    },
    "onboarding_welcome3_feature2" : {
      "extractionState" : "manual",
      "localizations" : {
        "en-US" : {
          "stringUnit" : {
            "state" : "translated",
            "value" : "Multi-layer encryption"
          }
        }
      }
    },
    "onboarding_welcome3_feature3" : {
      "extractionState" : "manual",
      "localizations" : {
        "en-US" : {
          "stringUnit" : {
            "state" : "translated",
            "value" : "Item Security Tiers"
          }
        }
      }
    },
    "onboarding_welcome3_title" : {
      "extractionState" : "manual",
      "localizations" : {
        "en-US" : {
          "stringUnit" : {
            "state" : "translated",
            "value" : "Web Browser Extension"
          }
        }
      }
    },
    "open_external_file_error_body" : {
      "extractionState" : "manual",
      "localizations" : {
        "en-US" : {
          "stringUnit" : {
            "state" : "translated",
            "value" : "Opening a 2FAS Pass backup file is not supported. Go to 2FAS Pass Settings to import it."
          }
        }
      }
    },
    "password_error_copy_password" : {
      "extractionState" : "manual",
      "localizations" : {
        "en-US" : {
          "stringUnit" : {
            "state" : "translated",
            "value" : "Error while copying the password"
          }
        }
      }
    },
    "password_error_copy_username" : {
      "extractionState" : "manual",
      "localizations" : {
        "en-US" : {
          "stringUnit" : {
            "state" : "translated",
            "value" : "Error while copying the username"
          }
        }
      }
    },
    "password_generator_characters" : {
      "extractionState" : "manual",
      "localizations" : {
        "en-US" : {
          "stringUnit" : {
            "state" : "translated",
            "value" : "Characters"
          }
        }
      }
    },
    "password_generator_copy_cta" : {
      "extractionState" : "manual",
      "localizations" : {
        "en-US" : {
          "stringUnit" : {
            "state" : "translated",
            "value" : "Copy"
          }
        }
      }
    },
    "password_generator_digits" : {
      "extractionState" : "manual",
      "localizations" : {
        "en-US" : {
          "stringUnit" : {
            "state" : "translated",
            "value" : "Digits"
          }
        }
      }
    },
    "password_generator_generate_cta" : {
      "extractionState" : "manual",
      "localizations" : {
        "en-US" : {
          "stringUnit" : {
            "state" : "translated",
            "value" : "Generate"
          }
        }
      }
    },
    "password_generator_header" : {
      "extractionState" : "manual",
      "localizations" : {
        "en-US" : {
          "stringUnit" : {
            "state" : "translated",
            "value" : "Password Generator"
          }
        }
      }
    },
    "password_generator_special_characters" : {
      "extractionState" : "manual",
      "localizations" : {
        "en-US" : {
          "stringUnit" : {
            "state" : "translated",
            "value" : "Special characters"
          }
        }
      }
    },
    "password_generator_uppercase_characters" : {
      "extractionState" : "manual",
      "localizations" : {
        "en-US" : {
          "stringUnit" : {
            "state" : "translated",
            "value" : "Uppercase characters"
          }
        }
      }
    },
    "password_generator_use_cta" : {
      "extractionState" : "manual",
      "localizations" : {
        "en-US" : {
          "stringUnit" : {
            "state" : "translated",
            "value" : "Use password"
          }
        }
      }
    },
    "password_length_requirement" : {
      "extractionState" : "manual",
      "localizations" : {
        "en-US" : {
          "stringUnit" : {
            "state" : "translated",
            "value" : "At least 9 characters"
          }
        }
      }
    },
    "passwords_match_text" : {
      "extractionState" : "manual",
      "localizations" : {
        "en-US" : {
          "stringUnit" : {
            "state" : "translated",
            "value" : "Passwords match"
          }
        }
      }
    },
    "paywall_notice_browsers_limit_msg" : {
      "extractionState" : "manual",
      "localizations" : {
        "en-US" : {
          "stringUnit" : {
            "state" : "translated",
            "value" : "You have reached your limit. Upgrade your plan to sync unlimited devices."
          }
        }
      }
    },
    "paywall_notice_browsers_limit_title" : {
      "extractionState" : "manual",
      "localizations" : {
        "en-US" : {
          "stringUnit" : {
            "state" : "translated",
            "value" : "Can't connect"
          }
        }
      }
    },
    "paywall_notice_cta" : {
      "extractionState" : "manual",
      "localizations" : {
        "en-US" : {
          "stringUnit" : {
            "state" : "translated",
            "value" : "Upgrade plan"
          }
        }
      }
    },
    "paywall_notice_items_limit_import_title" : {
      "extractionState" : "manual",
      "localizations" : {
        "en-US" : {
          "stringUnit" : {
            "state" : "translated",
            "value" : "Can’t import Items"
          }
        }
      }
    },
    "paywall_notice_items_limit_reached_msg" : {
      "extractionState" : "manual",
      "localizations" : {
        "en-US" : {
          "stringUnit" : {
            "state" : "translated",
            "value" : "You’ve reached the limit of %d Items. Upgrade your plan for unlimited Items."
          }
        }
      }
    },
    "paywall_notice_items_limit_reached_title" : {
      "extractionState" : "manual",
      "localizations" : {
        "en-US" : {
          "stringUnit" : {
            "state" : "translated",
            "value" : "Item limit reached"
          }
        }
      }
    },
    "paywall_notice_items_limit_restore_title" : {
      "extractionState" : "manual",
      "localizations" : {
        "en-US" : {
          "stringUnit" : {
            "state" : "translated",
            "value" : "Can’t restore Items"
          }
        }
      }
    },
    "paywall_notice_items_limit_transfer_title" : {
      "extractionState" : "manual",
      "localizations" : {
        "en-US" : {
          "stringUnit" : {
            "state" : "translated",
            "value" : "Can’t transfer Items"
          }
        }
      }
    },
    "paywall_notice_multi_device_msg" : {
      "extractionState" : "manual",
      "localizations" : {
        "en-US" : {
          "stringUnit" : {
            "state" : "translated",
            "value" : "Matching Vault exists in the backup but is linked to another device. Upgrade your plan to enable multi-device sync."
          }
        }
      }
    },
    "permission_camera_msg" : {
      "extractionState" : "manual",
      "localizations" : {
        "en-US" : {
          "stringUnit" : {
            "state" : "translated",
            "value" : "Camera permission is required to scan QR Codes. To use this feature, go to Application Permissions and allow the app to access the camera."
          }
        }
      }
    },
    "permission_camera_title" : {
      "extractionState" : "manual",
      "localizations" : {
        "en-US" : {
          "stringUnit" : {
            "state" : "translated",
            "value" : "Camera Permission"
          }
        }
      }
    },
    "permission_notifications_msg" : {
      "extractionState" : "manual",
      "localizations" : {
        "en-US" : {
          "stringUnit" : {
            "state" : "translated",
            "value" : "The app requires access to Push Notifications to access the browser extension functionality. You can change this setting at any time in System Settings."
          }
        }
      }
    },
    "permission_notifications_title" : {
      "extractionState" : "manual",
      "localizations" : {
        "en-US" : {
          "stringUnit" : {
            "state" : "translated",
            "value" : "Push Notifications"
          }
        }
      }
    },
    "push_browser_request_generic_message" : {
      "extractionState" : "manual",
      "localizations" : {
        "en-US" : {
          "stringUnit" : {
            "state" : "translated",
            "value" : "New request from browser"
          }
        }
      }
    },
    "push_browser_request_message" : {
      "extractionState" : "manual",
      "localizations" : {
        "en-US" : {
          "stringUnit" : {
            "state" : "translated",
            "value" : "New request from %@"
          }
        }
      }
    },
    "push_browser_request_title" : {
      "extractionState" : "manual",
      "localizations" : {
        "en-US" : {
          "stringUnit" : {
            "state" : "translated",
            "value" : "2FAS Pass request"
          }
        }
      }
    },
    "quick_setup_autofill_description" : {
      "extractionState" : "manual",
      "localizations" : {
        "en-US" : {
          "stringUnit" : {
            "state" : "translated",
            "value" : "Select 2FAS Pass to automatically fill in Item details in other apps."
          }
        }
      }
    },
    "quick_setup_autofill_title" : {
      "extractionState" : "manual",
      "localizations" : {
        "en-US" : {
          "stringUnit" : {
            "state" : "translated",
            "value" : "AutoFill"
          }
        }
      }
    },
    "quick_setup_icloud_sync_description" : {
      "extractionState" : "manual",
      "localizations" : {
        "en-US" : {
          "stringUnit" : {
            "state" : "translated",
            "value" : "Securely sync your data using iCloud in case this device gets lost or damaged."
          }
        }
      }
    },
    "quick_setup_icloud_sync_failure" : {
      "extractionState" : "manual",
      "localizations" : {
        "en-US" : {
          "stringUnit" : {
            "state" : "translated",
            "value" : "Failed to enable Vault Sync"
          }
        }
      }
    },
    "quick_setup_icloud_sync_title" : {
      "extractionState" : "manual",
      "localizations" : {
        "en-US" : {
          "stringUnit" : {
            "state" : "translated",
            "value" : "Vault Sync"
          }
        }
      }
    },
    "quick_setup_import_items_cta" : {
      "extractionState" : "manual",
      "localizations" : {
        "en-US" : {
          "stringUnit" : {
            "state" : "translated",
            "value" : "Import Items from 2FAS Pass Backup"
          }
        }
      }
    },
    "quick_setup_recommended" : {
      "extractionState" : "manual",
      "localizations" : {
        "en-US" : {
          "stringUnit" : {
            "state" : "translated",
            "value" : "Recommended"
          }
        }
      }
    },
    "quick_setup_security_tier_default_label" : {
      "extractionState" : "manual",
      "localizations" : {
        "en-US" : {
          "stringUnit" : {
            "state" : "translated",
            "value" : "Default"
          }
        }
      }
    },
    "quick_setup_security_tier_description" : {
      "extractionState" : "manual",
      "localizations" : {
        "en-US" : {
          "stringUnit" : {
            "state" : "translated",
            "value" : "Decide how to use individual Items with Autofill and share them with the Browser Extension."
          }
        }
      }
    },
    "quick_setup_security_tier_title" : {
      "extractionState" : "manual",
      "localizations" : {
        "en-US" : {
          "stringUnit" : {
            "state" : "translated",
            "value" : "Security Tier"
          }
        }
      }
    },
    "quick_setup_subtitle" : {
      "extractionState" : "manual",
      "localizations" : {
        "en-US" : {
          "stringUnit" : {
            "state" : "translated",
            "value" : "Personlize your security and usability preferences."
          }
        }
      }
    },
    "quick_setup_title" : {
      "extractionState" : "manual",
      "localizations" : {
        "en-US" : {
          "stringUnit" : {
            "state" : "translated",
            "value" : "Quick setup"
          }
        }
      }
    },
    "quick_setup_transfer_items_cta" : {
      "extractionState" : "manual",
      "localizations" : {
        "en-US" : {
          "stringUnit" : {
            "state" : "translated",
            "value" : "Transfer passwords from other apps"
          }
        }
      }
    },
    "recovery_error_forbidden" : {
      "extractionState" : "manual",
      "localizations" : {
        "en-US" : {
          "stringUnit" : {
            "state" : "translated",
            "value" : "User is forbidden to access this path."
          }
        }
      }
    },
    "recovery_error_index_damaged" : {
      "extractionState" : "manual",
      "localizations" : {
        "en-US" : {
          "stringUnit" : {
            "state" : "translated",
            "value" : "Index file is damaged."
          }
        }
      }
    },
    "recovery_error_index_not_found" : {
      "extractionState" : "manual",
      "localizations" : {
        "en-US" : {
          "stringUnit" : {
            "state" : "translated",
            "value" : "Index file not found. The backup folder is empty."
          }
        }
      }
    },
    "recovery_error_newer_version" : {
      "extractionState" : "manual",
      "localizations" : {
        "en-US" : {
          "stringUnit" : {
            "state" : "translated",
            "value" : "The existing backup was created using a newer version. Update the app."
          }
        }
      }
    },
    "recovery_error_nothing_to_import" : {
      "extractionState" : "manual",
      "localizations" : {
        "en-US" : {
          "stringUnit" : {
            "state" : "translated",
            "value" : "Nothing to import. Backup file has no Items."
          }
        }
      }
    },
    "recovery_error_unauthorized" : {
      "extractionState" : "manual",
      "localizations" : {
        "en-US" : {
          "stringUnit" : {
            "state" : "translated",
            "value" : "User is not authorized to access this path."
          }
        }
      }
    },
    "recovery_error_vault_damaged" : {
      "extractionState" : "manual",
      "localizations" : {
        "en-US" : {
          "stringUnit" : {
            "state" : "translated",
            "value" : "Vault file is damaged."
          }
        }
      }
    },
    "recovery_error_vault_not_found" : {
      "extractionState" : "manual",
      "localizations" : {
        "en-US" : {
          "stringUnit" : {
            "state" : "translated",
            "value" : "Vault file not found. The backup folder is empty."
          }
        }
      }
    },
    "recovery_kit_author" : {
      "extractionState" : "manual",
      "localizations" : {
        "en-US" : {
          "stringUnit" : {
            "state" : "translated",
            "value" : "2FAS Pass"
          }
        }
      }
    },
    "recovery_kit_creator" : {
      "extractionState" : "manual",
      "localizations" : {
        "en-US" : {
          "stringUnit" : {
            "state" : "translated",
            "value" : "2FAS Pass"
          }
        }
      }
    },
    "recovery_kit_header" : {
      "extractionState" : "manual",
      "localizations" : {
        "en-US" : {
          "stringUnit" : {
            "state" : "translated",
            "value" : "2FAS Pass Decryption Kit"
          }
        }
      }
    },
    "recovery_kit_title" : {
      "extractionState" : "manual",
      "localizations" : {
        "en-US" : {
          "stringUnit" : {
            "state" : "translated",
            "value" : "2FAS Pass Decryption Kit"
          }
        }
      }
    },
    "recovery_kit_write_down" : {
      "extractionState" : "manual",
      "localizations" : {
        "en-US" : {
          "stringUnit" : {
            "state" : "translated",
            "value" : "Write down the Master Password:"
          }
        }
      }
    },
    "request_modal_error_generic_cta" : {
      "extractionState" : "manual",
      "localizations" : {
        "en-US" : {
          "stringUnit" : {
            "state" : "translated",
            "value" : "Close"
          }
        }
      }
    },
    "request_modal_error_generic_subtitle" : {
      "extractionState" : "manual",
      "localizations" : {
        "en-US" : {
          "stringUnit" : {
            "state" : "translated",
            "value" : "Something went wrong. Please try again."
          }
        }
      }
    },
    "request_modal_error_generic_title" : {
      "extractionState" : "manual",
      "localizations" : {
        "en-US" : {
          "stringUnit" : {
            "state" : "translated",
            "value" : "Error occurred"
          }
        }
      }
    },
    "request_modal_error_items_limit_cta" : {
      "extractionState" : "manual",
      "localizations" : {
        "en-US" : {
          "stringUnit" : {
            "state" : "translated",
            "value" : "Upgrade plan"
          }
        }
      }
    },
    "request_modal_error_items_limit_subtitle" : {
      "extractionState" : "manual",
      "localizations" : {
        "en-US" : {
          "stringUnit" : {
            "state" : "translated",
            "value" : "You’ve reached the limit of %d Items. Upgrade your plan for unlimited Items."
          }
        }
      }
    },
    "request_modal_error_items_limit_title" : {
      "extractionState" : "manual",
      "localizations" : {
        "en-US" : {
          "stringUnit" : {
            "state" : "translated",
            "value" : "Items limit reached"
          }
        }
      }
    },
    "request_modal_error_no_item_cta" : {
      "extractionState" : "manual",
      "localizations" : {
        "en-US" : {
          "stringUnit" : {
            "state" : "translated",
            "value" : "Close"
          }
        }
      }
    },
    "request_modal_error_no_item_subtitle" : {
      "extractionState" : "manual",
      "localizations" : {
        "en-US" : {
          "stringUnit" : {
            "state" : "translated",
            "value" : "Browser Extension wants to access an Item that does not exist in your Vault."
          }
        }
      }
    },
    "request_modal_error_no_item_title" : {
      "extractionState" : "manual",
      "localizations" : {
        "en-US" : {
          "stringUnit" : {
            "state" : "translated",
            "value" : "Item does not exist"
          }
        }
      }
    },
    "request_modal_error_send_data_subtitle" : {
      "extractionState" : "manual",
      "localizations" : {
        "en-US" : {
          "stringUnit" : {
            "state" : "translated",
            "value" : "Item was saved on this device, but couldn't be sent to your browser. To send it, please reconnect to your browser extension."
          }
        }
      }
    },
    "request_modal_error_send_data_title" : {
      "extractionState" : "manual",
      "localizations" : {
        "en-US" : {
          "stringUnit" : {
            "state" : "translated",
            "value" : "Item saved only on this device"
          }
        }
      }
    },
    "request_modal_header_title" : {
      "extractionState" : "manual",
      "localizations" : {
        "en-US" : {
          "stringUnit" : {
            "state" : "translated",
            "value" : "Request from 2FAS Pass"
          }
        }
      }
    },
    "request_modal_loading" : {
      "extractionState" : "manual",
      "localizations" : {
        "en-US" : {
          "stringUnit" : {
            "state" : "translated",
            "value" : "Connecting…"
          }
        }
      }
    },
    "request_modal_new_item_cta_negative" : {
      "extractionState" : "manual",
      "localizations" : {
        "en-US" : {
          "stringUnit" : {
            "state" : "translated",
            "value" : "Cancel"
          }
        }
      }
    },
    "request_modal_new_item_cta_positive" : {
      "extractionState" : "manual",
      "localizations" : {
        "en-US" : {
          "stringUnit" : {
            "state" : "translated",
            "value" : "Continue"
          }
        }
      }
    },
    "request_modal_new_item_subtitle" : {
      "extractionState" : "manual",
      "localizations" : {
        "en-US" : {
          "stringUnit" : {
            "state" : "translated",
            "value" : "Browser Extension asks you to add a new Item to your Vault"
          }
        }
      }
    },
    "request_modal_new_item_title" : {
      "extractionState" : "manual",
      "localizations" : {
        "en-US" : {
          "stringUnit" : {
            "state" : "translated",
            "value" : "New Item"
          }
        }
      }
    },
    "request_modal_password_request_cta_negative" : {
      "extractionState" : "manual",
      "localizations" : {
        "en-US" : {
          "stringUnit" : {
            "state" : "translated",
            "value" : "Cancel"
          }
        }
      }
    },
    "request_modal_password_request_cta_positive" : {
      "extractionState" : "manual",
      "localizations" : {
        "en-US" : {
          "stringUnit" : {
            "state" : "translated",
            "value" : "Send"
          }
        }
      }
    },
    "request_modal_password_request_subtitle" : {
      "extractionState" : "manual",
      "localizations" : {
        "en-US" : {
          "stringUnit" : {
            "state" : "translated",
            "value" : "Browser extension requests the password of this Item for 3 minutes"
          }
        }
      }
    },
    "request_modal_password_request_title" : {
      "extractionState" : "manual",
      "localizations" : {
        "en-US" : {
          "stringUnit" : {
            "state" : "translated",
            "value" : "Password Request"
          }
        }
      }
    },
    "request_modal_remove_item_cta_negative" : {
      "extractionState" : "manual",
      "localizations" : {
        "en-US" : {
          "stringUnit" : {
            "state" : "translated",
            "value" : "Cancel"
          }
        }
      }
    },
    "request_modal_remove_item_cta_positive" : {
      "extractionState" : "manual",
      "localizations" : {
        "en-US" : {
          "stringUnit" : {
            "state" : "translated",
            "value" : "Remove"
          }
        }
      }
    },
    "request_modal_remove_item_subtitle" : {
      "extractionState" : "manual",
      "localizations" : {
        "en-US" : {
          "stringUnit" : {
            "state" : "translated",
            "value" : "Browser Extension asks you to remove the following Item from your Vault"
          }
        }
      }
    },
    "request_modal_remove_item_title" : {
      "extractionState" : "manual",
      "localizations" : {
        "en-US" : {
          "stringUnit" : {
            "state" : "translated",
            "value" : "Remove Item"
          }
        }
      }
    },
    "request_modal_toast_cancel" : {
      "extractionState" : "manual",
      "localizations" : {
        "en-US" : {
          "stringUnit" : {
            "state" : "translated",
            "value" : "Request canceled!"
          }
        }
      }
    },
    "request_modal_toast_success_add_login" : {
      "extractionState" : "manual",
      "localizations" : {
        "en-US" : {
          "stringUnit" : {
            "state" : "translated",
            "value" : "Item added successfully!"
          }
        }
      }
    },
    "request_modal_toast_success_delete_login" : {
      "extractionState" : "manual",
      "localizations" : {
        "en-US" : {
          "stringUnit" : {
            "state" : "translated",
            "value" : "Item deleted successfully!"
          }
        }
      }
    },
    "request_modal_toast_success_password_request" : {
      "extractionState" : "manual",
      "localizations" : {
        "en-US" : {
          "stringUnit" : {
            "state" : "translated",
            "value" : "Password sent successfully!"
          }
        }
      }
    },
    "request_modal_toast_success_update_login" : {
      "extractionState" : "manual",
      "localizations" : {
        "en-US" : {
          "stringUnit" : {
            "state" : "translated",
            "value" : "Item updated successfully!"
          }
        }
      }
    },
    "request_modal_update_item_cta_negative" : {
      "extractionState" : "manual",
      "localizations" : {
        "en-US" : {
          "stringUnit" : {
            "state" : "translated",
            "value" : "Cancel"
          }
        }
      }
    },
    "request_modal_update_item_cta_positive" : {
      "extractionState" : "manual",
      "localizations" : {
        "en-US" : {
          "stringUnit" : {
            "state" : "translated",
            "value" : "Continue"
          }
        }
      }
    },
    "request_modal_update_item_subtitle" : {
      "extractionState" : "manual",
      "localizations" : {
        "en-US" : {
          "stringUnit" : {
            "state" : "translated",
            "value" : "Browser Extension requests the update of the following fields of this Item."
          }
        }
      }
    },
    "request_modal_update_item_title" : {
      "extractionState" : "manual",
      "localizations" : {
        "en-US" : {
          "stringUnit" : {
            "state" : "translated",
            "value" : "Update Item"
          }
        }
      }
    },
    "restore_cloud_files_description" : {
      "extractionState" : "manual",
      "localizations" : {
        "en-US" : {
          "stringUnit" : {
            "state" : "translated",
            "value" : "Below, you can see a list of files from various devices. Click on the one that interests you to select it."
          }
        }
      }
    },
    "restore_cloud_files_empty_description" : {
      "extractionState" : "manual",
      "localizations" : {
        "en-US" : {
          "stringUnit" : {
            "state" : "translated",
            "value" : "No Vaults found in your cloud storage"
          }
        }
      }
    },
    "restore_cloud_files_header" : {
      "extractionState" : "manual",
      "localizations" : {
        "en-US" : {
          "stringUnit" : {
            "state" : "translated",
            "value" : "Your files"
          }
        }
      }
    },
    "restore_cloud_files_id %@" : {
      "extractionState" : "manual",
      "localizations" : {
        "en-US" : {
          "stringUnit" : {
            "state" : "translated",
            "value" : "ID: %@"
          }
        }
      }
    },
    "restore_cloud_files_title" : {
      "extractionState" : "manual",
      "localizations" : {
        "en-US" : {
          "stringUnit" : {
            "state" : "translated",
            "value" : "Your Vaults"
          }
        }
      }
    },
    "restore_cloud_files_updated_at %@" : {
      "extractionState" : "manual",
      "localizations" : {
        "en-US" : {
          "stringUnit" : {
            "state" : "translated",
            "value" : "Updated at: %@"
          }
        }
      }
    },
    "restore_decrypt_vault_description" : {
      "extractionState" : "manual",
      "localizations" : {
        "en-US" : {
          "stringUnit" : {
            "state" : "translated",
            "value" : "To proceed, enter your Secret Words and Master Password using one of the available methods to decrypt a backup file"
          }
        }
      }
    },
    "restore_decrypt_vault_option_file" : {
      "extractionState" : "manual",
      "localizations" : {
        "en-US" : {
          "stringUnit" : {
            "state" : "translated",
            "value" : "Local Decryption Kit File"
          }
        }
      }
    },
    "restore_decrypt_vault_option_file_description" : {
      "extractionState" : "manual",
      "localizations" : {
        "en-US" : {
          "stringUnit" : {
            "state" : "translated",
            "value" : "Select a PDF file"
          }
        }
      }
    },
    "restore_decrypt_vault_option_manual" : {
      "extractionState" : "manual",
      "localizations" : {
        "en-US" : {
          "stringUnit" : {
            "state" : "translated",
            "value" : "Manual Input"
          }
        }
      }
    },
    "restore_decrypt_vault_option_manual_description" : {
      "extractionState" : "manual",
      "localizations" : {
        "en-US" : {
          "stringUnit" : {
            "state" : "translated",
            "value" : "Manually enter Secret Words"
          }
        }
      }
    },
    "restore_decrypt_vault_option_scan_qr" : {
      "extractionState" : "manual",
      "localizations" : {
        "en-US" : {
          "stringUnit" : {
            "state" : "translated",
            "value" : "Printed Decryption Kit"
          }
        }
      }
    },
    "restore_decrypt_vault_option_scan_qr_description" : {
      "extractionState" : "manual",
      "localizations" : {
        "en-US" : {
          "stringUnit" : {
            "state" : "translated",
            "value" : "Scan QR code"
          }
        }
      }
    },
    "restore_decrypt_vault_title" : {
      "extractionState" : "manual",
      "localizations" : {
        "en-US" : {
          "stringUnit" : {
            "state" : "translated",
            "value" : "Decrypt Your Backup"
          }
        }
      }
    },
    "restore_enter_words_title" : {
      "extractionState" : "manual",
      "localizations" : {
        "en-US" : {
          "stringUnit" : {
            "state" : "translated",
            "value" : "Enter Secret Words manually"
          }
        }
      }
    },
    "restore_error_general" : {
      "extractionState" : "manual",
      "localizations" : {
        "en-US" : {
          "stringUnit" : {
            "state" : "translated",
            "value" : "Error. Something went wrong. Please try again."
          }
        }
      }
    },
    "restore_error_incorrect_qr_code" : {
      "extractionState" : "manual",
      "localizations" : {
        "en-US" : {
          "stringUnit" : {
            "state" : "translated",
            "value" : "Error. Incorrect QR Code."
          }
        }
      }
    },
    "restore_error_incorrect_words" : {
      "extractionState" : "manual",
      "localizations" : {
        "en-US" : {
          "stringUnit" : {
            "state" : "translated",
            "value" : "Error. Incorrect Secret Words."
          }
        }
      }
    },
    "restore_failure_description" : {
      "extractionState" : "manual",
      "localizations" : {
        "en-US" : {
          "stringUnit" : {
            "state" : "translated",
            "value" : "Did you use the correct Recover Kit?"
          }
        }
      }
    },
    "restore_failure_title" : {
      "extractionState" : "manual",
      "localizations" : {
        "en-US" : {
          "stringUnit" : {
            "state" : "translated",
            "value" : "Error while trying to recover the Vault"
          }
        }
      }
    },
    "restore_icloud_files_error" : {
      "extractionState" : "manual",
      "localizations" : {
        "en-US" : {
          "stringUnit" : {
            "state" : "translated",
            "value" : "Error while fetching iCloud contents"
          }
        }
      }
    },
    "restore_icloud_files_title" : {
      "extractionState" : "manual",
      "localizations" : {
        "en-US" : {
          "stringUnit" : {
            "state" : "translated",
            "value" : "Select file"
          }
        }
      }
    },
    "restore_importing_file_error_text" : {
      "extractionState" : "manual",
      "localizations" : {
        "en-US" : {
          "stringUnit" : {
            "state" : "translated",
            "value" : "Error importing file"
          }
        }
      }
    },
    "restore_importing_file_text" : {
      "extractionState" : "manual",
      "localizations" : {
        "en-US" : {
          "stringUnit" : {
            "state" : "translated",
            "value" : "Importing backup file…"
          }
        }
      }
    },
    "restore_manual_key_incorrect_words" : {
      "extractionState" : "manual",
      "localizations" : {
        "en-US" : {
          "stringUnit" : {
            "state" : "translated",
            "value" : "Incorrect Secret Words"
          }
        }
      }
    },
    "restore_manual_key_input_description" : {
      "extractionState" : "manual",
      "localizations" : {
        "en-US" : {
          "stringUnit" : {
            "state" : "translated",
            "value" : "Enter your Secret Words (15-word phrase)"
          }
        }
      }
    },
    "restore_manual_key_input_title" : {
      "extractionState" : "manual",
      "localizations" : {
        "en-US" : {
          "stringUnit" : {
            "state" : "translated",
            "value" : "Manual Input"
          }
        }
      }
    },
    "restore_manual_word" : {
      "extractionState" : "manual",
      "localizations" : {
        "en-US" : {
          "stringUnit" : {
            "state" : "translated",
            "value" : "Word %@"
          }
        }
      }
    },
    "restore_master_password_description" : {
      "extractionState" : "manual",
      "localizations" : {
        "en-US" : {
          "stringUnit" : {
            "state" : "translated",
            "value" : "Enter your Vault's Master Password"
          }
        }
      }
    },
    "restore_master_password_label" : {
      "extractionState" : "manual",
      "localizations" : {
        "en-US" : {
          "stringUnit" : {
            "state" : "translated",
            "value" : "Master Password"
          }
        }
      }
    },
    "restore_master_password_title" : {
      "extractionState" : "manual",
      "localizations" : {
        "en-US" : {
          "stringUnit" : {
            "state" : "translated",
            "value" : "Master Password"
          }
        }
      }
    },
    "restore_qr_code_camera_description" : {
      "extractionState" : "manual",
      "localizations" : {
        "en-US" : {
          "stringUnit" : {
            "state" : "translated",
            "value" : "Hover over the QR code and wait for a moment"
          }
        }
      }
    },
    "restore_qr_code_camera_title" : {
      "extractionState" : "manual",
      "localizations" : {
        "en-US" : {
          "stringUnit" : {
            "state" : "translated",
            "value" : "Scan QR code"
          }
        }
      }
    },
    "restore_qr_code_error" : {
      "extractionState" : "manual",
      "localizations" : {
        "en-US" : {
          "stringUnit" : {
            "state" : "translated",
            "value" : "The camera is unavailable. Check the 2FAS Pass camera access in System Settings"
          }
        }
      }
    },
    "restore_qr_code_error_system_settings" : {
      "extractionState" : "manual",
      "localizations" : {
        "en-US" : {
          "stringUnit" : {
            "state" : "translated",
            "value" : "System Settings"
          }
        }
      }
    },
    "restore_qr_code_intro_cta" : {
      "extractionState" : "manual",
      "localizations" : {
        "en-US" : {
          "stringUnit" : {
            "state" : "translated",
            "value" : "Scan QR code"
          }
        }
      }
    },
    "restore_qr_code_intro_description" : {
      "extractionState" : "manual",
      "localizations" : {
        "en-US" : {
          "stringUnit" : {
            "state" : "translated",
            "value" : "Scan the QR code or manually enter the Secret Words"
          }
        }
      }
    },
    "restore_qr_code_intro_title" : {
      "extractionState" : "manual",
      "localizations" : {
        "en-US" : {
          "stringUnit" : {
            "state" : "translated",
            "value" : "Use the printed Decryption Kit"
          }
        }
      }
    },
    "restore_reading_file_text" : {
      "extractionState" : "manual",
      "localizations" : {
        "en-US" : {
          "stringUnit" : {
            "state" : "translated",
            "value" : "Reading backup file…"
          }
        }
      }
    },
    "restore_success_cta" : {
      "extractionState" : "manual",
      "localizations" : {
        "en-US" : {
          "stringUnit" : {
            "state" : "translated",
            "value" : "Start using app"
          }
        }
      }
    },
    "restore_success_description" : {
      "extractionState" : "manual",
      "localizations" : {
        "en-US" : {
          "stringUnit" : {
            "state" : "translated",
            "value" : "Start using the 2FAS Pass app on this device."
          }
        }
      }
    },
    "restore_success_title" : {
      "extractionState" : "manual",
      "localizations" : {
        "en-US" : {
          "stringUnit" : {
            "state" : "translated",
            "value" : "Your Vault is restored!"
          }
        }
      }
    },
    "restore_unencrypted_file_cta_description_ios" : {
      "extractionState" : "manual",
      "localizations" : {
        "en-US" : {
          "stringUnit" : {
            "state" : "translated",
            "value" : "To import it, create a new Vault and navigate to **Settings → Import/Export**."
          }
        }
      }
    },
    "restore_unencrypted_file_description" : {
      "extractionState" : "manual",
      "localizations" : {
        "en-US" : {
          "stringUnit" : {
            "state" : "translated",
            "value" : "The Vault cannot be recovered from an unencrypted backup file."
          }
        }
      }
    },
    "restore_unencrypted_file_title" : {
      "extractionState" : "manual",
      "localizations" : {
        "en-US" : {
          "stringUnit" : {
            "state" : "translated",
            "value" : "Backup is unencrypted"
          }
        }
      }
    },
    "restore_use_recovery_key_description" : {
      "extractionState" : "manual",
      "localizations" : {
        "en-US" : {
          "stringUnit" : {
            "state" : "translated",
            "value" : "Scan the QR code on the Recovery Kit or enter the Secret Words manually."
          }
        }
      }
    },
    "restore_use_recovery_key_title" : {
      "extractionState" : "manual",
      "localizations" : {
        "en-US" : {
          "stringUnit" : {
            "state" : "translated",
            "value" : "Use the Decryption Kit"
          }
        }
      }
    },
    "restore_vault_source_description" : {
      "extractionState" : "manual",
      "localizations" : {
        "en-US" : {
          "stringUnit" : {
            "state" : "translated",
            "value" : "To recover or sync your 2FAS Pass Vault, select one of the available backup methods:"
          }
        }
      }
    },
    "restore_vault_source_option_file" : {
      "extractionState" : "manual",
      "localizations" : {
        "en-US" : {
          "stringUnit" : {
            "state" : "translated",
            "value" : "Local file"
          }
        }
      }
    },
    "restore_vault_source_option_file_description" : {
      "extractionState" : "manual",
      "localizations" : {
        "en-US" : {
          "stringUnit" : {
            "state" : "translated",
            "value" : "Import a backup file"
          }
        }
      }
    },
    "restore_vault_source_option_google_drive" : {
      "extractionState" : "manual",
      "localizations" : {
        "en-US" : {
          "stringUnit" : {
            "state" : "translated",
            "value" : "Google Drive"
          }
        }
      }
    },
    "restore_vault_source_option_google_drive_description" : {
      "extractionState" : "manual",
      "localizations" : {
        "en-US" : {
          "stringUnit" : {
            "state" : "translated",
            "value" : "Connect with your Google Drive"
          }
        }
      }
    },
    "restore_vault_source_option_icloud" : {
      "extractionState" : "manual",
      "localizations" : {
        "en-US" : {
          "stringUnit" : {
            "state" : "translated",
            "value" : "iCloud"
          }
        }
      }
    },
    "restore_vault_source_option_icloud_description" : {
      "extractionState" : "manual",
      "localizations" : {
        "en-US" : {
          "stringUnit" : {
            "state" : "translated",
            "value" : "Restore backup from your iCloud"
          }
        }
      }
    },
    "restore_vault_source_option_webdav" : {
      "extractionState" : "manual",
      "localizations" : {
        "en-US" : {
          "stringUnit" : {
            "state" : "translated",
            "value" : "WebDAV"
          }
        }
      }
    },
    "restore_vault_source_option_webdav_description" : {
      "extractionState" : "manual",
      "localizations" : {
        "en-US" : {
          "stringUnit" : {
            "state" : "translated",
            "value" : "Connect with your WebDAV server"
          }
        }
      }
    },
    "restore_vault_source_title" : {
      "extractionState" : "manual",
      "localizations" : {
        "en-US" : {
          "stringUnit" : {
            "state" : "translated",
            "value" : "Select backup file"
          }
        }
      }
    },
    "restore_vault_verify_master_password_description" : {
      "extractionState" : "manual",
      "localizations" : {
        "en-US" : {
          "stringUnit" : {
            "state" : "translated",
            "value" : "Enter your Master Password for this Vault"
          }
        }
      }
    },
    "restore_webdav_description" : {
      "extractionState" : "manual",
      "localizations" : {
        "en-US" : {
          "stringUnit" : {
            "state" : "translated",
            "value" : "Restore your 2FAS Pass Vault data from a WebDAV server"
          }
        }
      }
    },
    "restore_webdav_title" : {
      "extractionState" : "manual",
      "localizations" : {
        "en-US" : {
          "stringUnit" : {
            "state" : "translated",
            "value" : "WebDAV"
          }
        }
      }
    },
    "scan_decryption_kit_description" : {
      "extractionState" : "manual",
      "localizations" : {
        "en-US" : {
          "stringUnit" : {
            "state" : "translated",
            "value" : "Point your camera at the QR code found in your Decryption Kit."
          }
        }
      }
    },
    "scan_decryption_kit_title" : {
      "extractionState" : "manual",
      "localizations" : {
        "en-US" : {
          "stringUnit" : {
            "state" : "translated",
            "value" : "Scan QR code"
          }
        }
      }
    },
    "security_biometrics_enable_cta" : {
      "extractionState" : "manual",
      "localizations" : {
        "en-US" : {
          "stringUnit" : {
            "state" : "translated",
            "value" : "Enable Biometrics"
          }
        }
      }
    },
    "security_biometrics_enable_description" : {
      "extractionState" : "manual",
      "localizations" : {
        "en-US" : {
          "stringUnit" : {
            "state" : "translated",
            "value" : "Master Password is required to enable biometrics."
          }
        }
      }
    },
    "security_biometrics_enable_title" : {
      "extractionState" : "manual",
      "localizations" : {
        "en-US" : {
          "stringUnit" : {
            "state" : "translated",
            "value" : "Enable Biometrics"
          }
        }
      }
    },
    "security_decryption_kit_access_cta" : {
      "extractionState" : "manual",
      "localizations" : {
        "en-US" : {
          "stringUnit" : {
            "state" : "translated",
            "value" : "Authenticate"
          }
        }
      }
    },
    "security_decryption_kit_access_description" : {
      "extractionState" : "manual",
      "localizations" : {
        "en-US" : {
          "stringUnit" : {
            "state" : "translated",
            "value" : "Master Password is required to access the Decryption Kit"
          }
        }
      }
    },
    "security_decryption_kit_access_title" : {
      "extractionState" : "manual",
      "localizations" : {
        "en-US" : {
          "stringUnit" : {
            "state" : "translated",
            "value" : "Access Decryption Kit"
          }
        }
      }
    },
    "security_lockout_settings_cta" : {
      "extractionState" : "manual",
      "localizations" : {
        "en-US" : {
          "stringUnit" : {
            "state" : "translated",
            "value" : "Authenticate"
          }
        }
      }
    },
    "security_lockout_settings_description" : {
      "extractionState" : "manual",
      "localizations" : {
        "en-US" : {
          "stringUnit" : {
            "state" : "translated",
            "value" : "Authentication is required to change lockout settings"
          }
        }
      }
    },
    "security_lockout_settings_title" : {
      "extractionState" : "manual",
      "localizations" : {
        "en-US" : {
          "stringUnit" : {
            "state" : "translated",
            "value" : "Change Lockout Settings"
          }
        }
      }
    },
    "security_screen_capture_enable_cta" : {
      "extractionState" : "manual",
      "localizations" : {
        "en-US" : {
          "stringUnit" : {
            "state" : "translated",
            "value" : "Enable Screen Capture"
          }
        }
      }
    },
    "security_screen_capture_enable_description" : {
      "extractionState" : "manual",
      "localizations" : {
        "en-US" : {
          "stringUnit" : {
            "state" : "translated",
            "value" : "Authentication is required to enable Screen Capture"
          }
        }
      }
    },
    "security_screen_capture_enable_title" : {
      "extractionState" : "manual",
      "localizations" : {
        "en-US" : {
          "stringUnit" : {
            "state" : "translated",
            "value" : "Enable Screen Capture"
          }
        }
      }
    },
    "security_tiers_help_local_first_section_figure_title" : {
      "extractionState" : "manual",
      "localizations" : {
        "en-US" : {
          "stringUnit" : {
            "state" : "translated",
            "value" : "Security of your data"
          }
        }
      }
    },
    "security_tiers_help_local_first_section_subtitle" : {
      "extractionState" : "manual",
      "localizations" : {
        "en-US" : {
          "stringUnit" : {
            "state" : "translated",
            "value" : "2FAS Pass stores all your Items in an encrypted local Vault on your mobile device. Hackers can't breach users' security data as there is no single point of attack, and every user stores their data privately."
          }
        }
      }
    },
    "security_tiers_help_local_first_section_title" : {
      "extractionState" : "manual",
      "localizations" : {
        "en-US" : {
          "stringUnit" : {
            "state" : "translated",
            "value" : "1. Local-first approach"
          }
        }
      }
    },
    "security_tiers_help_subtitle" : {
      "extractionState" : "manual",
      "localizations" : {
        "en-US" : {
          "stringUnit" : {
            "state" : "translated",
            "value" : "2FAS Pass provides an outstanding level of data security thanks to 3 core pillars:"
          }
        }
      }
    },
    "security_tiers_help_tiers_highly_secret_subtitle" : {
      "extractionState" : "manual",
      "localizations" : {
        "en-US" : {
          "stringUnit" : {
            "state" : "translated",
            "value" : "Items assigned to the Highly Secret Tier provide a higher security standard and require additional confirmation. Access through the Browser Extension or using Autofill must be confirmed in 2FAS Pass."
          }
        }
      }
    },
    "security_tiers_help_tiers_highly_secret_title" : {
      "extractionState" : "manual",
      "localizations" : {
        "en-US" : {
          "stringUnit" : {
            "state" : "translated",
            "value" : "Highly Secret"
          }
        }
      }
    },
    "security_tiers_help_tiers_layers_adp_subtitle" : {
      "extractionState" : "manual",
      "localizations" : {
        "en-US" : {
          "stringUnit" : {
            "state" : "translated",
            "value" : "When you enable ADP and iCloud sync, your data is encrypted twice — first with your E2EE and then with Apple's encryption keys. Even if someone gains access to your iCloud, they will only find fully encrypted E2EE data, keeping it secure."
          }
        }
      }
    },
    "security_tiers_help_tiers_layers_adp_title" : {
      "extractionState" : "manual",
      "localizations" : {
        "en-US" : {
          "stringUnit" : {
            "state" : "translated",
            "value" : "Apple Advanced Data Protection"
          }
        }
      }
    },
    "security_tiers_help_tiers_layers_secure_enclave_subtitle" : {
      "extractionState" : "manual",
      "localizations" : {
        "en-US" : {
          "stringUnit" : {
            "state" : "translated",
            "value" : "When setting up a new device, you'll need a 15-word recovery list to restore your SEED. It's securely stored in Apple's Secure Enclave — a dedicated, tamper-resistant chip - ensuring your encryption keys never leave your device."
          }
        }
      }
    },
    "security_tiers_help_tiers_layers_secure_enclave_title" : {
      "extractionState" : "manual",
      "localizations" : {
        "en-US" : {
          "stringUnit" : {
            "state" : "translated",
            "value" : "Apple Secure Enclave"
          }
        }
      }
    },
    "security_tiers_help_tiers_secret_subtitle" : {
      "extractionState" : "manual",
      "localizations" : {
        "en-US" : {
          "stringUnit" : {
            "state" : "translated",
            "value" : "Items assigned to the Secret Tier are stored securely on your mobile device. They are available in Autofill and the 2FAS Pass Browser Extension whenever you need them."
          }
        }
      }
    },
    "security_tiers_help_tiers_secret_title" : {
      "extractionState" : "manual",
      "localizations" : {
        "en-US" : {
          "stringUnit" : {
            "state" : "translated",
            "value" : "Secret"
          }
        }
      }
    },
    "security_tiers_help_tiers_section_subtitle" : {
      "extractionState" : "manual",
      "localizations" : {
        "en-US" : {
          "stringUnit" : {
            "state" : "translated",
            "value" : "With Security Tiers, you decide how to use individual Items with Autofill and share them with the 2FAS Pass Browser Extension."
          }
        }
      }
    },
    "security_tiers_help_tiers_section_title" : {
      "extractionState" : "manual",
      "localizations" : {
        "en-US" : {
          "stringUnit" : {
            "state" : "translated",
            "value" : "2. Security Tiers"
          }
        }
      }
    },
    "security_tiers_help_tiers_top_secret_subtitle" : {
      "extractionState" : "manual",
      "localizations" : {
        "en-US" : {
          "stringUnit" : {
            "state" : "translated",
            "value" : "Items assigned to the Top Secret Tier are isolated and cannot be used with Autofill or 2FAS Pass Browser Extension. They must be entered manually."
          }
        }
      }
    },
    "security_tiers_help_title" : {
      "extractionState" : "manual",
      "localizations" : {
        "en-US" : {
          "stringUnit" : {
            "state" : "translated",
            "value" : "How do we ensure data security?"
          }
        }
      }
    },
    "security_type_modal_description" : {
      "extractionState" : "manual",
      "localizations" : {
        "en-US" : {
          "stringUnit" : {
            "state" : "translated",
            "value" : "With Security Tiers, you decide how to use individual Items with Autofill and share them with the 2FAS Pass Browser Extension."
          }
        }
      }
    },
    "security_type_modal_header" : {
      "extractionState" : "manual",
      "localizations" : {
        "en-US" : {
          "stringUnit" : {
            "state" : "translated",
            "value" : "Choose Security Tier"
          }
        }
      }
    },
    "set_new_password_confirm_body_part1" : {
      "extractionState" : "manual",
      "localizations" : {
        "en-US" : {
          "stringUnit" : {
            "state" : "translated",
            "value" : "Changing the Master Password will update your Vault encryption, so you'll need to "
          }
        }
      }
    },
    "set_new_password_confirm_body_part1_ios" : {
      "extractionState" : "manual",
      "localizations" : {
        "en-US" : {
          "stringUnit" : {
            "state" : "translated",
            "value" : "Changing your Master Password will update your Vault encryption, and you'll need to **download a new Decryption Kit.**"
          }
        }
      }
    },
    "set_new_password_confirm_body_part2_bold" : {
      "extractionState" : "manual",
      "localizations" : {
        "en-US" : {
          "stringUnit" : {
            "state" : "translated",
            "value" : "download a new Decryption Kit."
          }
        }
      }
    },
    "set_new_password_confirm_body_part2_ios" : {
      "extractionState" : "manual",
      "localizations" : {
        "en-US" : {
          "stringUnit" : {
            "state" : "translated",
            "value" : "If you use this Vault on other devices, Sync will be disabled, and you'll need to re-enable it using your new Master Password."
          }
        }
      }
    },
    "set_new_password_confirm_body_part3" : {
      "extractionState" : "manual",
      "localizations" : {
        "en-US" : {
          "stringUnit" : {
            "state" : "translated",
            "value" : "\n\nIf you use this Vault on other devices, Cloud Sync will be paused on them, and you'll need to "
          }
        }
      }
    },
    "set_new_password_confirm_body_part4_bold" : {
      "extractionState" : "manual",
      "localizations" : {
        "en-US" : {
          "stringUnit" : {
            "state" : "translated",
            "value" : "re-enable it "
          }
        }
      }
    },
    "set_new_password_confirm_body_part5" : {
      "extractionState" : "manual",
      "localizations" : {
        "en-US" : {
          "stringUnit" : {
            "state" : "translated",
            "value" : "with your new Master Password."
          }
        }
      }
    },
    "set_new_password_confirm_title" : {
      "extractionState" : "manual",
      "localizations" : {
        "en-US" : {
          "stringUnit" : {
            "state" : "translated",
            "value" : "Confirm Password Change"
          }
        }
      }
    },
    "set_new_password_screen_description" : {
      "extractionState" : "manual",
      "localizations" : {
        "en-US" : {
          "stringUnit" : {
            "state" : "translated",
            "value" : "Please enter and confirm your new Master Password to complete the update."
          }
        }
      }
    },
    "set_new_password_screen_title" : {
      "extractionState" : "manual",
      "localizations" : {
        "en-US" : {
          "stringUnit" : {
            "state" : "translated",
            "value" : "New Master Password"
          }
        }
      }
    },
    "set_new_password_success_title" : {
      "extractionState" : "manual",
      "localizations" : {
        "en-US" : {
          "stringUnit" : {
            "state" : "translated",
            "value" : "Master Password successfully changed"
          }
        }
      }
    },
    "settings_2fas_get" : {
      "extractionState" : "manual",
      "localizations" : {
        "en-US" : {
          "stringUnit" : {
            "state" : "translated",
            "value" : "Get 2FAS Auth"
          }
        }
      }
    },
    "settings_2fas_open" : {
      "extractionState" : "manual",
      "localizations" : {
        "en-US" : {
          "stringUnit" : {
            "state" : "translated",
            "value" : "Open 2FAS Auth"
          }
        }
      }
    },
    "settings_about" : {
      "extractionState" : "manual",
      "localizations" : {
        "en-US" : {
          "stringUnit" : {
            "state" : "translated",
            "value" : "About"
          }
        }
      }
    },
    "settings_autofill_keyboard" : {
      "extractionState" : "manual",
      "localizations" : {
        "en-US" : {
          "stringUnit" : {
            "state" : "translated",
            "value" : "Keyboard inline suggestions"
          }
        }
      }
    },
    "settings_autofill_keyboard_description" : {
      "extractionState" : "manual",
      "localizations" : {
        "en-US" : {
          "stringUnit" : {
            "state" : "translated",
            "value" : "Display autofill suggestions in your keyboard (if supported)."
          }
        }
      }
    },
    "settings_autofill_open_system_settings_description" : {
      "extractionState" : "manual",
      "localizations" : {
        "en-US" : {
          "stringUnit" : {
            "state" : "translated",
            "value" : "Configure AutoFill: Settings -> Notifications -> 2FAS Pass"
          }
        }
      }
    },
    "settings_autofill_service" : {
      "extractionState" : "manual",
      "localizations" : {
        "en-US" : {
          "stringUnit" : {
            "state" : "translated",
            "value" : "Setup Autofill"
          }
        }
      }
    },
    "settings_autofill_service_description" : {
      "extractionState" : "manual",
      "localizations" : {
        "en-US" : {
          "stringUnit" : {
            "state" : "translated",
            "value" : "Select 2FAS Pass to automatically fill in Item details in other apps."
          }
        }
      }
    },
    "settings_autofill_toggle" : {
      "extractionState" : "manual",
      "localizations" : {
        "en-US" : {
          "stringUnit" : {
            "state" : "translated",
            "value" : "Set app as your AutoFill provider"
          }
        }
      }
    },
    "settings_autofill_toggle_description" : {
      "extractionState" : "manual",
      "localizations" : {
        "en-US" : {
          "stringUnit" : {
            "state" : "translated",
            "value" : "Automatically fill in your information from the keyboard when you need it."
          }
        }
      }
    },
    "settings_cloud_sync_description" : {
      "extractionState" : "manual",
      "localizations" : {
        "en-US" : {
          "stringUnit" : {
            "state" : "translated",
            "value" : "Securely sync your 2FAS Pass Vault with iCloud or WebDAV to protect your data in case this device gets lost or damaged."
          }
        }
      }
    },
    "settings_cloud_sync_icloud_label" : {
      "extractionState" : "manual",
      "localizations" : {
        "en-US" : {
          "stringUnit" : {
            "state" : "translated",
            "value" : "iCloud Sync"
          }
        }
      }
    },
    "settings_cloud_sync_last_sync %@" : {
      "extractionState" : "manual",
      "localizations" : {
        "en-US" : {
          "stringUnit" : {
            "state" : "translated",
            "value" : "Last successful synchronization: **%@**"
          }
        }
      }
    },
    "settings_cloud_sync_status %@" : {
      "extractionState" : "manual",
      "localizations" : {
        "en-US" : {
          "stringUnit" : {
            "state" : "translated",
            "value" : "Status: **%@**"
          }
        }
      }
    },
    "settings_cloud_sync_title" : {
      "extractionState" : "manual",
      "localizations" : {
        "en-US" : {
          "stringUnit" : {
            "state" : "translated",
            "value" : "Vault Sync"
          }
        }
      }
    },
    "settings_cloud_sync_webdav_label" : {
      "extractionState" : "manual",
      "localizations" : {
        "en-US" : {
          "stringUnit" : {
            "state" : "translated",
            "value" : "WebDAV"
          }
        }
      }
    },
    "settings_entry_about" : {
      "extractionState" : "manual",
      "localizations" : {
        "en-US" : {
          "stringUnit" : {
            "state" : "translated",
            "value" : "About 2FAS Pass"
          }
        }
      }
    },
    "settings_entry_app_access" : {
      "extractionState" : "manual",
      "localizations" : {
        "en-US" : {
          "stringUnit" : {
            "state" : "translated",
            "value" : "Access security"
          }
        }
      }
    },
    "settings_entry_app_lock_attempts" : {
      "extractionState" : "manual",
      "localizations" : {
        "en-US" : {
          "stringUnit" : {
            "state" : "translated",
            "value" : "Max failed attempts"
          }
        }
      }
    },
    "settings_entry_app_lock_attempts_description" : {
      "extractionState" : "manual",
      "localizations" : {
        "en-US" : {
          "stringUnit" : {
            "state" : "translated",
            "value" : "After this number of failed attempts, the application will be locked for 1 minute. It will increase progressively to 3 minutes, 5 minutes, 15 minutes, up to 1 hour."
          }
        }
      }
    },
    "settings_entry_app_lock_attempts_footer" : {
      "extractionState" : "manual",
      "localizations" : {
        "en-US" : {
          "stringUnit" : {
            "state" : "translated",
            "value" : "Set the number of failed Master Password attempts that will lock the application for the specified time."
          }
        }
      }
    },
    "settings_entry_app_lock_time" : {
      "extractionState" : "manual",
      "localizations" : {
        "en-US" : {
          "stringUnit" : {
            "state" : "translated",
            "value" : "App lockout time"
          }
        }
      }
    },
    "settings_entry_app_lock_time_description" : {
      "extractionState" : "manual",
      "localizations" : {
        "en-US" : {
          "stringUnit" : {
            "state" : "translated",
            "value" : "Set the duration after which the app will require the Master Password again."
          }
        }
      }
    },
    "settings_entry_autofill" : {
      "extractionState" : "manual",
      "localizations" : {
        "en-US" : {
          "stringUnit" : {
            "state" : "translated",
            "value" : "Autofill"
          }
        }
      }
    },
    "settings_entry_autofill_description" : {
      "extractionState" : "manual",
      "localizations" : {
        "en-US" : {
          "stringUnit" : {
            "state" : "translated",
            "value" : "Enable autofill to automatically fill in Item details."
          }
        }
      }
    },
    "settings_entry_autofill_lock_time" : {
      "extractionState" : "manual",
      "localizations" : {
        "en-US" : {
          "stringUnit" : {
            "state" : "translated",
            "value" : "Autofill lockout time"
          }
        }
      }
    },
    "settings_entry_autofill_lock_time_description" : {
      "extractionState" : "manual",
      "localizations" : {
        "en-US" : {
          "stringUnit" : {
            "state" : "translated",
            "value" : "Set the duration after which the autofill service will require the Master Password again. This is only relevant for services assigned to the Secret Tier."
          }
        }
      }
    },
    "settings_entry_biometrics" : {
      "extractionState" : "manual",
      "localizations" : {
        "en-US" : {
          "stringUnit" : {
            "state" : "translated",
            "value" : "Biometrics"
          }
        }
      }
    },
    "settings_entry_biometrics_description" : {
      "extractionState" : "manual",
      "localizations" : {
        "en-US" : {
          "stringUnit" : {
            "state" : "translated",
            "value" : "Use your biometric data to unlock the app instead of using a Master Password."
          }
        }
      }
    },
    "settings_entry_biometrics_not_available" : {
      "extractionState" : "manual",
      "localizations" : {
        "en-US" : {
          "stringUnit" : {
            "state" : "translated",
            "value" : "Biometric authentication is not available."
          }
        }
      }
    },
    "settings_entry_biometrics_toggle" : {
      "extractionState" : "manual",
      "localizations" : {
        "en-US" : {
          "stringUnit" : {
            "state" : "translated",
            "value" : "Unlock app with Biometrics"
          }
        }
      }
    },
    "settings_entry_change_password" : {
      "extractionState" : "manual",
      "localizations" : {
        "en-US" : {
          "stringUnit" : {
            "state" : "translated",
            "value" : "Change Master Password"
          }
        }
      }
    },
    "settings_entry_cloud_sync" : {
      "extractionState" : "manual",
      "localizations" : {
        "en-US" : {
          "stringUnit" : {
            "state" : "translated",
            "value" : "Sync"
          }
        }
      }
    },
    "settings_entry_cloud_sync_description" : {
      "extractionState" : "manual",
      "localizations" : {
        "en-US" : {
          "stringUnit" : {
            "state" : "translated",
            "value" : "Automatically back up and sync your data across devices."
          }
        }
      }
    },
    "settings_entry_cloud_sync_provider" : {
      "extractionState" : "manual",
      "localizations" : {
        "en-US" : {
          "stringUnit" : {
            "state" : "translated",
            "value" : "Select provider"
          }
        }
      }
    },
    "settings_entry_convenience" : {
      "extractionState" : "manual",
      "localizations" : {
        "en-US" : {
          "stringUnit" : {
            "state" : "translated",
            "value" : "Convenience"
          }
        }
      }
    },
    "settings_entry_customization" : {
      "extractionState" : "manual",
      "localizations" : {
        "en-US" : {
          "stringUnit" : {
            "state" : "translated",
            "value" : "Customization"
          }
        }
      }
    },
    "settings_entry_customization_description" : {
      "extractionState" : "manual",
      "localizations" : {
        "en-US" : {
          "stringUnit" : {
            "state" : "translated",
            "value" : "Tailor the app's appearance and features."
          }
        }
      }
    },
    "settings_entry_data_access" : {
      "extractionState" : "manual",
      "localizations" : {
        "en-US" : {
          "stringUnit" : {
            "state" : "translated",
            "value" : "Default Security"
          }
        }
      }
    },
    "settings_entry_decryption_kit" : {
      "extractionState" : "manual",
      "localizations" : {
        "en-US" : {
          "stringUnit" : {
            "state" : "translated",
            "value" : "Decryption Kit"
          }
        }
      }
    },
    "settings_entry_decryption_kit_description" : {
      "extractionState" : "manual",
      "localizations" : {
        "en-US" : {
          "stringUnit" : {
            "state" : "translated",
            "value" : "Download your Decryption Kit again if you have lost it."
          }
        }
      }
    },
    "settings_entry_device_nickname" : {
      "extractionState" : "manual",
      "localizations" : {
        "en-US" : {
          "stringUnit" : {
            "state" : "translated",
            "value" : "Device nickname"
          }
        }
      }
    },
    "settings_entry_device_nickname_description" : {
      "extractionState" : "manual",
      "localizations" : {
        "en-US" : {
          "stringUnit" : {
            "state" : "translated",
            "value" : "Set the nickname used to identify this device."
          }
        }
      }
    },
    "settings_entry_discord" : {
      "extractionState" : "manual",
      "localizations" : {
        "en-US" : {
          "stringUnit" : {
            "state" : "translated",
            "value" : "Our Discord Community"
          }
        }
      }
    },
    "settings_entry_dynamic_colors" : {
      "extractionState" : "manual",
      "localizations" : {
        "en-US" : {
          "stringUnit" : {
            "state" : "translated",
            "value" : "Dynamic Theme"
          }
        }
      }
    },
    "settings_entry_dynamic_colors_description" : {
      "extractionState" : "manual",
      "localizations" : {
        "en-US" : {
          "stringUnit" : {
            "state" : "translated",
            "value" : "Change the app theme based on your wallpaper for a more dynamic experience."
          }
        }
      }
    },
    "settings_entry_export_2pass" : {
      "extractionState" : "manual",
      "localizations" : {
        "en-US" : {
          "stringUnit" : {
            "state" : "translated",
            "value" : "Export to file"
          }
        }
      }
    },
    "settings_entry_google_drive" : {
      "extractionState" : "manual",
      "localizations" : {
        "en-US" : {
          "stringUnit" : {
            "state" : "translated",
            "value" : "Google Drive"
          }
        }
      }
    },
    "settings_entry_google_drive_sync" : {
      "extractionState" : "manual",
      "localizations" : {
        "en-US" : {
          "stringUnit" : {
            "state" : "translated",
            "value" : "Google Drive sync"
          }
        }
      }
    },
    "settings_entry_google_drive_sync_description" : {
      "extractionState" : "manual",
      "localizations" : {
        "en-US" : {
          "stringUnit" : {
            "state" : "translated",
            "value" : "Automatically back up and sync your data across devices."
          }
        }
      }
    },
    "settings_entry_google_drive_sync_explanation" : {
      "extractionState" : "manual",
      "localizations" : {
        "en-US" : {
          "stringUnit" : {
            "state" : "translated",
            "value" : "Backup file is stored in a hidden folder on your Google Drive. This folder is only accessible by the 2FAS Pass app. Backup file is encrypted with your Master Password."
          }
        }
      }
    },
    "settings_entry_help_center" : {
      "extractionState" : "manual",
      "localizations" : {
        "en-US" : {
          "stringUnit" : {
            "state" : "translated",
            "value" : "Help Center"
          }
        }
      }
    },
    "settings_entry_import_2pass" : {
      "extractionState" : "manual",
      "localizations" : {
        "en-US" : {
          "stringUnit" : {
            "state" : "translated",
            "value" : "Import file"
          }
        }
      }
    },
    "settings_entry_import_export" : {
      "extractionState" : "manual",
      "localizations" : {
        "en-US" : {
          "stringUnit" : {
            "state" : "translated",
            "value" : "Import / Export"
          }
        }
      }
    },
    "settings_entry_import_export_2pass" : {
      "extractionState" : "manual",
      "localizations" : {
        "en-US" : {
          "stringUnit" : {
            "state" : "translated",
            "value" : "Local backup"
          }
        }
      }
    },
    "settings_entry_import_export_description" : {
      "extractionState" : "manual",
      "localizations" : {
        "en-US" : {
          "stringUnit" : {
            "state" : "translated",
            "value" : "Move your data between devices."
          }
        }
      }
    },
    "settings_entry_import_other_apps" : {
      "extractionState" : "manual",
      "localizations" : {
        "en-US" : {
          "stringUnit" : {
            "state" : "translated",
            "value" : "Apps"
          }
        }
      }
    },
    "settings_entry_known_browsers" : {
      "extractionState" : "manual",
      "localizations" : {
        "en-US" : {
          "stringUnit" : {
            "state" : "translated",
            "value" : "Trusted Extensions"
          }
        }
      }
    },
    "settings_entry_known_browsers_description" : {
      "extractionState" : "manual",
      "localizations" : {
        "en-US" : {
          "stringUnit" : {
            "state" : "translated",
            "value" : "Manage trusted browser extensions."
          }
        }
      }
    },
    "settings_entry_lockout_settings" : {
      "extractionState" : "manual",
      "localizations" : {
        "en-US" : {
          "stringUnit" : {
            "state" : "translated",
            "value" : "Lockout settings"
          }
        }
      }
    },
    "settings_entry_lockout_settings_description" : {
      "extractionState" : "manual",
      "localizations" : {
        "en-US" : {
          "stringUnit" : {
            "state" : "translated",
            "value" : "Manage the app's lockouts settings."
          }
        }
      }
    },
    "settings_entry_login_click_action" : {
      "extractionState" : "manual",
      "localizations" : {
        "en-US" : {
          "stringUnit" : {
            "state" : "translated",
            "value" : "Default action on tap"
          }
        }
      }
    },
    "settings_entry_login_click_action_description" : {
      "extractionState" : "manual",
      "localizations" : {
        "en-US" : {
          "stringUnit" : {
            "state" : "translated",
            "value" : "Select what action to perform when you tap an Item."
          }
        }
      }
    },
    "settings_entry_protection_level" : {
      "extractionState" : "manual",
      "localizations" : {
        "en-US" : {
          "stringUnit" : {
            "state" : "translated",
            "value" : "Security Tier"
          }
        }
      }
    },
    "settings_entry_protection_level_description" : {
      "extractionState" : "manual",
      "localizations" : {
        "en-US" : {
          "stringUnit" : {
            "state" : "translated",
            "value" : "With Security Tiers, you decide how to use individual Items with Autofill and share them with the 2FAS Pass Browser Extension."
          }
        }
      }
    },
    "settings_entry_protection_level0" : {
      "extractionState" : "manual",
      "localizations" : {
        "en-US" : {
          "stringUnit" : {
            "state" : "translated",
            "value" : "Top Secret"
          }
        }
      }
    },
    "settings_entry_protection_level0_description" : {
      "extractionState" : "manual",
      "localizations" : {
        "en-US" : {
          "stringUnit" : {
            "state" : "translated",
            "value" : "**Secret** + Items are isolated in the mobile application.\nAutofill has no access to the Item.\nBrowser Extension has no access to the Item."
          }
        }
      }
    },
    "settings_entry_protection_level1" : {
      "extractionState" : "manual",
      "localizations" : {
        "en-US" : {
          "stringUnit" : {
            "state" : "translated",
            "value" : "Highly Secret"
          }
        }
      }
    },
    "settings_entry_protection_level1_description" : {
      "extractionState" : "manual",
      "localizations" : {
        "en-US" : {
          "stringUnit" : {
            "state" : "translated",
            "value" : "**Secret** + Additional confirmation required.\nAutofill requires app confirmation.\nBrowser Extension requires app confirmation."
          }
        }
      }
    },
    "settings_entry_protection_level2" : {
      "extractionState" : "manual",
      "localizations" : {
        "en-US" : {
          "stringUnit" : {
            "state" : "translated",
            "value" : "Secret"
          }
        }
      }
    },
    "settings_entry_protection_level2_description" : {
      "extractionState" : "manual",
      "localizations" : {
        "en-US" : {
          "stringUnit" : {
            "state" : "translated",
            "value" : "**Stored securely on your mobile device.**\nAutofill requires system confirmation.\nBrowser Extension can use the Item when needed."
          }
        }
      }
    },
    "settings_entry_push_notifications" : {
      "extractionState" : "manual",
      "localizations" : {
        "en-US" : {
          "stringUnit" : {
            "state" : "translated",
            "value" : "Push Notifications"
          }
        }
      }
    },
    "settings_entry_push_notifications_description" : {
      "extractionState" : "manual",
      "localizations" : {
        "en-US" : {
          "stringUnit" : {
            "state" : "translated",
            "value" : "Customize notifications to stay updated on app activity and security."
          }
        }
      }
    },
    "settings_entry_screen_capture" : {
      "extractionState" : "manual",
      "localizations" : {
        "en-US" : {
          "stringUnit" : {
            "state" : "translated",
            "value" : "Screen Capture"
          }
        }
      }
    },
    "settings_entry_screen_capture_description" : {
      "extractionState" : "manual",
      "localizations" : {
        "en-US" : {
          "stringUnit" : {
            "state" : "translated",
            "value" : "Allow screenshots and screen recordings of the app for 5 minutes."
          }
        }
      }
    },
    "settings_entry_screenshots_confirm_description" : {
      "extractionState" : "manual",
      "localizations" : {
        "en-US" : {
          "stringUnit" : {
            "state" : "translated",
            "value" : "Are you sure? This option lets you screenshot and record anything within the app. However, it will also enable any external attempts to capture screens in the app. To ensure safety, this option will automatically turn off after 5 minutes."
          }
        }
      }
    },
    "settings_entry_screenshots_confirm_title" : {
      "extractionState" : "manual",
      "localizations" : {
        "en-US" : {
          "stringUnit" : {
            "state" : "translated",
            "value" : "Allow Screen Capture?"
          }
        }
      }
    },
    "settings_entry_security" : {
      "extractionState" : "manual",
      "localizations" : {
        "en-US" : {
          "stringUnit" : {
            "state" : "translated",
            "value" : "Security"
          }
        }
      }
    },
    "settings_entry_security_description" : {
      "extractionState" : "manual",
      "localizations" : {
        "en-US" : {
          "stringUnit" : {
            "state" : "translated",
            "value" : "Control your app security and privacy settings."
          }
        }
      }
    },
    "settings_entry_subscription" : {
      "extractionState" : "manual",
      "localizations" : {
        "en-US" : {
          "stringUnit" : {
            "state" : "translated",
            "value" : "Subscription"
          }
        }
      }
    },
    "settings_entry_sync_account" : {
      "extractionState" : "manual",
      "localizations" : {
        "en-US" : {
          "stringUnit" : {
            "state" : "translated",
            "value" : "Account"
          }
        }
      }
    },
    "settings_entry_sync_info" : {
      "extractionState" : "manual",
      "localizations" : {
        "en-US" : {
          "stringUnit" : {
            "state" : "translated",
            "value" : "Sync Info"
          }
        }
      }
    },
    "settings_entry_sync_last" : {
      "extractionState" : "manual",
      "localizations" : {
        "en-US" : {
          "stringUnit" : {
            "state" : "translated",
            "value" : "Last synchronization"
          }
        }
      }
    },
    "settings_entry_theme" : {
      "extractionState" : "manual",
      "localizations" : {
        "en-US" : {
          "stringUnit" : {
            "state" : "translated",
            "value" : "Theme"
          }
        }
      }
    },
    "settings_entry_transfer_from_other_apps" : {
      "extractionState" : "manual",
      "localizations" : {
        "en-US" : {
          "stringUnit" : {
            "state" : "translated",
            "value" : "Transfer from Other Apps"
          }
        }
      }
    },
    "settings_entry_transfer_from_other_apps_description" : {
      "extractionState" : "manual",
      "localizations" : {
        "en-US" : {
          "stringUnit" : {
            "state" : "translated",
            "value" : "Easily transfer your data from another password manager and quickly set it up in 2FAS Pass."
          }
        }
      }
    },
    "settings_entry_trash" : {
      "extractionState" : "manual",
      "localizations" : {
        "en-US" : {
          "stringUnit" : {
            "state" : "translated",
            "value" : "Removed Items"
          }
        }
      }
    },
    "settings_entry_trash_description" : {
      "extractionState" : "manual",
      "localizations" : {
        "en-US" : {
          "stringUnit" : {
            "state" : "translated",
            "value" : "Recover or permanently delete Items you've removed from the app."
          }
        }
      }
    },
    "settings_entry_webdav" : {
      "extractionState" : "manual",
      "localizations" : {
        "en-US" : {
          "stringUnit" : {
            "state" : "translated",
            "value" : "WebDAV"
          }
        }
      }
    },
    "settings_header_about" : {
      "extractionState" : "manual",
      "localizations" : {
        "en-US" : {
          "stringUnit" : {
            "state" : "translated",
            "value" : "More"
          }
        }
      }
    },
    "settings_header_backup" : {
      "extractionState" : "manual",
      "localizations" : {
        "en-US" : {
          "stringUnit" : {
            "state" : "translated",
            "value" : "Backup and Transfer"
          }
        }
      }
    },
    "settings_header_browser_extension" : {
      "extractionState" : "manual",
      "localizations" : {
        "en-US" : {
          "stringUnit" : {
            "state" : "translated",
            "value" : "Browser Extension"
          }
        }
      }
    },
    "settings_header_mobile_app" : {
      "extractionState" : "manual",
      "localizations" : {
        "en-US" : {
          "stringUnit" : {
            "state" : "translated",
            "value" : "Mobile App"
          }
        }
      }
    },
    "settings_header_preferences" : {
      "extractionState" : "manual",
      "localizations" : {
        "en-US" : {
          "stringUnit" : {
            "state" : "translated",
            "value" : "Preferences"
          }
        }
      }
    },
    "settings_header_protection_level" : {
      "extractionState" : "manual",
      "localizations" : {
        "en-US" : {
          "stringUnit" : {
            "state" : "translated",
            "value" : "Choose Security Tier"
          }
        }
      }
    },
    "settings_manage_tokens_title" : {
      "extractionState" : "manual",
      "localizations" : {
        "en-US" : {
          "stringUnit" : {
            "state" : "translated",
            "value" : "Manage 2FA Tokens"
          }
        }
      }
    },
    "settings_protection_level_help" : {
      "extractionState" : "manual",
      "localizations" : {
        "en-US" : {
          "stringUnit" : {
            "state" : "translated",
            "value" : "How does 2FAS ensure data security?"
          }
        }
      }
    },
    "settings_push_notifications_enable_cta" : {
      "extractionState" : "manual",
      "localizations" : {
        "en-US" : {
          "stringUnit" : {
            "state" : "translated",
            "value" : "Enable"
          }
        }
      }
    },
    "settings_push_notifications_open_system_settings_description" : {
      "extractionState" : "manual",
      "localizations" : {
        "en-US" : {
          "stringUnit" : {
            "state" : "translated",
            "value" : "Configure Push notifications: Settings -> Notifications -> 2FAS Pass"
          }
        }
      }
    },
    "settings_push_notifications_status_label" : {
      "extractionState" : "manual",
      "localizations" : {
        "en-US" : {
          "stringUnit" : {
            "state" : "translated",
            "value" : "Status"
          }
        }
      }
    },
    "settings_title" : {
      "extractionState" : "manual",
      "localizations" : {
        "en-US" : {
          "stringUnit" : {
            "state" : "translated",
            "value" : "Settings"
          }
        }
      }
    },
    "share_link_message" : {
      "extractionState" : "manual",
      "localizations" : {
        "en-US" : {
          "stringUnit" : {
            "state" : "translated",
            "value" : "Check this out!"
          }
        }
      }
    },
    "share_link_subject" : {
      "extractionState" : "manual",
      "localizations" : {
        "en-US" : {
          "stringUnit" : {
            "state" : "translated",
            "value" : "Amazing app!"
          }
        }
      }
    },
    "subscription_free_plan" : {
      "extractionState" : "manual",
      "localizations" : {
        "en-US" : {
          "stringUnit" : {
            "state" : "translated",
            "value" : "Free Plan"
          }
        }
      }
    },
    "subscription_unlimited_plan" : {
      "extractionState" : "manual",
      "localizations" : {
        "en-US" : {
          "stringUnit" : {
            "state" : "translated",
            "value" : "Unlimited"
          }
        }
      }
    },
    "sync_checking" : {
      "extractionState" : "manual",
      "localizations" : {
        "en-US" : {
          "stringUnit" : {
            "state" : "translated",
            "value" : "Checking..."
          }
        }
      }
    },
    "sync_disabled" : {
      "extractionState" : "manual",
      "localizations" : {
        "en-US" : {
          "stringUnit" : {
            "state" : "translated",
            "value" : "Sync is currently disabled"
          }
        }
      }
    },
    "sync_error_icloud_disabled" : {
      "extractionState" : "manual",
      "localizations" : {
        "en-US" : {
          "stringUnit" : {
            "state" : "translated",
            "value" : "iCloud account is disabled. Check app settings in System Settings"
          }
        }
      }
    },
    "sync_error_icloud_error" : {
      "extractionState" : "manual",
      "localizations" : {
        "en-US" : {
          "stringUnit" : {
            "state" : "translated",
            "value" : "iCloud error"
          }
        }
      }
    },
    "sync_error_icloud_error_access_restricted" : {
      "extractionState" : "manual",
      "localizations" : {
        "en-US" : {
          "stringUnit" : {
            "state" : "translated",
            "value" : "Access to iCloud account is restricted"
          }
        }
      }
    },
    "sync_error_icloud_error_details" : {
      "extractionState" : "manual",
      "localizations" : {
        "en-US" : {
          "stringUnit" : {
            "state" : "translated",
            "value" : "iCloud error: %@"
          }
        }
      }
    },
    "sync_error_icloud_error_diffrent_encryption" : {
      "extractionState" : "manual",
      "localizations" : {
        "en-US" : {
          "stringUnit" : {
            "state" : "translated",
            "value" : "iCloud Vault was created with different encryption. Reinstall the app to recover your data."
          }
        }
      }
    },
    "sync_error_icloud_error_newer_version" : {
      "extractionState" : "manual",
      "localizations" : {
        "en-US" : {
          "stringUnit" : {
            "state" : "translated",
            "value" : "iCloud Vault was created on a newer version. Please update the app"
          }
        }
      }
    },
    "sync_error_icloud_error_no_account" : {
      "extractionState" : "manual",
      "localizations" : {
        "en-US" : {
          "stringUnit" : {
            "state" : "translated",
            "value" : "No iCloud account"
          }
        }
      }
    },
    "sync_error_icloud_error_reboot" : {
      "extractionState" : "manual",
      "localizations" : {
        "en-US" : {
          "stringUnit" : {
            "state" : "translated",
            "value" : "There was a problem with iCloud sync. Try rebooting the device"
          }
        }
      }
    },
    "sync_error_icloud_error_user_logged_in" : {
      "extractionState" : "manual",
      "localizations" : {
        "en-US" : {
          "stringUnit" : {
            "state" : "translated",
            "value" : "Check if you're correctly logged into iCloud"
          }
        }
      }
    },
    "sync_error_icloud_quota" : {
      "extractionState" : "manual",
      "localizations" : {
        "en-US" : {
          "stringUnit" : {
            "state" : "translated",
            "value" : "iCloud account is over quota"
          }
        }
      }
    },
    "sync_error_icloud_vault_encryption_restore" : {
      "extractionState" : "manual",
      "localizations" : {
        "en-US" : {
          "stringUnit" : {
            "state" : "translated",
            "value" : "Vault in iCloud has a different password or encryption. Restore the backup from your iCloud to use this Vault"
          }
        }
      }
    },
    "sync_not_available" : {
      "extractionState" : "manual",
      "localizations" : {
        "en-US" : {
          "stringUnit" : {
            "state" : "translated",
            "value" : "Sync is not available"
          }
        }
      }
    },
    "sync_status_error_forbidden" : {
      "extractionState" : "manual",
      "localizations" : {
        "en-US" : {
          "stringUnit" : {
            "state" : "translated",
            "value" : "Forbidden"
          }
        }
      }
    },
    "sync_status_error_general_reason" : {
      "extractionState" : "manual",
      "localizations" : {
        "en-US" : {
          "stringUnit" : {
            "state" : "translated",
            "value" : "There was an error. Please try again. Error: %@"
          }
        }
      }
    },
    "sync_status_error_incorrect_url" : {
      "extractionState" : "manual",
      "localizations" : {
        "en-US" : {
          "stringUnit" : {
            "state" : "translated",
            "value" : "Incorrect URL. Check the path and try again"
          }
        }
      }
    },
    "sync_status_error_limit_devices_reached" : {
      "extractionState" : "manual",
      "localizations" : {
        "en-US" : {
          "stringUnit" : {
            "state" : "translated",
            "value" : "Premium plan required"
          }
        }
      }
    },
    "sync_status_error_method_not_allowed" : {
      "extractionState" : "manual",
      "localizations" : {
        "en-US" : {
          "stringUnit" : {
            "state" : "translated",
            "value" : "Method Not Allowed"
          }
        }
      }
    },
    "sync_status_error_newer_version_needed" : {
      "extractionState" : "manual",
      "localizations" : {
        "en-US" : {
          "stringUnit" : {
            "state" : "translated",
            "value" : "A newer version of the app is required to access the backup file"
          }
        }
      }
    },
    "sync_status_error_newer_version_needed_title" : {
      "extractionState" : "manual",
      "localizations" : {
        "en-US" : {
          "stringUnit" : {
            "state" : "translated",
            "value" : "Newer version needed"
          }
        }
      }
    },
    "sync_status_error_no_web_dav_server" : {
      "extractionState" : "manual",
      "localizations" : {
        "en-US" : {
          "stringUnit" : {
            "state" : "translated",
            "value" : "Server error: Method not allowed. Ensure you're connecting to WebDAV server\""
          }
        }
      }
    },
    "sync_status_error_not_authorized" : {
      "extractionState" : "manual",
      "localizations" : {
        "en-US" : {
          "stringUnit" : {
            "state" : "translated",
            "value" : "Not authorized to access this path"
          }
        }
      }
    },
    "sync_status_error_not_configured" : {
      "extractionState" : "manual",
      "localizations" : {
        "en-US" : {
          "stringUnit" : {
            "state" : "translated",
            "value" : "Not configured"
          }
        }
      }
    },
    "sync_status_error_password_changed" : {
      "extractionState" : "manual",
      "localizations" : {
        "en-US" : {
          "stringUnit" : {
            "state" : "translated",
<<<<<<< HEAD
            "value" : "Master Password was changed. To access this Vault use Restore and Recovery Kit."
=======
            "value" : "Master Password was changed. To access this Vault, use the Decryption Kit."
>>>>>>> 6a01c78a
          }
        }
      }
    },
    "sync_status_error_ssl_error" : {
      "extractionState" : "manual",
      "localizations" : {
        "en-US" : {
          "stringUnit" : {
            "state" : "translated",
            "value" : "SSL error"
          }
        }
      }
    },
    "sync_status_error_tls_cert_failed" : {
      "extractionState" : "manual",
      "localizations" : {
        "en-US" : {
          "stringUnit" : {
            "state" : "translated",
            "value" : "TLS certificate validation failed"
          }
        }
      }
    },
    "sync_status_error_unauthorized" : {
      "extractionState" : "manual",
      "localizations" : {
        "en-US" : {
          "stringUnit" : {
            "state" : "translated",
            "value" : "Unauthorized"
          }
        }
      }
    },
    "sync_status_error_user_is_forbidden" : {
      "extractionState" : "manual",
      "localizations" : {
        "en-US" : {
          "stringUnit" : {
            "state" : "translated",
            "value" : "User is forbidden to access this path"
          }
        }
      }
    },
    "sync_status_idle" : {
      "extractionState" : "manual",
      "localizations" : {
        "en-US" : {
          "stringUnit" : {
            "state" : "translated",
            "value" : "Idle"
          }
        }
      }
    },
    "sync_status_retry" : {
      "extractionState" : "manual",
      "localizations" : {
        "en-US" : {
          "stringUnit" : {
            "state" : "translated",
            "value" : "Retry"
          }
        }
      }
    },
    "sync_status_retrying" : {
      "extractionState" : "manual",
      "localizations" : {
        "en-US" : {
          "stringUnit" : {
            "state" : "translated",
            "value" : "Reconnecting"
          }
        }
      }
    },
    "sync_status_retrying_details" : {
      "extractionState" : "manual",
      "localizations" : {
        "en-US" : {
          "stringUnit" : {
            "state" : "translated",
            "value" : "Reconnecting: %@"
          }
        }
      }
    },
    "sync_status_synced" : {
      "extractionState" : "manual",
      "localizations" : {
        "en-US" : {
          "stringUnit" : {
            "state" : "translated",
            "value" : "Synced"
          }
        }
      }
    },
    "sync_status_syncing" : {
      "extractionState" : "manual",
      "localizations" : {
        "en-US" : {
          "stringUnit" : {
            "state" : "translated",
            "value" : "Syncing..."
          }
        }
      }
    },
    "sync_synced" : {
      "extractionState" : "manual",
      "localizations" : {
        "en-US" : {
          "stringUnit" : {
            "state" : "translated",
            "value" : "Synced"
          }
        }
      }
    },
    "sync_syncing" : {
      "extractionState" : "manual",
      "localizations" : {
        "en-US" : {
          "stringUnit" : {
            "state" : "translated",
            "value" : "Syncing..."
          }
        }
      }
    },
    "toast_password_copied" : {
      "extractionState" : "manual",
      "localizations" : {
        "en-US" : {
          "stringUnit" : {
            "state" : "translated",
            "value" : "Password copied"
          }
        }
      }
    },
    "toast_username copied" : {
      "extractionState" : "manual",
      "localizations" : {
        "en-US" : {
          "stringUnit" : {
            "state" : "translated",
            "value" : "Username copied"
          }
        }
      }
    },
    "transfer_file_summary_counter_description" : {
      "extractionState" : "manual",
      "localizations" : {
        "en-US" : {
          "stringUnit" : {
            "state" : "translated",
            "value" : "Passwords transferred"
          }
        }
      }
    },
    "transfer_file_summary_cta" : {
      "extractionState" : "manual",
      "localizations" : {
        "en-US" : {
          "stringUnit" : {
            "state" : "translated",
            "value" : "Proceed"
          }
        }
      }
    },
    "transfer_file_summary_description" : {
      "extractionState" : "manual",
      "localizations" : {
        "en-US" : {
          "stringUnit" : {
            "state" : "translated",
            "value" : "This file allows you to transfer"
          }
        }
      }
    },
    "transfer_importing_failure_description" : {
      "extractionState" : "manual",
      "localizations" : {
        "en-US" : {
          "stringUnit" : {
            "state" : "translated",
            "value" : "Application couldn’t import your 2FAS Pass Items. Please try again."
          }
        }
      }
    },
    "transfer_importing_failure_title" : {
      "extractionState" : "manual",
      "localizations" : {
        "en-US" : {
          "stringUnit" : {
            "state" : "translated",
            "value" : "Import failed"
          }
        }
      }
    },
    "transfer_importing_file_text" : {
      "extractionState" : "manual",
      "localizations" : {
        "en-US" : {
          "stringUnit" : {
            "state" : "translated",
            "value" : "Importing..."
          }
        }
      }
    },
    "transfer_importing_success_description" : {
      "extractionState" : "manual",
      "localizations" : {
        "en-US" : {
          "stringUnit" : {
            "state" : "translated",
            "value" : "Your 2FAS Pass Items have been successfully imported to Vault."
          }
        }
      }
    },
    "transfer_importing_success_title" : {
      "extractionState" : "manual",
      "localizations" : {
        "en-US" : {
          "stringUnit" : {
            "state" : "translated",
            "value" : "Imported successfully"
          }
        }
      }
    },
    "transfer_instructions_apple_passwords_mobile" : {
      "extractionState" : "manual",
      "localizations" : {
        "en-US" : {
          "stringUnit" : {
            "state" : "translated",
            "value" : "Open **System settings** on your mobile device.\n\nGo to **Apps** and select **Safari**.\n\nScroll down to **History and Website Data** and tap **Export**.\n\nMake sure that only **Passwords** are selected and tap **Save to Downloads**.\n\nFind the **Safari Export** ZIP file in Downloads.\n\nCopy this ZIP file to this device and tap **Upload ZIP file** below. "
          }
        }
      }
    },
    "transfer_instructions_apple_passwords_pc" : {
      "extractionState" : "manual",
      "localizations" : {
        "en-US" : {
          "stringUnit" : {
            "state" : "translated",
            "value" : "Open the **Passwords** app on your Mac.\n\nClick **File** on your menu bar.\n\nSelect **Export All/Selected Passwords to File**.\n\nClick **Export Passwords**, choose the location and click **Save**.\n\nFind the **Passwords** file saved in your download location.\n\nCopy it to this device and tap **Upload CSV file** below."
          }
        }
      }
    },
    "transfer_instructions_bitwarden" : {
      "extractionState" : "manual",
      "localizations" : {
        "en-US" : {
          "stringUnit" : {
            "state" : "translated",
            "value" : "Open Bitwarden and go to **Settings** (gear icon).\n\nGo to **Tools/Vault**, then select **Export Vault**.\n\nChoose **.JSON** as the file format and select **Export Vault**.\n\nCopy the exported file to this device and tap **Upload JSON file** below."
          }
        }
      }
    },
    "transfer_instructions_chrome" : {
      "extractionState" : "manual",
      "localizations" : {
        "en-US" : {
          "stringUnit" : {
            "state" : "translated",
            "value" : "Open Google Chrome on your PC\n\nSelect your **Profile Icon** at the top right, then select **Passwords**.\n\nSelect **Settings** and **Download file**.\n\nCopy the exported file to this device and tap **Upload CSV file** below. "
          }
        }
      }
    },
    "transfer_instructions_cta_csv" : {
      "extractionState" : "manual",
      "localizations" : {
        "en-US" : {
          "stringUnit" : {
            "state" : "translated",
            "value" : "Upload CSV file"
          }
        }
      }
    },
    "transfer_instructions_cta_generic" : {
      "extractionState" : "manual",
      "localizations" : {
        "en-US" : {
          "stringUnit" : {
            "state" : "translated",
            "value" : "Upload file"
          }
        }
      }
    },
    "transfer_instructions_cta_json" : {
      "extractionState" : "manual",
      "localizations" : {
        "en-US" : {
          "stringUnit" : {
            "state" : "translated",
            "value" : "Upload JSON file"
          }
        }
      }
    },
    "transfer_instructions_cta_zip" : {
      "extractionState" : "manual",
      "localizations" : {
        "en-US" : {
          "stringUnit" : {
            "state" : "translated",
            "value" : "Upload ZIP file"
          }
        }
      }
    },
    "transfer_instructions_dashlane_mobile" : {
      "extractionState" : "manual",
      "localizations" : {
        "en-US" : {
          "stringUnit" : {
            "state" : "translated",
            "value" : "Open Dashlane on your mobile phone.\n\nGo to **Settings** and select **General**.\n\nSelect **Export data to CSV**, then confirm the export to a folder.\n\nSelect the CSV file labelled as **credentials** in the created folder.\n\nCopy the **credentials** file to this device and tap **Upload CSV file** below."
          }
        }
      }
    },
    "transfer_instructions_dashlane_pc" : {
      "extractionState" : "manual",
      "localizations" : {
        "en-US" : {
          "stringUnit" : {
            "state" : "translated",
            "value" : "Open Dashlane on your browser.\n\nExpand the **My account** menu and select **Settings**.\n\nSelect **Export data** and **Export to CSV**.\n\nEnter your Master Password, select **Unlock** and **Continue**.\n\nFind the ZIP file saved in your default download location.\n\nCopy this ZIP file to this device and tap **Upload ZIP file** below."
          }
        }
      }
    },
    "transfer_instructions_firefox" : {
      "extractionState" : "manual",
      "localizations" : {
        "en-US" : {
          "stringUnit" : {
            "state" : "translated",
            "value" : "Open Firefox on your PC\n\nSelect the **Menu button** (3 horizontal lines) at the top right, then select **Passwords**.\n\nSelect **Firefox menu** (3 dots) and **Export Passwords**.\n\nSelect **Continue with export** and choose the file name and location.\n\nCopy the exported file to this device and tap **Upload CSV file** below. "
          }
        }
      }
    },
    "transfer_instructions_header %@" : {
      "extractionState" : "manual",
      "localizations" : {
        "en-US" : {
          "stringUnit" : {
            "state" : "translated",
            "value" : "Transfer from %@"
          }
        }
      }
    },
    "transfer_instructions_lastpass" : {
      "extractionState" : "manual",
      "localizations" : {
        "en-US" : {
          "stringUnit" : {
            "state" : "translated",
            "value" : "Log in to LastPass on your browser and go to **Advanced Options**.\n\nUnder **Manage Your Vault**, select **Export**. This will send you a verification email.\n\nOpen the received mail and select **Continue export**.\n\nBack in the export window, enter your Master Password and save the CSV file.\n\nCopy the exported file to this device and tap **Upload CSV file** below. "
          }
        }
      }
    },
    "transfer_instructions_onepassword" : {
      "extractionState" : "manual",
      "localizations" : {
        "en-US" : {
          "stringUnit" : {
            "state" : "translated",
            "value" : "Open 1Password on your PC.\n\nClick the three dots at the top of the side bar, select **Export** and choose the account you want to export, (on Mac select a specific Vault).\n\nEnter your account password.\n\nChoose the **CSV format** and select **Export data**.\n\nCopy the exported file to this device and tap **Upload CSV file** below."
          }
        }
      }
    },
    "transfer_instructions_protonpass" : {
      "extractionState" : "manual",
      "localizations" : {
        "en-US" : {
          "stringUnit" : {
            "state" : "translated",
            "value" : "Open Proton Pass via their browser extension, web app or Windows app.\n\nClick the **Proton Pass Logo** and select **Settings**.\n\nIn the Settings menu, select **Export**.\n\nChoose the **CSV format** and select **Export**.\n\nFind the CSV file saved in your default download location.\n\nCopy this file to this device and tap **Upload CSV file** below."
          }
        }
      }
    },
    "transfer_services_list_footer" : {
      "extractionState" : "manual",
      "localizations" : {
        "en-US" : {
          "stringUnit" : {
            "state" : "translated",
            "value" : "Please follow the instructions if you would like to import passwords from other applications into 2FAS Pass.\n\nAll product names, logos, and brands are the property of their respective owners. Use of these names does not imply any affiliation with or endorsement by them."
          }
        }
      }
    },
    "transfer_services_list_header" : {
      "extractionState" : "manual",
      "localizations" : {
        "en-US" : {
          "stringUnit" : {
            "state" : "translated",
            "value" : "Import Instructions"
          }
        }
      }
    },
    "trash_delete_confirm_body_ios" : {
      "extractionState" : "manual",
      "localizations" : {
        "en-US" : {
          "stringUnit" : {
            "state" : "translated",
            "value" : "Are you sure you want to permanently delete this Item? This cannot be undone!"
          }
        }
      }
    },
    "trash_delete_confirm_title_ios" : {
      "extractionState" : "manual",
      "localizations" : {
        "en-US" : {
          "stringUnit" : {
            "state" : "translated",
            "value" : "Delete Item?"
          }
        }
      }
    },
    "trash_deleted_at %@" : {
      "extractionState" : "manual",
      "localizations" : {
        "en-US" : {
          "stringUnit" : {
            "state" : "translated",
            "value" : "Deleted: %@"
          }
        }
      }
    },
    "trash_empty" : {
      "extractionState" : "manual",
      "localizations" : {
        "en-US" : {
          "stringUnit" : {
            "state" : "translated",
            "value" : "Trash is empty"
          }
        }
      }
    },
    "trash_remove_permanently" : {
      "extractionState" : "manual",
      "localizations" : {
        "en-US" : {
          "stringUnit" : {
            "state" : "translated",
            "value" : "Delete"
          }
        }
      }
    },
    "trash_restore" : {
      "extractionState" : "manual",
      "localizations" : {
        "en-US" : {
          "stringUnit" : {
            "state" : "translated",
            "value" : "Restore"
          }
        }
      }
    },
    "uri_settings_matching_rule_header" : {
      "extractionState" : "manual",
      "localizations" : {
        "en-US" : {
          "stringUnit" : {
            "state" : "translated",
            "value" : "Matching Rule"
          }
        }
      }
    },
    "uri_settings_modal_description" : {
      "extractionState" : "manual",
      "localizations" : {
        "en-US" : {
          "stringUnit" : {
            "state" : "translated",
            "value" : "Each website or app address (URI) saved in your Item can have a specific matching rule. This rule determines when 2FAS Pass will suggest your Item information based on how closely the current address matches the saved URI."
          }
        }
      }
    },
    "uri_settings_modal_header" : {
      "extractionState" : "manual",
      "localizations" : {
        "en-US" : {
          "stringUnit" : {
            "state" : "translated",
            "value" : "URL"
          }
        }
      }
    },
    "vault_recovery_decrypting" : {
      "extractionState" : "manual",
      "localizations" : {
        "en-US" : {
          "stringUnit" : {
            "state" : "translated",
            "value" : "Decrypting..."
          }
        }
      }
    },
    "vault_recovery_error_file_corrupted" : {
      "extractionState" : "manual",
      "localizations" : {
        "en-US" : {
          "stringUnit" : {
            "state" : "translated",
            "value" : "File is corrupted and can't be decrypted."
          }
        }
      }
    },
    "vault_recovery_error_gallery_access" : {
      "extractionState" : "manual",
      "localizations" : {
        "en-US" : {
          "stringUnit" : {
            "state" : "translated",
            "value" : "There was an error while accessing the file from the Gallery. Ensure you're connected to the Internet and try again."
          }
        }
      }
    },
    "vault_recovery_error_open_file" : {
      "extractionState" : "manual",
      "localizations" : {
        "en-US" : {
          "stringUnit" : {
            "state" : "translated",
            "value" : "Can't open the file"
          }
        }
      }
    },
    "vault_recovery_error_open_file_access_explain" : {
      "extractionState" : "manual",
      "localizations" : {
        "en-US" : {
          "stringUnit" : {
            "state" : "translated",
            "value" : "Ensure you have access to the file."
          }
        }
      }
    },
    "vault_recovery_error_open_file_details" : {
      "extractionState" : "manual",
      "localizations" : {
        "en-US" : {
          "stringUnit" : {
            "state" : "translated",
            "value" : "Can't open the file. %@"
          }
        }
      }
    },
    "vault_recovery_error_scanning_file" : {
      "extractionState" : "manual",
      "localizations" : {
        "en-US" : {
          "stringUnit" : {
            "state" : "translated",
            "value" : "Error while scanning the file. Make sure the QR code is visible and that there's only one in the image."
          }
        }
      }
    },
    "vault_recovery_error_wrong_master_password_words" : {
      "extractionState" : "manual",
      "localizations" : {
        "en-US" : {
          "stringUnit" : {
            "state" : "translated",
            "value" : "Wrong Master Password or Secret Words. Try again."
          }
        }
      }
    },
    "vault_recovery_wrong_decryption_kit_another_backup_cta" : {
      "extractionState" : "manual",
      "localizations" : {
        "en-US" : {
          "stringUnit" : {
            "state" : "translated",
            "value" : "Use another backup file"
          }
        }
      }
    },
    "vault_recovery_wrong_decryption_kit_another_decryption_kit_cta" : {
      "extractionState" : "manual",
      "localizations" : {
        "en-US" : {
          "stringUnit" : {
            "state" : "translated",
            "value" : "Use another Decryption Kit"
          }
        }
      }
    },
    "vault_recovery_wrong_decryption_kit_description" : {
      "extractionState" : "manual",
      "localizations" : {
        "en-US" : {
          "stringUnit" : {
            "state" : "translated",
            "value" : "Please use the correct Decryption Kit for this Vault, or use another backup file"
          }
        }
      }
    },
    "vault_recovery_wrong_decryption_kit_title" : {
      "extractionState" : "manual",
      "localizations" : {
        "en-US" : {
          "stringUnit" : {
            "state" : "translated",
            "value" : "Incorrect Decryption Kit"
          }
        }
      }
    },
    "webdav_allow_untrusted_certificates" : {
      "extractionState" : "manual",
      "localizations" : {
        "en-US" : {
          "stringUnit" : {
            "state" : "translated",
            "value" : "Allow Untrusted Certificates"
          }
        }
      }
    },
    "webdav_connect" : {
      "extractionState" : "manual",
      "localizations" : {
        "en-US" : {
          "stringUnit" : {
            "state" : "translated",
            "value" : "Connect"
          }
        }
      }
    },
    "webdav_connecting" : {
      "extractionState" : "manual",
      "localizations" : {
        "en-US" : {
          "stringUnit" : {
            "state" : "translated",
            "value" : "Connecting"
          }
        }
      }
    },
    "webdav_credentials" : {
      "extractionState" : "manual",
      "localizations" : {
        "en-US" : {
          "stringUnit" : {
            "state" : "translated",
            "value" : "Credentials"
          }
        }
      }
    },
    "webdav_disable_icloud_confirm_body" : {
      "extractionState" : "manual",
      "localizations" : {
        "en-US" : {
          "stringUnit" : {
            "state" : "translated",
            "value" : "Disable iCloud sync"
          }
        }
      }
    },
    "webdav_disable_icloud_confirm_title" : {
      "extractionState" : "manual",
      "localizations" : {
        "en-US" : {
          "stringUnit" : {
            "state" : "translated",
            "value" : "Are you sure?"
          }
        }
      }
    },
    "webdav_disable_webdav_confirm_body" : {
      "extractionState" : "manual",
      "localizations" : {
        "en-US" : {
          "stringUnit" : {
            "state" : "translated",
            "value" : "Disable WebDAV"
          }
        }
      }
    },
    "webdav_disconnect" : {
      "extractionState" : "manual",
      "localizations" : {
        "en-US" : {
          "stringUnit" : {
            "state" : "translated",
            "value" : "Disconnect"
          }
        }
      }
    },
    "webdav_password" : {
      "extractionState" : "manual",
      "localizations" : {
        "en-US" : {
          "stringUnit" : {
            "state" : "translated",
            "value" : "Password"
          }
        }
      }
    },
    "webdav_server_url" : {
      "extractionState" : "manual",
      "localizations" : {
        "en-US" : {
          "stringUnit" : {
            "state" : "translated",
            "value" : "Server URL"
          }
        }
      }
    },
    "webdav_username" : {
      "extractionState" : "manual",
      "localizations" : {
        "en-US" : {
          "stringUnit" : {
            "state" : "translated",
            "value" : "Username"
          }
        }
      }
    }
  },
  "version" : "1.0"
}<|MERGE_RESOLUTION|>--- conflicted
+++ resolved
@@ -7768,11 +7768,7 @@
         "en-US" : {
           "stringUnit" : {
             "state" : "translated",
-<<<<<<< HEAD
-            "value" : "Master Password was changed. To access this Vault use Restore and Recovery Kit."
-=======
             "value" : "Master Password was changed. To access this Vault, use the Decryption Kit."
->>>>>>> 6a01c78a
           }
         }
       }
