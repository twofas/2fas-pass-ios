// swiftlint:disable all
// Generated using SwiftGen — https://github.com/SwiftGen/SwiftGen

import Foundation

// swiftlint:disable superfluous_disable_command file_length implicit_return prefer_self_in_static_references

// MARK: - Strings

// swiftlint:disable explicit_type_interface function_parameter_count identifier_name line_length
// swiftlint:disable nesting type_body_length type_name vertical_whitespace_opening_braces
internal enum T {
  /// Application couldn’t import your 2FAS Pass Items. Please try again.
  internal static let backupImportingFailureDescription = T.tr("Localizable", " backup_importing_failure_description", fallback: "Application couldn’t import your 2FAS Pass Items. Please try again.")
  /// Can't initialize the camera in Split View mode. Open the app in full screen and try again.
  internal static let cameraErrorSplitMode = T.tr("Localizable", " camera_error_split_mode", fallback: "Can't initialize the camera in Split View mode. Open the app in full screen and try again.")
  /// The camera is unavailable because the system is overloaded. Please reboot the device.
  internal static let cameraErrorSystemOverload = T.tr("Localizable", " camera_error_system_overload", fallback: "The camera is unavailable because the system is overloaded. Please reboot the device.")
  /// Customize icon
  internal static let customizeIcon = T.tr("Localizable", " customize_icon", fallback: "Customize icon")
  /// You have reached your %d Item limit. Upgrade your plan for unlimited Items.
  internal static func paywallNoticeItemsLimitImportMsg(_ p1: Int) -> String {
    return T.tr("Localizable", " paywall_notice_items_limit_import_msg", p1, fallback: "You have reached your %d Item limit. Upgrade your plan for unlimited Items.")
  }
  /// Restoring these Items would exceed the %d Item limit. Upgrade your plan for unlimited Items.
  internal static func paywallNoticeItemsLimitRestoreMsg(_ p1: Int) -> String {
    return T.tr("Localizable", " paywall_notice_items_limit_restore_msg", p1, fallback: "Restoring these Items would exceed the %d Item limit. Upgrade your plan for unlimited Items.")
  }
  /// You have reached your %d Item limit. Upgrade your plan for unlimited Items.
  internal static func paywallNoticeItemsLimitTransferMsg(_ p1: Int) -> String {
    return T.tr("Localizable", " paywall_notice_items_limit_transfer_msg", p1, fallback: "You have reached your %d Item limit. Upgrade your plan for unlimited Items.")
  }
  /// 3. Multi-Layer Encryption
  internal static let securityTiersHelpLayersSectionTitle = T.tr("Localizable", " security_tiers_help_layers_section_title", fallback: "3. Multi-Layer Encryption")
  /// Your data is protected with a unique, randomly generated SEED combined with your Master Password.
  /// On your device, the SEED is securely stored in Apple's Secure Enclave, so you only need your Master Password to access your data.
  internal static let securityTiersHelpTiersLayersE2eeSubtitle = T.tr("Localizable", " security_tiers_help_tiers_layers_e2ee_subtitle", fallback: "Your data is protected with a unique, randomly generated SEED combined with your Master Password.\nOn your device, the SEED is securely stored in Apple's Secure Enclave, so you only need your Master Password to access your data.")
  /// End-to-End Encryption (E2EE)
  internal static let securityTiersHelpTiersLayersE2eeTitle = T.tr("Localizable", " security_tiers_help_tiers_layers_e2ee_title", fallback: "End-to-End Encryption (E2EE)")
  /// Top Secret
  internal static let securityTiersHelpTiersTopSecretTitle = T.tr("Localizable", " security_tiers_help_tiers_top_secret_title", fallback: "Top Secret")
  /// iCloud Vault Sync had a merge error. Try switching the Sync on and off, or restoring the backup from iCloud
  internal static let syncErrorIcloudMergeError = T.tr("Localizable", " sync_error_icloud_merge_error", fallback: "iCloud Vault Sync had a merge error. Try switching the Sync on and off, or restoring the backup from iCloud")
  /// To sync your Vault on multiple devices, you need to upgrade to the Unlimited plan
  internal static let syncErrorIcloudSyncNotAllowedDescription = T.tr("Localizable", " sync_error_icloud_sync_not_allowed_description", fallback: "To sync your Vault on multiple devices, you need to upgrade to the Unlimited plan")
  /// Can't enable Vault Sync
  internal static let syncErrorIcloudSyncNotAllowedTitle = T.tr("Localizable", " sync_error_icloud_sync_not_allowed_title", fallback: "Can't enable Vault Sync")
  /// Incorrect URL
  internal static let syncStatusErrorWrongDirectoryUrl = T.tr("Localizable", " sync_status_error_wrong_directory_url", fallback: "Incorrect URL")
  /// Help 2FAS Pass identify and resolve application problems by submitting anonymous crash reports (application restart required).
  internal static let aboutCrashReportsDescription = T.tr("Localizable", "about_crash_reports_description", fallback: "Help 2FAS Pass identify and resolve application problems by submitting anonymous crash reports (application restart required).")
  /// Discord
  internal static let aboutDiscord = T.tr("Localizable", "about_discord", fallback: "Discord")
  /// Facebook
  internal static let aboutFacebook = T.tr("Localizable", "about_facebook", fallback: "Facebook")
  /// GitHub
  internal static let aboutGithub = T.tr("Localizable", "about_github", fallback: "GitHub")
  /// Invite friends to use 2FAS Pass
  internal static let aboutInviteFriends = T.tr("Localizable", "about_invite_friends", fallback: "Invite friends to use 2FAS Pass")
  /// Check out this awesome password manager app from 2FAS: http://2fas.com/pass/download
  internal static let aboutInviteFriendsShareText = T.tr("Localizable", "about_invite_friends_share_text", fallback: "Check out this awesome password manager app from 2FAS: http://2fas.com/pass/download")
  /// Acknowledgments
  internal static let aboutLibrariesWeUse = T.tr("Localizable", "about_libraries_we_use", fallback: "Acknowledgments")
  /// LinkedIn
  internal static let aboutLinkedin = T.tr("Localizable", "about_linkedin", fallback: "LinkedIn")
  /// Open source licenses
  internal static let aboutOpenSourceLicenses = T.tr("Localizable", "about_open_source_licenses", fallback: "Open source licenses")
  /// Privacy Policy
  internal static let aboutPrivacyPolicy = T.tr("Localizable", "about_privacy_policy", fallback: "Privacy Policy")
  /// Rate us on Play Store
  internal static let aboutRateUs = T.tr("Localizable", "about_rate_us", fallback: "Rate us on Play Store")
  /// Rate us on the App Store
  internal static let aboutRateUsAppStore = T.tr("Localizable", "about_rate_us_app_store", fallback: "Rate us on the App Store")
  /// Reddit
  internal static let aboutReddit = T.tr("Localizable", "about_reddit", fallback: "Reddit")
  /// Connect
  internal static let aboutSectionConnect = T.tr("Localizable", "about_section_connect", fallback: "Connect")
  /// Crash Reporting
  internal static let aboutSectionCrashReporting = T.tr("Localizable", "about_section_crash_reporting", fallback: "Crash Reporting")
  /// General
  internal static let aboutSectionGeneral = T.tr("Localizable", "about_section_general", fallback: "General")
  /// Share
  internal static let aboutSectionShare = T.tr("Localizable", "about_section_share", fallback: "Share")
  /// Send anonymous crash reports
  internal static let aboutSendCrashReports = T.tr("Localizable", "about_send_crash_reports", fallback: "Send anonymous crash reports")
  /// Send logs
  internal static let aboutSendLogsCta = T.tr("Localizable", "about_send_logs_cta", fallback: "Send logs")
  /// About 2FAS Pass
  internal static let aboutTagline = T.tr("Localizable", "about_tagline", fallback: "About 2FAS Pass")
  /// Terms of Use
  internal static let aboutTermsOfUse = T.tr("Localizable", "about_terms_of_use", fallback: "Terms of Use")
  /// Version: **%@**
  internal static func aboutVersionIos(_ p1: Any) -> String {
    return T.tr("Localizable", "about_version_ios %@", String(describing: p1), fallback: "Version: **%@**")
  }
  /// Version:
  internal static let aboutVersionPrefix = T.tr("Localizable", "about_version_prefix", fallback: "Version:")
  /// X
  internal static let aboutX = T.tr("Localizable", "about_x", fallback: "X")
  /// YouTube
  internal static let aboutYoutube = T.tr("Localizable", "about_youtube", fallback: "YouTube")
  /// 2FAS Pass
  internal static let appName = T.tr("Localizable", "app_name", fallback: "2FAS Pass")
  /// Not now
  internal static let appUpdateModalCtaNegative = T.tr("Localizable", "app_update_modal_cta_negative", fallback: "Not now")
  /// Update
  internal static let appUpdateModalCtaPositive = T.tr("Localizable", "app_update_modal_cta_positive", fallback: "Update")
  /// You’re using an old app version. Please update it to get the latest features and improvements.
  internal static let appUpdateModalSubtitle = T.tr("Localizable", "app_update_modal_subtitle", fallback: "You’re using an old app version. Please update it to get the latest features and improvements.")
  /// Update recommended
  internal static let appUpdateModalTitle = T.tr("Localizable", "app_update_modal_title", fallback: "Update recommended")
  /// Biometrics are disabled due to changes in system fingerprint settings. Use your Master Password to re-enable biometrics in settings.
  internal static let authBiometricsDisabledMessage = T.tr("Localizable", "auth_biometrics_disabled_message", fallback: "Biometrics are disabled due to changes in system fingerprint settings. Use your Master Password to re-enable biometrics in settings.")
  /// Biometrics
  internal static let authBiometricsModalTitle = T.tr("Localizable", "auth_biometrics_modal_title", fallback: "Biometrics")
  /// Unlock
  internal static let authPreviewCta = T.tr("Localizable", "auth_preview_cta", fallback: "Unlock")
  /// Enter your Master Password to unlock the app
  internal static let authPreviewDescription = T.tr("Localizable", "auth_preview_description", fallback: "Enter your Master Password to unlock the app")
  /// Unlock App
  internal static let authPreviewTitle = T.tr("Localizable", "auth_preview_title", fallback: "Unlock App")
  /// Use Biometrics
  internal static let authUseBiometrics = T.tr("Localizable", "auth_use_biometrics", fallback: "Use Biometrics")
  /// Do you want to autofill 
  internal static let autofillLoginDialogBodyPrefix = T.tr("Localizable", "autofill_login_dialog_body_prefix", fallback: "Do you want to autofill ")
  /// Item information for this app or website?
  internal static let autofillLoginDialogBodySuffix = T.tr("Localizable", "autofill_login_dialog_body_suffix", fallback: "Item information for this app or website?")
  /// Fill once
  internal static let autofillLoginDialogNeutral = T.tr("Localizable", "autofill_login_dialog_neutral", fallback: "Fill once")
  /// Fill and remember
  internal static let autofillLoginDialogPositive = T.tr("Localizable", "autofill_login_dialog_positive", fallback: "Fill and remember")
  /// Autofill
  internal static let autofillLoginDialogTitle = T.tr("Localizable", "autofill_login_dialog_title", fallback: "Autofill")
  /// Go to the app for Vault setup.
  internal static let autofillNoVaultMessage = T.tr("Localizable", "autofill_no_vault_message", fallback: "Go to the app for Vault setup.")
  /// Authenticate
  internal static let autofillPromptCta = T.tr("Localizable", "autofill_prompt_cta", fallback: "Authenticate")
  /// Authentication is required to decrypt the Item password for the autofill request
  internal static let autofillPromptDescription = T.tr("Localizable", "autofill_prompt_description", fallback: "Authentication is required to decrypt the Item password for the autofill request")
  /// Autofill Request
  internal static let autofillPromptTitle = T.tr("Localizable", "autofill_prompt_title", fallback: "Autofill Request")
  /// Export
  internal static let backupExportCta = T.tr("Localizable", "backup_export_cta", fallback: "Export")
  /// Application couldn’t export your 2FAS Pass Items. Please try again.
  internal static let backupExportFailedDescription = T.tr("Localizable", "backup_export_failed_description", fallback: "Application couldn’t export your 2FAS Pass Items. Please try again.")
  /// Export failed
  internal static let backupExportFailedTitle = T.tr("Localizable", "backup_export_failed_title", fallback: "Export failed")
  /// Use Export to back up your Items offline.
  internal static let backupExportFooter = T.tr("Localizable", "backup_export_footer", fallback: "Use Export to back up your Items offline.")
  /// Export 2FAS Pass Items
  internal static let backupExportHeader = T.tr("Localizable", "backup_export_header", fallback: "Export 2FAS Pass Items")
  /// Export
  internal static let backupExportSaveCta = T.tr("Localizable", "backup_export_save_cta", fallback: "Export")
  /// Your 2FAS Pass Items will be encrypted with your Master Password and Secret Words for added security.
  internal static let backupExportSaveEncryptToggleDescription = T.tr("Localizable", "backup_export_save_encrypt_toggle_description", fallback: "Your 2FAS Pass Items will be encrypted with your Master Password and Secret Words for added security.")
  /// Encrypt Items
  internal static let backupExportSaveEncryptToggleTitle = T.tr("Localizable", "backup_export_save_encrypt_toggle_title", fallback: "Encrypt Items")
  /// Export your 2FAS Pass Items
  internal static let backupExportSaveSubtitle = T.tr("Localizable", "backup_export_save_subtitle", fallback: "Export your 2FAS Pass Items")
  /// Export Items
  internal static let backupExportSaveTitle = T.tr("Localizable", "backup_export_save_title", fallback: "Export Items")
  /// Your 2FAS Pass Items have been successfully exported to file.
  internal static let backupExportSuccessDescription = T.tr("Localizable", "backup_export_success_description", fallback: "Your 2FAS Pass Items have been successfully exported to file.")
  /// Exported successfully
  internal static let backupExportSuccessTitle = T.tr("Localizable", "backup_export_success_title", fallback: "Exported successfully")
  /// Import
  internal static let backupImportCta = T.tr("Localizable", "backup_import_cta", fallback: "Import")
  /// Import your 2FAS Pass Items to increase (not replace) the number of Items stored in the application.
  internal static let backupImportFooter = T.tr("Localizable", "backup_import_footer", fallback: "Import your 2FAS Pass Items to increase (not replace) the number of Items stored in the application.")
  /// Import 2FAS Pass Items
  internal static let backupImportHeader = T.tr("Localizable", "backup_import_header", fallback: "Import 2FAS Pass Items")
  /// Import failed
  internal static let backupImportingFailureTitle = T.tr("Localizable", "backup_importing_failure_title", fallback: "Import failed")
  /// Importing file...
  internal static let backupImportingFileText = T.tr("Localizable", "backup_importing_file_text", fallback: "Importing file...")
  /// Your 2FAS Pass Items have been successfully imported to the Vault.
  internal static let backupImportingSuccessDescription = T.tr("Localizable", "backup_importing_success_description", fallback: "Your 2FAS Pass Items have been successfully imported to the Vault.")
  /// Imported successfully
  internal static let backupImportingSuccessTitle = T.tr("Localizable", "backup_importing_success_title", fallback: "Imported successfully")
  /// Biometrics Error
  internal static let biometricsErrorDialogTitle = T.tr("Localizable", "biometrics_error_dialog_title", fallback: "Biometrics Error")
  /// Too many failed attempts. Try again later.
  internal static let biometricsModalErrorTooManyAttempts = T.tr("Localizable", "biometrics_modal_error_too_many_attempts", fallback: "Too many failed attempts. Try again later.")
  /// Enable biometrics login
  internal static let biometricsModalSubtitleEnable = T.tr("Localizable", "biometrics_modal_subtitle_enable", fallback: "Enable biometrics login")
  /// Biometrics
  internal static let biometricsModalTitle = T.tr("Localizable", "biometrics_modal_title", fallback: "Biometrics")
  /// Verify the Master Password
  internal static let biometryReason = T.tr("Localizable", "biometry_reason", fallback: "Verify the Master Password")
  /// Connect
  internal static let bottomBarConnect = T.tr("Localizable", "bottom_bar_connect", fallback: "Connect")
  /// Items
  internal static let bottomBarPasswords = T.tr("Localizable", "bottom_bar_passwords", fallback: "Items")
  /// Settings
  internal static let bottomBarSettings = T.tr("Localizable", "bottom_bar_settings", fallback: "Settings")
  /// Can't initialize the camera. Try rebooting the device.
  internal static let cameraErrorGeneral = T.tr("Localizable", "camera_error_general", fallback: "Can't initialize the camera. Try rebooting the device.")
  /// Another app is using the camera. If closing other apps doesn't help, please reboot the device.
  internal static let cameraErrorOtherAppUsesCamera = T.tr("Localizable", "camera_error_other_app_uses_camera", fallback: "Another app is using the camera. If closing other apps doesn't help, please reboot the device.")
  /// Error while scanning the QR Code
  internal static let cameraQrCodeError = T.tr("Localizable", "camera_qr_code_error", fallback: "Error while scanning the QR Code")
  /// Update app
  internal static let cloudSyncInvalidSchemaErrorCta = T.tr("Localizable", "cloud_sync_invalid_schema_error_cta", fallback: "Update app")
<<<<<<< HEAD
  /// Cloud sync failed. The Vault you’re trying to synchronize was created in a newer version %d, which is not supported in your current version. Please update your app to synchronize it.
  internal static func cloudSyncInvalidSchemaErrorMsg(_ p1: Int) -> String {
    return T.tr("Localizable", "cloud_sync_invalid_schema_error_msg", p1, fallback: "Cloud sync failed. The Vault you’re trying to synchronize was created in a newer version %d, which is not supported in your current version. Please update your app to synchronize it.")
=======
  /// Your app supports backups up to version %1$d. The backup you’re trying to open was created in a newer version %2$d, which is not supported in your current version. Please update your app to synchronize it.
  internal static func cloudSyncInvalidSchemaErrorMsg(_ p1: Int, _ p2: Int) -> String {
    return T.tr("Localizable", "cloud_sync_invalid_schema_error_msg", p1, p2, fallback: "Your app supports backups up to version %1$d. The backup you’re trying to open was created in a newer version %2$d, which is not supported in your current version. Please update your app to synchronize it.")
>>>>>>> bc21344e
  }
  /// Are you sure you want to delete this backup? You cannot restore it later.
  internal static let cloudVaultDeleteConfirmBody = T.tr("Localizable", "cloud_vault_delete_confirm_body", fallback: "Are you sure you want to delete this backup? You cannot restore it later.")
  /// Delete backup?
  internal static let cloudVaultDeleteConfirmTitle = T.tr("Localizable", "cloud_vault_delete_confirm_title", fallback: "Delete backup?")
  /// Vault deletion failed
  internal static let cloudVaultRemovingFailure = T.tr("Localizable", "cloud_vault_removing_failure", fallback: "Vault deletion failed")
  /// Add
  internal static let commonAdd = T.tr("Localizable", "common_add", fallback: "Add")
  /// Back
  internal static let commonBack = T.tr("Localizable", "common_back", fallback: "Back")
  /// Cancel
  internal static let commonCancel = T.tr("Localizable", "common_cancel", fallback: "Cancel")
  /// Close
  internal static let commonClose = T.tr("Localizable", "common_close", fallback: "Close")
  /// Confirm
  internal static let commonConfirm = T.tr("Localizable", "common_confirm", fallback: "Confirm")
  /// Continue
  internal static let commonContinue = T.tr("Localizable", "common_continue", fallback: "Continue")
  /// Copied
  internal static let commonCopied = T.tr("Localizable", "common_copied", fallback: "Copied")
  /// Copy
  internal static let commonCopy = T.tr("Localizable", "common_copy", fallback: "Copy")
  /// Created:
  internal static let commonCreated = T.tr("Localizable", "common_created", fallback: "Created:")
  /// Decrypting
  internal static let commonDecrypting = T.tr("Localizable", "common_decrypting", fallback: "Decrypting")
  /// Delete
  internal static let commonDelete = T.tr("Localizable", "common_delete", fallback: "Delete")
  /// Disabled
  internal static let commonDisabled = T.tr("Localizable", "common_disabled", fallback: "Disabled")
  /// Done
  internal static let commonDone = T.tr("Localizable", "common_done", fallback: "Done")
  /// Edit
  internal static let commonEdit = T.tr("Localizable", "common_edit", fallback: "Edit")
  /// Enabled
  internal static let commonEnabled = T.tr("Localizable", "common_enabled", fallback: "Enabled")
  /// Error
  internal static let commonError = T.tr("Localizable", "common_error", fallback: "Error")
  /// There was an error. Please try again
  internal static let commonGeneralErrorTryAgain = T.tr("Localizable", "common_general_error_try_again", fallback: "There was an error. Please try again")
  /// Help
  internal static let commonHelp = T.tr("Localizable", "common_help", fallback: "Help")
  /// Modified:
  internal static let commonModified = T.tr("Localizable", "common_modified", fallback: "Modified:")
  /// No
  internal static let commonNo = T.tr("Localizable", "common_no", fallback: "No")
  /// Off
  internal static let commonOff = T.tr("Localizable", "common_off", fallback: "Off")
  /// OK
  internal static let commonOk = T.tr("Localizable", "common_ok", fallback: "OK")
  /// On
  internal static let commonOn = T.tr("Localizable", "common_on", fallback: "On")
  /// Open System Settings
  internal static let commonOpenSystemSettings = T.tr("Localizable", "common_open_system_settings", fallback: "Open System Settings")
  /// Other
  internal static let commonOther = T.tr("Localizable", "common_other", fallback: "Other")
  /// Passwords
  internal static let commonPasswords = T.tr("Localizable", "common_passwords", fallback: "Passwords")
  /// Save
  internal static let commonSave = T.tr("Localizable", "common_save", fallback: "Save")
  /// Search
  internal static let commonSearch = T.tr("Localizable", "common_search", fallback: "Search")
  /// Settings
  internal static let commonSettings = T.tr("Localizable", "common_settings", fallback: "Settings")
  /// Suggested
  internal static let commonSuggested = T.tr("Localizable", "common_suggested", fallback: "Suggested")
  /// Try again
  internal static let commonTryAgain = T.tr("Localizable", "common_try_again", fallback: "Try again")
  /// Yes
  internal static let commonYes = T.tr("Localizable", "common_yes", fallback: "Yes")
  /// You are connecting to a new browser extension. Do you want to confirm?
  internal static let connectConfirmMessage = T.tr("Localizable", "connect_confirm_message", fallback: "You are connecting to a new browser extension. Do you want to confirm?")
  /// Confirm
  internal static let connectConfirmTitle = T.tr("Localizable", "connect_confirm_title", fallback: "Confirm")
  /// Connecting….
  internal static let connectConnectionConnecting = T.tr("Localizable", "connect_connection_connecting", fallback: "Connecting….")
  /// Scan again
  internal static let connectConnectionFailedCta = T.tr("Localizable", "connect_connection_failed_cta", fallback: "Scan again")
  /// Please try to scan it again.
  internal static let connectConnectionFailedDescription = T.tr("Localizable", "connect_connection_failed_description", fallback: "Please try to scan it again.")
  /// Connection error
  internal static let connectConnectionFailedTitle = T.tr("Localizable", "connect_connection_failed_title", fallback: "Connection error")
  /// Connected with Browser Extension
  internal static let connectConnectionHeader = T.tr("Localizable", "connect_connection_header", fallback: "Connected with Browser Extension")
  /// Yes, proceed
  internal static let connectConnectionSecurityCheckAcceptCta = T.tr("Localizable", "connect_connection_security_check_accept_cta", fallback: "Yes, proceed")
  /// Are you connecting to the web browser on the computer you trust?
  internal static let connectConnectionSecurityCheckDescription = T.tr("Localizable", "connect_connection_security_check_description", fallback: "Are you connecting to the web browser on the computer you trust?")
  /// Security check
  internal static let connectConnectionSecurityCheckTitle = T.tr("Localizable", "connect_connection_security_check_title", fallback: "Security check")
  /// 2FAS Pass Browser Extension connected to %@.
  internal static func connectConnectionSuccessDescription(_ p1: Any) -> String {
    return T.tr("Localizable", "connect_connection_success_description %@", String(describing: p1), fallback: "2FAS Pass Browser Extension connected to %@.")
  }
  /// Connected
  internal static let connectConnectionSuccessTitle = T.tr("Localizable", "connect_connection_success_title", fallback: "Connected")
  /// Pair the app with a browser extension (**Chrome, Safari, Firefox, Opera**) to securely autofill your Item details while browsing on your desktop.
  internal static let connectIntroDescription = T.tr("Localizable", "connect_intro_description", fallback: "Pair the app with a browser extension (**Chrome, Safari, Firefox, Opera**) to securely autofill your Item details while browsing on your desktop.")
  /// Connect 2FAS Pass to the browser extension
  internal static let connectIntroHeader = T.tr("Localizable", "connect_intro_header", fallback: "Connect 2FAS Pass to the browser extension")
  /// Learn more
  internal static let connectIntroLearnMoreCta = T.tr("Localizable", "connect_intro_learn_more_cta", fallback: "Learn more")
  /// Signature could not be verified.
  internal static let connectInvalidSignatureMessage = T.tr("Localizable", "connect_invalid_signature_message", fallback: "Signature could not be verified.")
  /// Error
  internal static let connectInvalidSignatureTitle = T.tr("Localizable", "connect_invalid_signature_title", fallback: "Error")
  /// Update
  internal static let connectModalErrorAppUpdateRequiredCta = T.tr("Localizable", "connect_modal_error_app_update_required_cta", fallback: "Update")
  /// Update app
  internal static let connectModalErrorAppUpdateRequiredCtaAndroid = T.tr("Localizable", "connect_modal_error_app_update_required_cta_android", fallback: "Update app")
<<<<<<< HEAD
  /// Please update the app to connect to the browser extension
  internal static let connectModalErrorAppUpdateRequiredSubtitle = T.tr("Localizable", "connect_modal_error_app_update_required_subtitle", fallback: "Please update the app to connect to the browser extension")
  /// Update required
  internal static let connectModalErrorAppUpdateRequiredTitle = T.tr("Localizable", "connect_modal_error_app_update_required_title", fallback: "Update required")
=======
  /// Please update the app
  internal static let connectModalErrorAppUpdateRequiredSubtitle = T.tr("Localizable", "connect_modal_error_app_update_required_subtitle", fallback: "Please update the app")
  /// App update required
  internal static let connectModalErrorAppUpdateRequiredTitle = T.tr("Localizable", "connect_modal_error_app_update_required_title", fallback: "App update required")
>>>>>>> bc21344e
  /// Update browser extension
  internal static let connectModalErrorBrowserExtensionUpdateRequiredSubtitle = T.tr("Localizable", "connect_modal_error_browser_extension_update_required_subtitle", fallback: "Update browser extension")
  /// Browser extension update required
  internal static let connectModalErrorBrowserExtensionUpdateRequiredTitle = T.tr("Localizable", "connect_modal_error_browser_extension_update_required_title", fallback: "Browser extension update required")
  /// Upgrade plan
  internal static let connectModalErrorExtensionsLimitCta = T.tr("Localizable", "connect_modal_error_extensions_limit_cta", fallback: "Upgrade plan")
  /// You’ve reached the limit of connected browsers. Disconnect one to continue, or consider upgrading your plan for more flexibility.
  internal static let connectModalErrorExtensionsLimitSubtitle = T.tr("Localizable", "connect_modal_error_extensions_limit_subtitle", fallback: "You’ve reached the limit of connected browsers. Disconnect one to continue, or consider upgrading your plan for more flexibility.")
  /// Limit reached
  internal static let connectModalErrorExtensionsLimitTitle = T.tr("Localizable", "connect_modal_error_extensions_limit_title", fallback: "Limit reached")
  /// Try again
  internal static let connectModalErrorGenericCta = T.tr("Localizable", "connect_modal_error_generic_cta", fallback: "Try again")
  /// Something went wrong while connecting. Please try again.
  internal static let connectModalErrorGenericSubtitle = T.tr("Localizable", "connect_modal_error_generic_subtitle", fallback: "Something went wrong while connecting. Please try again.")
  /// Error occurred
  internal static let connectModalErrorGenericTitle = T.tr("Localizable", "connect_modal_error_generic_title", fallback: "Error occurred")
  /// Connecting with Browser Extension
  internal static let connectModalHeaderTitle = T.tr("Localizable", "connect_modal_header_title", fallback: "Connecting with Browser Extension")
  /// Connecting…
  internal static let connectModalLoading = T.tr("Localizable", "connect_modal_loading", fallback: "Connecting…")
  /// Close
  internal static let connectModalSuccessCta = T.tr("Localizable", "connect_modal_success_cta", fallback: "Close")
  /// 2FAS Pass Browser Extension connected to %@.
  internal static func connectModalSuccessSubtitle(_ p1: Any) -> String {
    return T.tr("Localizable", "connect_modal_success_subtitle", String(describing: p1), fallback: "2FAS Pass Browser Extension connected to %@.")
  }
  /// Connected
  internal static let connectModalSuccessTitle = T.tr("Localizable", "connect_modal_success_title", fallback: "Connected")
  /// Connected successfully!
  internal static let connectModalSuccessToast = T.tr("Localizable", "connect_modal_success_toast", fallback: "Connected successfully!")
  /// Cancel
  internal static let connectModalUnknownBrowserCtaNegative = T.tr("Localizable", "connect_modal_unknown_browser_cta_negative", fallback: "Cancel")
  /// Yes, proceed
  internal static let connectModalUnknownBrowserCtaPositive = T.tr("Localizable", "connect_modal_unknown_browser_cta_positive", fallback: "Yes, proceed")
  /// Are you connecting to the web browser on the computer you trust?
  internal static let connectModalUnknownBrowserSubtitle = T.tr("Localizable", "connect_modal_unknown_browser_subtitle", fallback: "Are you connecting to the web browser on the computer you trust?")
  /// Security check
  internal static let connectModalUnknownBrowserTitle = T.tr("Localizable", "connect_modal_unknown_browser_title", fallback: "Security check")
  /// Point your camera at the QR code shown by the 2FAS Pass Browser Extension.
  internal static let connectQrInstruction = T.tr("Localizable", "connect_qr_instruction", fallback: "Point your camera at the QR code shown by the 2FAS Pass Browser Extension.")
  /// Open the 2FAS Pass Browser Extension and point your camera at the QR code.
  internal static let connectQrcodeCameraDescription = T.tr("Localizable", "connect_qrcode_camera_description", fallback: "Open the 2FAS Pass Browser Extension and point your camera at the QR code.")
  /// Allow camera access
  internal static let connectSetupCameraCta = T.tr("Localizable", "connect_setup_camera_cta", fallback: "Allow camera access")
  /// For the browser extension to work properly, you must allow the app to use the camera 
  internal static let connectSetupCameraError = T.tr("Localizable", "connect_setup_camera_error", fallback: "For the browser extension to work properly, you must allow the app to use the camera ")
  /// Allow the app to use the camera to connect it with the browser extension by scanning the QR code.
  internal static let connectSetupCameraStepDescription = T.tr("Localizable", "connect_setup_camera_step_description", fallback: "Allow the app to use the camera to connect it with the browser extension by scanning the QR code.")
  /// Camera access
  internal static let connectSetupCameraStepTitle = T.tr("Localizable", "connect_setup_camera_step_title", fallback: "Camera access")
  /// For the browser extension to work properly, please allow 2FAS Pass to use the camera and turn on notifications.
  internal static let connectSetupDescription = T.tr("Localizable", "connect_setup_description", fallback: "For the browser extension to work properly, please allow 2FAS Pass to use the camera and turn on notifications.")
  /// Done
  internal static let connectSetupFinishCta = T.tr("Localizable", "connect_setup_finish_cta", fallback: "Done")
  /// 2FAS Pass Browser Extension
  internal static let connectSetupHeader = T.tr("Localizable", "connect_setup_header", fallback: "2FAS Pass Browser Extension")
  /// Allow notifications
  internal static let connectSetupPushCta = T.tr("Localizable", "connect_setup_push_cta", fallback: "Allow notifications")
  /// Enable notifications to receive the confirmation requests from the browser extension.
  internal static let connectSetupPushStepDescription = T.tr("Localizable", "connect_setup_push_step_description", fallback: "Enable notifications to receive the confirmation requests from the browser extension.")
  /// Push notifications
  internal static let connectSetupPushStepTitle = T.tr("Localizable", "connect_setup_push_step_title", fallback: "Push notifications")
  /// Using push notifications makes communicating with the browser extension much more convenient. Go to **[System Settings](%@)**.
  internal static func connectSetupPushWarningIos(_ p1: Any) -> String {
    return T.tr("Localizable", "connect_setup_push_warning_ios %@", String(describing: p1), fallback: "Using push notifications makes communicating with the browser extension much more convenient. Go to **[System Settings](%@)**.")
  }
  /// 2FAS Pass Browser Extension setup
  internal static let connectSetupStepsHeader = T.tr("Localizable", "connect_setup_steps_header", fallback: "2FAS Pass Browser Extension setup")
  /// Connect
  internal static let connectTitle = T.tr("Localizable", "connect_title", fallback: "Connect")
  /// Custom
  internal static let customizeIconCustom = T.tr("Localizable", "customize_icon_custom", fallback: "Custom")
  /// Favicon URL
  internal static let customizeIconCustomHeader = T.tr("Localizable", "customize_icon_custom_header", fallback: "Favicon URL")
  /// Add URL
  internal static let customizeIconCustomPlaceholder = T.tr("Localizable", "customize_icon_custom_placeholder", fallback: "Add URL")
  /// Icon style
  internal static let customizeIconHeader = T.tr("Localizable", "customize_icon_header", fallback: "Icon style")
  /// Icon
  internal static let customizeIconIcon = T.tr("Localizable", "customize_icon_icon", fallback: "Icon")
  /// Color
  internal static let customizeIconLabelColor = T.tr("Localizable", "customize_icon_label_color", fallback: "Color")
  /// Settings
  internal static let customizeIconLabelHeader = T.tr("Localizable", "customize_icon_label_header", fallback: "Settings")
  /// Label
  internal static let customizeIconLabelKey = T.tr("Localizable", "customize_icon_label_key", fallback: "Label")
  /// Enter label
  internal static let customizeIconLabelPlaceholder = T.tr("Localizable", "customize_icon_label_placeholder", fallback: "Enter label")
  /// Reset
  internal static let customizeIconLabelReset = T.tr("Localizable", "customize_icon_label_reset", fallback: "Reset")
  /// Save the Decryption Kit in a safe place
  internal static let decryptionKeyShareSheetTitle = T.tr("Localizable", "decryption_key_share_sheet_title", fallback: "Save the Decryption Kit in a safe place")
  /// Just double-checking: Have you securely saved your decryption kit? It's your lifeline to your Vault if you ever need to recover it.
  internal static let decryptionKitConfirmDescription = T.tr("Localizable", "decryption_kit_confirm_description", fallback: "Just double-checking: Have you securely saved your decryption kit? It's your lifeline to your Vault if you ever need to recover it.")
  /// Decryption Kit saved?
  internal static let decryptionKitConfirmTitle = T.tr("Localizable", "decryption_kit_confirm_title", fallback: "Decryption Kit saved?")
  /// Save PDF file
  internal static let decryptionKitCta = T.tr("Localizable", "decryption_kit_cta", fallback: "Save PDF file")
  /// The only way to recover your Vault.
  internal static let decryptionKitDescription = T.tr("Localizable", "decryption_kit_description", fallback: "The only way to recover your Vault.")
  /// If I lose this file, I will lose access to all of my 2FAS Pass data.
  internal static let decryptionKitNoticeMsg = T.tr("Localizable", "decryption_kit_notice_msg", fallback: "If I lose this file, I will lose access to all of my 2FAS Pass data.")
  /// I understand that
  internal static let decryptionKitNoticeTitle = T.tr("Localizable", "decryption_kit_notice_title", fallback: "I understand that")
  /// Share
  internal static let decryptionKitSaveModalCta1 = T.tr("Localizable", "decryption_kit_save_modal_cta1", fallback: "Share")
  /// Save to file
  internal static let decryptionKitSaveModalCta2 = T.tr("Localizable", "decryption_kit_save_modal_cta2", fallback: "Save to file")
  /// Keep your Decryption Kit in a secure place. Never share it with anyone to protect your data.
  internal static let decryptionKitSaveModalDescription = T.tr("Localizable", "decryption_kit_save_modal_description", fallback: "Keep your Decryption Kit in a secure place. Never share it with anyone to protect your data.")
  /// Save Decryption Kit
  internal static let decryptionKitSaveModalTitle = T.tr("Localizable", "decryption_kit_save_modal_title", fallback: "Save Decryption Kit")
  /// Decryption Kit saved!
  internal static let decryptionKitSaveToast = T.tr("Localizable", "decryption_kit_save_toast", fallback: "Decryption Kit saved!")
  /// Done
  internal static let decryptionKitSettingsCta = T.tr("Localizable", "decryption_kit_settings_cta", fallback: "Done")
  /// The file contains the QR code that allows you to recover access to your 2FAS Pass Vault.
  internal static let decryptionKitSettingsDescription = T.tr("Localizable", "decryption_kit_settings_description", fallback: "The file contains the QR code that allows you to recover access to your 2FAS Pass Vault.")
  /// Master Password hash
  internal static let decryptionKitSettingsMasterKey = T.tr("Localizable", "decryption_kit_settings_master_key", fallback: "Master Password hash")
  /// Your QR code consists of:
  internal static let decryptionKitSettingsQrLabel = T.tr("Localizable", "decryption_kit_settings_qr_label", fallback: "Your QR code consists of:")
  /// Secret Words (15-word phrase),
  internal static let decryptionKitSettingsSecretWords = T.tr("Localizable", "decryption_kit_settings_secret_words", fallback: "Secret Words (15-word phrase),")
  /// **Secret Words** (15-word phrase),
  internal static let decryptionKitSettingsSecretWordsIos = T.tr("Localizable", "decryption_kit_settings_secret_words_ios", fallback: "**Secret Words** (15-word phrase),")
  /// Decryption Kit Settings
  internal static let decryptionKitSettingsTitle = T.tr("Localizable", "decryption_kit_settings_title", fallback: "Decryption Kit Settings")
  /// to avoid entering the Master Password to recover my Vault.
  internal static let decryptionKitSettingsToggleMsg = T.tr("Localizable", "decryption_kit_settings_toggle_msg", fallback: "to avoid entering the Master Password to recover my Vault.")
  /// Include the Master Password hash 
  internal static let decryptionKitSettingsToggleTitle = T.tr("Localizable", "decryption_kit_settings_toggle_title", fallback: "Include the Master Password hash ")
  /// Download this PDF
  internal static let decryptionKitStep1 = T.tr("Localizable", "decryption_kit_step1", fallback: "Download this PDF")
  /// Print it and keep it safe
  internal static let decryptionKitStep2 = T.tr("Localizable", "decryption_kit_step2", fallback: "Print it and keep it safe")
  /// Vault Decryption Kit
  internal static let decryptionKitTitle = T.tr("Localizable", "decryption_kit_title", fallback: "Vault Decryption Kit")
  /// Authentication is required to change the Master Password.
  internal static let enterCurrentPasswordDescription = T.tr("Localizable", "enter_current_password_description", fallback: "Authentication is required to change the Master Password.")
  /// Current Password
  internal static let enterCurrentPasswordTitle = T.tr("Localizable", "enter_current_password_title", fallback: "Current Password")
  /// Your backup will be encrypted with your Master Password and Secret Words for added security (highly recommended).
  internal static let exportBackupModalEncryptedDescription = T.tr("Localizable", "export_backup_modal_encrypted_description", fallback: "Your backup will be encrypted with your Master Password and Secret Words for added security (highly recommended).")
  /// Encrypted
  internal static let exportBackupModalEncryptedTitle = T.tr("Localizable", "export_backup_modal_encrypted_title", fallback: "Encrypted")
  /// Save to file
  internal static let exportBackupModalSaveToFile = T.tr("Localizable", "export_backup_modal_save_to_file", fallback: "Save to file")
  /// Share
  internal static let exportBackupModalShare = T.tr("Localizable", "export_backup_modal_share", fallback: "Share")
  /// Export your backup
  internal static let exportBackupModalTitle = T.tr("Localizable", "export_backup_modal_title", fallback: "Export your backup")
  /// Save the exported Vault in a safe place
  internal static let exportVaultTitle = T.tr("Localizable", "export_vault_title", fallback: "Save the exported Vault in a safe place")
  /// Showing %d items tagged: **%@**
  internal static func filterTagBannerIos(_ p1: Int, _ p2: Any) -> String {
    return T.tr("Localizable", "filter_tag_banner_ios", p1, String(describing: p2), fallback: "Showing %d items tagged: **%@**")
  }
  /// No local Vault found. Please reinstall the app
  internal static let generalErrorNoLocalVault = T.tr("Localizable", "general_error_no_local_vault", fallback: "No local Vault found. Please reinstall the app")
  /// Network error: %@
  internal static func generalNetworkErrorDetails(_ p1: Any) -> String {
    return T.tr("Localizable", "general_network_error_details", String(describing: p1), fallback: "Network error: %@")
  }
  /// Not Available
  internal static let generalNotAvailable = T.tr("Localizable", "general_not_available", fallback: "Not Available")
  /// Server error: %@
  internal static func generalServerErrorDetails(_ p1: Any) -> String {
    return T.tr("Localizable", "general_server_error_details", String(describing: p1), fallback: "Server error: %@")
  }
  /// Start with quick setup
  internal static let homeEmptyImportCta = T.tr("Localizable", "home_empty_import_cta", fallback: "Start with quick setup")
  /// No Items available
  internal static let homeEmptyTitle = T.tr("Localizable", "home_empty_title", fallback: "No Items available")
  /// List Options
  internal static let homeListOptionsModalTitle = T.tr("Localizable", "home_list_options_modal_title", fallback: "List Options")
  /// Items
  internal static let homeTitle = T.tr("Localizable", "home_title", fallback: "Items")
  /// Update app
  internal static let importInvalidSchemaErrorCta = T.tr("Localizable", "import_invalid_schema_error_cta", fallback: "Update app")
<<<<<<< HEAD
  /// The backup you’re trying to import was created in a newer version %d, which is not supported in your current version. Please update your app to import it.
  internal static func importInvalidSchemaErrorMsg(_ p1: Int) -> String {
    return T.tr("Localizable", "import_invalid_schema_error_msg", p1, fallback: "The backup you’re trying to import was created in a newer version %d, which is not supported in your current version. Please update your app to import it.")
=======
  /// Your app supports backups up to version %1$d. The backup you’re trying to open was created in a newer version %2$d, which is not supported in your current version. Please update your app to import it.
  internal static func importInvalidSchemaErrorMsg(_ p1: Int, _ p2: Int) -> String {
    return T.tr("Localizable", "import_invalid_schema_error_msg", p1, p2, fallback: "Your app supports backups up to version %1$d. The backup you’re trying to open was created in a newer version %2$d, which is not supported in your current version. Please update your app to import it.")
>>>>>>> bc21344e
  }
  /// Master Password
  internal static let iosLockScreenUnlockTitle = T.tr("Localizable", "ios_lock_screen_unlock_title", fallback: "Master Password")
  /// Delete
  internal static let knownBrowserDeleteButton = T.tr("Localizable", "known_browser_delete_button", fallback: "Delete")
  /// Are you sure you want to disconnect this device from the selected browser extension?
  internal static let knownBrowserDeleteDialogBody = T.tr("Localizable", "known_browser_delete_dialog_body", fallback: "Are you sure you want to disconnect this device from the selected browser extension?")
  /// Delete browser extension?
  internal static let knownBrowserDeleteDialogTitle = T.tr("Localizable", "known_browser_delete_dialog_title", fallback: "Delete browser extension?")
  /// First connection:
  internal static let knownBrowserFirstConnectionPrefix = T.tr("Localizable", "known_browser_first_connection_prefix", fallback: "First connection:")
  /// Last connection:
  internal static let knownBrowserLastConnectionPrefix = T.tr("Localizable", "known_browser_last_connection_prefix", fallback: "Last connection:")
  /// List of trusted browser extensions that have been approved by you and don't need a confirmation to connect to this device.
  internal static let knownBrowsersDescription = T.tr("Localizable", "known_browsers_description", fallback: "List of trusted browser extensions that have been approved by you and don't need a confirmation to connect to this device.")
  /// No browsers found
  internal static let knownBrowsersEmpty = T.tr("Localizable", "known_browsers_empty", fallback: "No browsers found")
  /// Connected Browser Extensions
  internal static let knownBrowsersHeader = T.tr("Localizable", "known_browsers_header", fallback: "Connected Browser Extensions")
  /// Trusted Extensions
  internal static let knownBrowsersTitle = T.tr("Localizable", "known_browsers_title", fallback: "Trusted Extensions")
  /// Biometrics Error
  internal static let lockScreenBiometricsErrorTitle = T.tr("Localizable", "lock_screen_biometrics_error_title", fallback: "Biometrics Error")
  /// Too many failed attempts. You can enable biometrics later in Settings -> Security.
  internal static let lockScreenBiometricsErrorTooManyAttempts = T.tr("Localizable", "lock_screen_biometrics_error_too_many_attempts", fallback: "Too many failed attempts. You can enable biometrics later in Settings -> Security.")
  /// Enable biometrics
  internal static let lockScreenBiometricsModalSubtitle = T.tr("Localizable", "lock_screen_biometrics_modal_subtitle", fallback: "Enable biometrics")
  /// Biometrics
  internal static let lockScreenBiometricsModalTitle = T.tr("Localizable", "lock_screen_biometrics_modal_title", fallback: "Biometrics")
  /// Enable
  internal static let lockScreenBiometricsPromptAccept = T.tr("Localizable", "lock_screen_biometrics_prompt_accept", fallback: "Enable")
  /// Would you like to enable biometrics and use them instead of your password?
  internal static let lockScreenBiometricsPromptBody = T.tr("Localizable", "lock_screen_biometrics_prompt_body", fallback: "Would you like to enable biometrics and use them instead of your password?")
  /// Maybe later
  internal static let lockScreenBiometricsPromptCancel = T.tr("Localizable", "lock_screen_biometrics_prompt_cancel", fallback: "Maybe later")
  /// Enable Face ID
  internal static let lockScreenBiometricsPromptFaceidTitle = T.tr("Localizable", "lock_screen_biometrics_prompt_faceid_title", fallback: "Enable Face ID")
  /// Enable Biometrics?
  internal static let lockScreenBiometricsPromptTitle = T.tr("Localizable", "lock_screen_biometrics_prompt_title", fallback: "Enable Biometrics?")
  /// Enable Touch ID
  internal static let lockScreenBiometricsPromptTouchidTitle = T.tr("Localizable", "lock_screen_biometrics_prompt_touchid_title", fallback: "Enable Touch ID")
  /// Enter your Master Password
  internal static let lockScreenEnterMasterPassword = T.tr("Localizable", "lock_screen_enter_master_password", fallback: "Enter your Master Password")
  /// Reset app
  internal static let lockScreenResetApp = T.tr("Localizable", "lock_screen_reset_app", fallback: "Reset app")
  /// Are you sure? All Items will be lost!
  internal static let lockScreenResetAppTitle = T.tr("Localizable", "lock_screen_reset_app_title", fallback: "Are you sure? All Items will be lost!")
  /// 2FAS Pass access temporarily blocked due to failed master password attempts
  internal static let lockScreenTooManyAttemptsDescription = T.tr("Localizable", "lock_screen_too_many_attempts_description", fallback: "2FAS Pass access temporarily blocked due to failed master password attempts")
  /// Try again in: %@
  internal static func lockScreenTryAgain(_ p1: Any) -> String {
    return T.tr("Localizable", "lock_screen_try_again %@", String(describing: p1), fallback: "Try again in: %@")
  }
  /// Error while unlocking using Biometry
  internal static let lockScreenUnlockBiometricsError = T.tr("Localizable", "lock_screen_unlock_biometrics_error", fallback: "Error while unlocking using Biometry")
  /// Unlocking using Biometry
  internal static let lockScreenUnlockBiometricsReason = T.tr("Localizable", "lock_screen_unlock_biometrics_reason", fallback: "Unlocking using Biometry")
  /// Unlock
  internal static let lockScreenUnlockCta = T.tr("Localizable", "lock_screen_unlock_cta", fallback: "Unlock")
  /// Enter your Master Password to unlock the app
  internal static let lockScreenUnlockDescription = T.tr("Localizable", "lock_screen_unlock_description", fallback: "Enter your Master Password to unlock the app")
  /// Password is incorrect
  internal static let lockScreenUnlockInvalidPassword = T.tr("Localizable", "lock_screen_unlock_invalid_password", fallback: "Password is incorrect")
  /// Unlock App
  internal static let lockScreenUnlockTitle = T.tr("Localizable", "lock_screen_unlock_title", fallback: "Unlock App")
  /// Master Password
  internal static let lockScreenUnlockTitleIos = T.tr("Localizable", "lock_screen_unlock_title_ios", fallback: "Master Password")
  /// Use FaceID
  internal static let lockScreenUnlockUseFaceid = T.tr("Localizable", "lock_screen_unlock_use_faceid", fallback: "Use FaceID")
  /// Use TouchID
  internal static let lockScreenUnlockUseTouchid = T.tr("Localizable", "lock_screen_unlock_use_touchid", fallback: "Use TouchID")
  /// 10
  internal static let lockoutSettingsAppLockAttemptsCount10 = T.tr("Localizable", "lockout_settings_app_lock_attempts_count_10", fallback: "10")
  /// 3
  internal static let lockoutSettingsAppLockAttemptsCount3 = T.tr("Localizable", "lockout_settings_app_lock_attempts_count_3", fallback: "3")
  /// 5
  internal static let lockoutSettingsAppLockAttemptsCount5 = T.tr("Localizable", "lockout_settings_app_lock_attempts_count_5", fallback: "5")
  /// No limit
  internal static let lockoutSettingsAppLockAttemptsNoLimit = T.tr("Localizable", "lockout_settings_app_lock_attempts_no_limit", fallback: "No limit")
  /// 1 hour
  internal static let lockoutSettingsAppLockTimeHour1 = T.tr("Localizable", "lockout_settings_app_lock_time_hour_1", fallback: "1 hour")
  /// Immediately
  internal static let lockoutSettingsAppLockTimeImmediately = T.tr("Localizable", "lockout_settings_app_lock_time_immediately", fallback: "Immediately")
  /// 1 minute
  internal static let lockoutSettingsAppLockTimeMinute1 = T.tr("Localizable", "lockout_settings_app_lock_time_minute_1", fallback: "1 minute")
  /// 5 minutes
  internal static let lockoutSettingsAppLockTimeMinutes5 = T.tr("Localizable", "lockout_settings_app_lock_time_minutes_5", fallback: "5 minutes")
  /// 30 seconds
  internal static let lockoutSettingsAppLockTimeSeconds30 = T.tr("Localizable", "lockout_settings_app_lock_time_seconds_30", fallback: "30 seconds")
  /// Application Lockout
  internal static let lockoutSettingsAppLockoutHeader = T.tr("Localizable", "lockout_settings_app_lockout_header", fallback: "Application Lockout")
  /// 1 day
  internal static let lockoutSettingsAutofillLockTimeDay1 = T.tr("Localizable", "lockout_settings_autofill_lock_time_day_1", fallback: "1 day")
  /// 1 hour
  internal static let lockoutSettingsAutofillLockTimeHour1 = T.tr("Localizable", "lockout_settings_autofill_lock_time_hour_1", fallback: "1 hour")
  /// 15 minutes
  internal static let lockoutSettingsAutofillLockTimeMinutes15 = T.tr("Localizable", "lockout_settings_autofill_lock_time_minutes_15", fallback: "15 minutes")
  /// 30 minutes
  internal static let lockoutSettingsAutofillLockTimeMinutes30 = T.tr("Localizable", "lockout_settings_autofill_lock_time_minutes_30", fallback: "30 minutes")
  /// 5 minutes
  internal static let lockoutSettingsAutofillLockTimeMinutes5 = T.tr("Localizable", "lockout_settings_autofill_lock_time_minutes_5", fallback: "5 minutes")
  /// Never
  internal static let lockoutSettingsAutofillLockTimeNever = T.tr("Localizable", "lockout_settings_autofill_lock_time_never", fallback: "Never")
  /// Autofill Lockout
  internal static let lockoutSettingsAutofillLockoutHeader = T.tr("Localizable", "lockout_settings_autofill_lockout_header", fallback: "Autofill Lockout")
  /// Add Item
  internal static let loginAddTitle = T.tr("Localizable", "login_add_title", fallback: "Add Item")
  /// +  Add URL
  internal static let loginAddUriCta = T.tr("Localizable", "login_add_uri_cta", fallback: "+  Add URL")
  /// Are you sure you want to remove this Item? You can restore it later.
  internal static let loginDeleteConfirmBody = T.tr("Localizable", "login_delete_confirm_body", fallback: "Are you sure you want to remove this Item? You can restore it later.")
  /// Remove Item?
  internal static let loginDeleteConfirmTitle = T.tr("Localizable", "login_delete_confirm_title", fallback: "Remove Item?")
  /// Remove Item
  internal static let loginDeleteCta = T.tr("Localizable", "login_delete_cta", fallback: "Remove Item")
  /// Edit item
  internal static let loginEdit = T.tr("Localizable", "login_edit", fallback: "Edit item")
  /// Edit icon
  internal static let loginEditIconCta = T.tr("Localizable", "login_edit_icon_cta", fallback: "Edit icon")
  /// Edit Item
  internal static let loginEditTitle = T.tr("Localizable", "login_edit_title", fallback: "Edit Item")
  /// Item was deleted on another device. You can find it in the trash
  internal static let loginErrorDeletedOtherDevice = T.tr("Localizable", "login_error_deleted_other_device", fallback: "Item was deleted on another device. You can find it in the trash")
  /// Item was edited on another device
  internal static let loginErrorEditedOtherDevice = T.tr("Localizable", "login_error_edited_other_device", fallback: "Item was edited on another device")
  /// Error while trying to save Item
  internal static let loginErrorSave = T.tr("Localizable", "login_error_save", fallback: "Error while trying to save Item")
  /// Clear filters
  internal static let loginFilterModalClear = T.tr("Localizable", "login_filter_modal_clear", fallback: "Clear filters")
  /// From oldest
  internal static let loginFilterModalSortCreationDateAsc = T.tr("Localizable", "login_filter_modal_sort_creation_date_asc", fallback: "From oldest")
  /// From newest
  internal static let loginFilterModalSortCreationDateDesc = T.tr("Localizable", "login_filter_modal_sort_creation_date_desc", fallback: "From newest")
  /// Name (A-Z)
  internal static let loginFilterModalSortNameAsc = T.tr("Localizable", "login_filter_modal_sort_name_asc", fallback: "Name (A-Z)")
  /// Name (Z-A)
  internal static let loginFilterModalSortNameDesc = T.tr("Localizable", "login_filter_modal_sort_name_desc", fallback: "Name (Z-A)")
  /// Filter
  internal static let loginFilterModalTag = T.tr("Localizable", "login_filter_modal_tag", fallback: "Filter")
  /// All
  internal static let loginFilterModalTagAll = T.tr("Localizable", "login_filter_modal_tag_all", fallback: "All")
  /// Sort
  internal static let loginFilterModalTitle = T.tr("Localizable", "login_filter_modal_title", fallback: "Sort")
  /// Name
  internal static let loginNameLabel = T.tr("Localizable", "login_name_label", fallback: "Name")
  /// No Item Name
  internal static let loginNoItemName = T.tr("Localizable", "login_no_item_name", fallback: "No Item Name")
  /// Notes
  internal static let loginNotesLabel = T.tr("Localizable", "login_notes_label", fallback: "Notes")
  /// Auto-Generate
  internal static let loginPasswordAutogenerateCta = T.tr("Localizable", "login_password_autogenerate_cta", fallback: "Auto-Generate")
  /// Generator
  internal static let loginPasswordGeneratorCta = T.tr("Localizable", "login_password_generator_cta", fallback: "Generator")
  /// Password
  internal static let loginPasswordLabel = T.tr("Localizable", "login_password_label", fallback: "Password")
  /// Enter password
  internal static let loginPasswordPlaceholder = T.tr("Localizable", "login_password_placeholder", fallback: "Enter password")
  /// Take another try with a different filter
  internal static let loginSearchNoResultsDescription = T.tr("Localizable", "login_search_no_results_description", fallback: "Take another try with a different filter")
  /// Item not found
  internal static let loginSearchNoResultsTitle = T.tr("Localizable", "login_search_no_results_title", fallback: "Item not found")
  /// Security
  internal static let loginSecurityLevelHeader = T.tr("Localizable", "login_security_level_header", fallback: "Security")
  /// Security Tier
  internal static let loginSecurityLevelLabel = T.tr("Localizable", "login_security_level_label", fallback: "Security Tier")
  /// Access this password directly from the 2FAS Pass Browser Extension.
  internal static let loginSecurityTypeSecureDescription = T.tr("Localizable", "login_security_type_secure_description", fallback: "Access this password directly from the 2FAS Pass Browser Extension.")
  /// Secret
  internal static let loginSecurityTypeSecureTitle = T.tr("Localizable", "login_security_type_secure_title", fallback: "Secret")
  /// Do not share this password with 2FAS Pass Browser Extension and type it manually.
  internal static let loginSecurityTypeTopSecretDescription = T.tr("Localizable", "login_security_type_top_secret_description", fallback: "Do not share this password with 2FAS Pass Browser Extension and type it manually.")
  /// Top Secret
  internal static let loginSecurityTypeTopSecretTitle = T.tr("Localizable", "login_security_type_top_secret_title", fallback: "Top Secret")
  /// Share the password with the 2FAS Pass Browser Extension once after confirmation in the 2FAS Pass mobile app.
  internal static let loginSecurityTypeUltraSecureDescription = T.tr("Localizable", "login_security_type_ultra_secure_description", fallback: "Share the password with the 2FAS Pass Browser Extension once after confirmation in the 2FAS Pass mobile app.")
  /// Highly Secret
  internal static let loginSecurityTypeUltraSecureTitle = T.tr("Localizable", "login_security_type_ultra_secure_title", fallback: "Highly Secret")
  /// Selected Tags
  internal static let loginSelectedTags = T.tr("Localizable", "login_selected_tags", fallback: "Selected Tags")
  /// Tags
  internal static let loginTags = T.tr("Localizable", "login_tags", fallback: "Tags")
  /// Assign Tags to find your Items more easily.
  internal static let loginTagsDescription = T.tr("Localizable", "login_tags_description", fallback: "Assign Tags to find your Items more easily.")
  /// Tags
  internal static let loginTagsHeader = T.tr("Localizable", "login_tags_header", fallback: "Tags")
  /// Do you want to discard your changes?
  internal static let loginUnsavedChangesDialogDescription = T.tr("Localizable", "login_unsaved_changes_dialog_description", fallback: "Do you want to discard your changes?")
  /// Unsaved changes
  internal static let loginUnsavedChangesDialogTitle = T.tr("Localizable", "login_unsaved_changes_dialog_title", fallback: "Unsaved changes")
  /// Incorrect URL: %@
  internal static func loginUriError(_ p1: Any) -> String {
    return T.tr("Localizable", "login_uri_error %@", String(describing: p1), fallback: "Incorrect URL: %@")
  }
  /// Website URL
  internal static let loginUriHeader = T.tr("Localizable", "login_uri_header", fallback: "Website URL")
  /// URL
  internal static let loginUriLabel = T.tr("Localizable", "login_uri_label", fallback: "URL")
  /// URL %lld
  internal static func loginUriLabelLld(_ p1: Int) -> String {
    return T.tr("Localizable", "login_uri_label %lld", p1, fallback: "URL %lld")
  }
  /// Resource matches URI's base domain.
  internal static let loginUriMatcherDomainDescription = T.tr("Localizable", "login_uri_matcher_domain_description", fallback: "Resource matches URI's base domain.")
  /// Domain
  internal static let loginUriMatcherDomainTitle = T.tr("Localizable", "login_uri_matcher_domain_title", fallback: "Domain")
  /// Resource is exactly the same as URI.
  internal static let loginUriMatcherExactDescription = T.tr("Localizable", "login_uri_matcher_exact_description", fallback: "Resource is exactly the same as URI.")
  /// Exact
  internal static let loginUriMatcherExactTitle = T.tr("Localizable", "login_uri_matcher_exact_title", fallback: "Exact")
  /// Resource matches URI's hostname and port.
  internal static let loginUriMatcherHostDescription = T.tr("Localizable", "login_uri_matcher_host_description", fallback: "Resource matches URI's hostname and port.")
  /// Host
  internal static let loginUriMatcherHostTitle = T.tr("Localizable", "login_uri_matcher_host_title", fallback: "Host")
  /// Resource starts with URI's text.
  internal static let loginUriMatcherStartsWithDescription = T.tr("Localizable", "login_uri_matcher_starts_with_description", fallback: "Resource starts with URI's text.")
  /// Start with
  internal static let loginUriMatcherStartsWithTitle = T.tr("Localizable", "login_uri_matcher_starts_with_title", fallback: "Start with")
  /// Username
  internal static let loginUsernameLabel = T.tr("Localizable", "login_username_label", fallback: "Username")
  /// Can't find any Usernames
  internal static let loginUsernameMostUsedEmpty = T.tr("Localizable", "login_username_most_used_empty", fallback: "Can't find any Usernames")
  /// Most used Usernames
  internal static let loginUsernameMostUsedHeader = T.tr("Localizable", "login_username_most_used_header", fallback: "Most used Usernames")
  /// Copy password
  internal static let loginViewActionCopyPassword = T.tr("Localizable", "login_view_action_copy_password", fallback: "Copy password")
  /// Copy username
  internal static let loginViewActionCopyUsername = T.tr("Localizable", "login_view_action_copy_username", fallback: "Copy username")
  /// Remove Item
  internal static let loginViewActionDelete = T.tr("Localizable", "login_view_action_delete", fallback: "Remove Item")
  /// Open Website
  internal static let loginViewActionOpenUri = T.tr("Localizable", "login_view_action_open_uri", fallback: "Open Website")
  /// URLs
  internal static let loginViewActionUrisTitle = T.tr("Localizable", "login_view_action_uris_title", fallback: "URLs")
  /// Item details
  internal static let loginViewActionViewDetails = T.tr("Localizable", "login_view_action_view_details", fallback: "Item details")
  /// Billed through Apple.
  internal static let manageSubscriptionAppleInfo = T.tr("Localizable", "manage_subscription_apple_info", fallback: "Billed through Apple.")
  /// Connected Web Browsers
  internal static let manageSubscriptionBrowsersTitle = T.tr("Localizable", "manage_subscription_browsers_title", fallback: "Connected Web Browsers")
  /// Your plan ends on 
  internal static let manageSubscriptionEndDatePrefix = T.tr("Localizable", "manage_subscription_end_date_prefix", fallback: "Your plan ends on ")
  /// Your logins and passwords
  internal static let manageSubscriptionItemsSubtitle = T.tr("Localizable", "manage_subscription_items_subtitle", fallback: "Your logins and passwords")
  /// Items
  internal static let manageSubscriptionItemsTitle = T.tr("Localizable", "manage_subscription_items_title", fallback: "Items")
  /// Multi-Device Sync
  internal static let manageSubscriptionMultiDeviceSyncTitle = T.tr("Localizable", "manage_subscription_multi_device_sync_title", fallback: "Multi-Device Sync")
  /// Annual Subscription: 
  internal static let manageSubscriptionPricePrefix = T.tr("Localizable", "manage_subscription_price_prefix", fallback: "Annual Subscription: ")
  /// Your plan will automatically renew on 
  internal static let manageSubscriptionRenewDatePrefix = T.tr("Localizable", "manage_subscription_renew_date_prefix", fallback: "Your plan will automatically renew on ")
  /// 2FAS Pass Unlimited
  internal static let manageSubscriptionTitle = T.tr("Localizable", "manage_subscription_title", fallback: "2FAS Pass Unlimited")
  /// Identifier
  internal static let manageSubscriptionUserIdentifierTitle = T.tr("Localizable", "manage_subscription_user_identifier_title", fallback: "Identifier")
  /// Confirm password
  internal static let masterPasswordConfirmLabel = T.tr("Localizable", "master_password_confirm_label", fallback: "Confirm password")
  /// Now, define a new Master Password and remember it by heart.
  internal static let masterPasswordCreateNew = T.tr("Localizable", "master_password_create_new", fallback: "Now, define a new Master Password and remember it by heart.")
  /// Now, define a Master Password and remember it by heart.
  internal static let masterPasswordDefine = T.tr("Localizable", "master_password_define", fallback: "Now, define a Master Password and remember it by heart.")
  /// Password
  internal static let masterPasswordLabel = T.tr("Localizable", "master_password_label", fallback: "Password")
  /// Use at least %lld characters
  internal static func masterPasswordMinLengthLld(_ p1: Int) -> String {
    return T.tr("Localizable", "master_password_min_length %lld", p1, fallback: "Use at least %lld characters")
  }
  /// The passwords don't match
  internal static let masterPasswordNotMatch = T.tr("Localizable", "master_password_not_match", fallback: "The passwords don't match")
  /// Please restart the app and try again
  internal static let migrationErrorBody = T.tr("Localizable", "migration_error_body", fallback: "Please restart the app and try again")
  /// Migration failed
  internal static let migrationErrorTitle = T.tr("Localizable", "migration_error_title", fallback: "Migration failed")
  /// It is used to unlock the app and recover your 2FAS Pass Vault.
  internal static let onboardingCreateMasterPasswordDescription = T.tr("Localizable", "onboarding_create_master_password_description", fallback: "It is used to unlock the app and recover your 2FAS Pass Vault.")
  /// This simple tutorial will help you prepare and memorize your Master Password.
  internal static let onboardingCreateMasterPasswordGuideDescription = T.tr("Localizable", "onboarding_create_master_password_guide_description", fallback: "This simple tutorial will help you prepare and memorize your Master Password.")
  /// A Simple Guide
  internal static let onboardingCreateMasterPasswordGuideTitle = T.tr("Localizable", "onboarding_create_master_password_guide_title", fallback: "A Simple Guide")
  /// Create Master Password
  internal static let onboardingCreateMasterPasswordTitle = T.tr("Localizable", "onboarding_create_master_password_title", fallback: "Create Master Password")
  /// Tap and hold
  internal static let onboardingGenerateSecretKeyCta = T.tr("Localizable", "onboarding_generate_secret_key_cta", fallback: "Tap and hold")
  /// It is a 15-word phrase used to authenticate your 2FAS Pass Vault.
  internal static let onboardingGenerateSecretKeyDescription = T.tr("Localizable", "onboarding_generate_secret_key_description", fallback: "It is a 15-word phrase used to authenticate your 2FAS Pass Vault.")
  /// Secret Words have been generated successfully and saved in your 2FAS Pass Vault.
  internal static let onboardingGenerateSecretKeySuccessDescription = T.tr("Localizable", "onboarding_generate_secret_key_success_description", fallback: "Secret Words have been generated successfully and saved in your 2FAS Pass Vault.")
  /// Secret Words Generated!
  internal static let onboardingGenerateSecretKeySuccessTitle = T.tr("Localizable", "onboarding_generate_secret_key_success_title", fallback: "Secret Words Generated!")
  /// Generate Secret Words
  internal static let onboardingGenerateSecretKeyTitle = T.tr("Localizable", "onboarding_generate_secret_key_title", fallback: "Generate Secret Words")
  /// Look around and select 3 objects (e.g.: Flower, Candle, Bookshelf).
  internal static let onboardingGuide1 = T.tr("Localizable", "onboarding_guide_1", fallback: "Look around and select 3 objects (e.g.: Flower, Candle, Bookshelf).")
  /// Think about short story that connects these 3 objects (for example: A Flower and a Candle lays on the Bookshelf.)
  internal static let onboardingGuide2 = T.tr("Localizable", "onboarding_guide_2", fallback: "Think about short story that connects these 3 objects (for example: A Flower and a Candle lays on the Bookshelf.)")
  /// Selected objects are the words in your password. The story helps you remember them. Now think about the separator between the words (e.g.: # or $).
  internal static let onboardingGuide3 = T.tr("Localizable", "onboarding_guide_3", fallback: "Selected objects are the words in your password. The story helps you remember them. Now think about the separator between the words (e.g.: # or $).")
  /// The strong, unique, and easy-to-remember password looks like this Object1 #Object2 #Object3 (e.g. Flower#Candle#Bookshelf)
  internal static let onboardingGuide4 = T.tr("Localizable", "onboarding_guide_4", fallback: "The strong, unique, and easy-to-remember password looks like this Object1 #Object2 #Object3 (e.g. Flower#Candle#Bookshelf)")
  /// Start using 2FAS Pass
  internal static let onboardingProgressCompletedCta = T.tr("Localizable", "onboarding_progress_completed_cta", fallback: "Start using 2FAS Pass")
  /// Your Vault has been successfully created and encrypted!
  internal static let onboardingProgressCompletedDescription = T.tr("Localizable", "onboarding_progress_completed_description", fallback: "Your Vault has been successfully created and encrypted!")
  /// Setup complete!
  internal static let onboardingProgressCompletedTitle = T.tr("Localizable", "onboarding_progress_completed_title", fallback: "Setup complete!")
  /// Now it’s time to create your Master Password.
  internal static let onboardingProgressHalfwayDescription = T.tr("Localizable", "onboarding_progress_halfway_description", fallback: "Now it’s time to create your Master Password.")
  /// You are halfway there
  internal static let onboardingProgressHalfwayTitle = T.tr("Localizable", "onboarding_progress_halfway_title", fallback: "You are halfway there")
  /// Your local secure storage.
  internal static let onboardingProgressStartDescription = T.tr("Localizable", "onboarding_progress_start_description", fallback: "Your local secure storage.")
  /// 2FAS Pass Vault
  internal static let onboardingProgressStartTitle = T.tr("Localizable", "onboarding_progress_start_title", fallback: "2FAS Pass Vault")
  /// It is a 15-word phrase used to authenticate your 2FAS Pass Vault.
  internal static let onboardingProgressStep1Description = T.tr("Localizable", "onboarding_progress_step1_description", fallback: "It is a 15-word phrase used to authenticate your 2FAS Pass Vault.")
  /// 1. Generate Secret Words
  internal static let onboardingProgressStep1Title = T.tr("Localizable", "onboarding_progress_step1_title", fallback: "1. Generate Secret Words")
  /// It is used to unlock the app and recover your 2FAS Pass Vault.
  internal static let onboardingProgressStep2Description = T.tr("Localizable", "onboarding_progress_step2_description", fallback: "It is used to unlock the app and recover your 2FAS Pass Vault.")
  /// 2. Create Master Password
  internal static let onboardingProgressStep2Title = T.tr("Localizable", "onboarding_progress_step2_title", fallback: "2. Create Master Password")
  /// Vault Encryption Setup
  internal static let onboardingProgressStepsHeader = T.tr("Localizable", "onboarding_progress_steps_header", fallback: "Vault Encryption Setup")
  /// Keep your Items local on your own device.
  internal static let onboardingWelcome1Description = T.tr("Localizable", "onboarding_welcome1_description", fallback: "Keep your Items local on your own device.")
  /// No third-party control of your Items
  internal static let onboardingWelcome1Feature1 = T.tr("Localizable", "onboarding_welcome1_feature1", fallback: "No third-party control of your Items")
  /// Assured anonymity and data security
  internal static let onboardingWelcome1Feature2 = T.tr("Localizable", "onboarding_welcome1_feature2", fallback: "Assured anonymity and data security")
  /// No user accounts required
  internal static let onboardingWelcome1Feature3 = T.tr("Localizable", "onboarding_welcome1_feature3", fallback: "No user accounts required")
  /// Local-first Password Manager
  internal static let onboardingWelcome1Title = T.tr("Localizable", "onboarding_welcome1_title", fallback: "Local-first Password Manager")
  /// Only you have access to your Items. We, or any third party, do not.
  internal static let onboardingWelcome2Description = T.tr("Localizable", "onboarding_welcome2_description", fallback: "Only you have access to your Items. We, or any third party, do not.")
  /// Advanced Items encryption
  internal static let onboardingWelcome2Feature1 = T.tr("Localizable", "onboarding_welcome2_feature1", fallback: "Advanced Items encryption")
  /// Self-hosted / WebDAV integration
  internal static let onboardingWelcome2Feature2 = T.tr("Localizable", "onboarding_welcome2_feature2", fallback: "Self-hosted / WebDAV integration")
  /// No risk of vendor lock-in
  internal static let onboardingWelcome2Feature3 = T.tr("Localizable", "onboarding_welcome2_feature3", fallback: "No risk of vendor lock-in")
  /// Own your Items
  internal static let onboardingWelcome2Title = T.tr("Localizable", "onboarding_welcome2_title", fallback: "Own your Items")
  /// Securely add and autofill Items with the next-gen 2FAS Pass Browser Extension.
  internal static let onboardingWelcome3Description = T.tr("Localizable", "onboarding_welcome3_description", fallback: "Securely add and autofill Items with the next-gen 2FAS Pass Browser Extension.")
  /// Speeds up the sign-in process
  internal static let onboardingWelcome3Feature1 = T.tr("Localizable", "onboarding_welcome3_feature1", fallback: "Speeds up the sign-in process")
  /// Multi-layer encryption
  internal static let onboardingWelcome3Feature2 = T.tr("Localizable", "onboarding_welcome3_feature2", fallback: "Multi-layer encryption")
  /// Item Security Tiers
  internal static let onboardingWelcome3Feature3 = T.tr("Localizable", "onboarding_welcome3_feature3", fallback: "Item Security Tiers")
  /// Web Browser Extension
  internal static let onboardingWelcome3Title = T.tr("Localizable", "onboarding_welcome3_title", fallback: "Web Browser Extension")
  /// Get Started
  internal static let onboardingWelcomeCta1 = T.tr("Localizable", "onboarding_welcome_cta1", fallback: "Get Started")
  /// Recover / Synchronize
  internal static let onboardingWelcomeCta2 = T.tr("Localizable", "onboarding_welcome_cta2", fallback: "Recover / Synchronize")
  /// Opening a 2FAS Pass backup file is not supported. Go to 2FAS Pass Settings to import it.
  internal static let openExternalFileErrorBody = T.tr("Localizable", "open_external_file_error_body", fallback: "Opening a 2FAS Pass backup file is not supported. Go to 2FAS Pass Settings to import it.")
  /// Error while copying the password
  internal static let passwordErrorCopyPassword = T.tr("Localizable", "password_error_copy_password", fallback: "Error while copying the password")
  /// Error while copying the username
  internal static let passwordErrorCopyUsername = T.tr("Localizable", "password_error_copy_username", fallback: "Error while copying the username")
  /// Characters
  internal static let passwordGeneratorCharacters = T.tr("Localizable", "password_generator_characters", fallback: "Characters")
  /// Copy
  internal static let passwordGeneratorCopyCta = T.tr("Localizable", "password_generator_copy_cta", fallback: "Copy")
  /// Digits
  internal static let passwordGeneratorDigits = T.tr("Localizable", "password_generator_digits", fallback: "Digits")
  /// Generate
  internal static let passwordGeneratorGenerateCta = T.tr("Localizable", "password_generator_generate_cta", fallback: "Generate")
  /// Password Generator
  internal static let passwordGeneratorHeader = T.tr("Localizable", "password_generator_header", fallback: "Password Generator")
  /// Special characters
  internal static let passwordGeneratorSpecialCharacters = T.tr("Localizable", "password_generator_special_characters", fallback: "Special characters")
  /// Uppercase characters
  internal static let passwordGeneratorUppercaseCharacters = T.tr("Localizable", "password_generator_uppercase_characters", fallback: "Uppercase characters")
  /// Use password
  internal static let passwordGeneratorUseCta = T.tr("Localizable", "password_generator_use_cta", fallback: "Use password")
  /// At least 9 characters
  internal static let passwordLengthRequirement = T.tr("Localizable", "password_length_requirement", fallback: "At least 9 characters")
  /// Passwords match
  internal static let passwordsMatchText = T.tr("Localizable", "passwords_match_text", fallback: "Passwords match")
  /// You have reached your limit. Upgrade your plan to sync unlimited devices.
  internal static let paywallNoticeBrowsersLimitMsg = T.tr("Localizable", "paywall_notice_browsers_limit_msg", fallback: "You have reached your limit. Upgrade your plan to sync unlimited devices.")
  /// Can't connect
  internal static let paywallNoticeBrowsersLimitTitle = T.tr("Localizable", "paywall_notice_browsers_limit_title", fallback: "Can't connect")
  /// Upgrade plan
  internal static let paywallNoticeCta = T.tr("Localizable", "paywall_notice_cta", fallback: "Upgrade plan")
  /// Can’t import Items
  internal static let paywallNoticeItemsLimitImportTitle = T.tr("Localizable", "paywall_notice_items_limit_import_title", fallback: "Can’t import Items")
  /// You’ve reached the limit of %d Items. Upgrade your plan for unlimited Items.
  internal static func paywallNoticeItemsLimitReachedMsg(_ p1: Int) -> String {
    return T.tr("Localizable", "paywall_notice_items_limit_reached_msg", p1, fallback: "You’ve reached the limit of %d Items. Upgrade your plan for unlimited Items.")
  }
  /// Item limit reached
  internal static let paywallNoticeItemsLimitReachedTitle = T.tr("Localizable", "paywall_notice_items_limit_reached_title", fallback: "Item limit reached")
  /// Can’t restore Items
  internal static let paywallNoticeItemsLimitRestoreTitle = T.tr("Localizable", "paywall_notice_items_limit_restore_title", fallback: "Can’t restore Items")
  /// Can’t transfer Items
  internal static let paywallNoticeItemsLimitTransferTitle = T.tr("Localizable", "paywall_notice_items_limit_transfer_title", fallback: "Can’t transfer Items")
  /// Matching Vault exists in the backup but is linked to another device. Upgrade your plan to enable multi-device sync.
  internal static let paywallNoticeMultiDeviceMsg = T.tr("Localizable", "paywall_notice_multi_device_msg", fallback: "Matching Vault exists in the backup but is linked to another device. Upgrade your plan to enable multi-device sync.")
  /// Camera permission is required to scan QR Codes. To use this feature, go to Application Permissions and allow the app to access the camera.
  internal static let permissionCameraMsg = T.tr("Localizable", "permission_camera_msg", fallback: "Camera permission is required to scan QR Codes. To use this feature, go to Application Permissions and allow the app to access the camera.")
  /// Camera Permission
  internal static let permissionCameraTitle = T.tr("Localizable", "permission_camera_title", fallback: "Camera Permission")
  /// The app requires access to Push Notifications to access the browser extension functionality. You can change this setting at any time in System Settings.
  internal static let permissionNotificationsMsg = T.tr("Localizable", "permission_notifications_msg", fallback: "The app requires access to Push Notifications to access the browser extension functionality. You can change this setting at any time in System Settings.")
  /// Push Notifications
  internal static let permissionNotificationsTitle = T.tr("Localizable", "permission_notifications_title", fallback: "Push Notifications")
  /// New request from browser
  internal static let pushBrowserRequestGenericMessage = T.tr("Localizable", "push_browser_request_generic_message", fallback: "New request from browser")
  /// New request from %@
  internal static func pushBrowserRequestMessage(_ p1: Any) -> String {
    return T.tr("Localizable", "push_browser_request_message", String(describing: p1), fallback: "New request from %@")
  }
  /// 2FAS Pass request
  internal static let pushBrowserRequestTitle = T.tr("Localizable", "push_browser_request_title", fallback: "2FAS Pass request")
  /// Select 2FAS Pass to automatically fill in Item details in other apps.
  internal static let quickSetupAutofillDescription = T.tr("Localizable", "quick_setup_autofill_description", fallback: "Select 2FAS Pass to automatically fill in Item details in other apps.")
  /// AutoFill
  internal static let quickSetupAutofillTitle = T.tr("Localizable", "quick_setup_autofill_title", fallback: "AutoFill")
  /// Securely sync your data using Google Drive in case this device gets lost or damaged.
  internal static let quickSetupDriveSyncDescription = T.tr("Localizable", "quick_setup_drive_sync_description", fallback: "Securely sync your data using Google Drive in case this device gets lost or damaged.")
  /// Vault Sync
  internal static let quickSetupDriveSyncTitle = T.tr("Localizable", "quick_setup_drive_sync_title", fallback: "Vault Sync")
  /// Securely sync your data using iCloud in case this device gets lost or damaged.
  internal static let quickSetupIcloudSyncDescription = T.tr("Localizable", "quick_setup_icloud_sync_description", fallback: "Securely sync your data using iCloud in case this device gets lost or damaged.")
  /// Failed to enable Vault Sync
  internal static let quickSetupIcloudSyncFailure = T.tr("Localizable", "quick_setup_icloud_sync_failure", fallback: "Failed to enable Vault Sync")
  /// Vault Sync
  internal static let quickSetupIcloudSyncTitle = T.tr("Localizable", "quick_setup_icloud_sync_title", fallback: "Vault Sync")
  /// Import Items from 2FAS Pass Backup
  internal static let quickSetupImportItemsCta = T.tr("Localizable", "quick_setup_import_items_cta", fallback: "Import Items from 2FAS Pass Backup")
  /// Recommended
  internal static let quickSetupRecommended = T.tr("Localizable", "quick_setup_recommended", fallback: "Recommended")
  /// Default
  internal static let quickSetupSecurityTierDefaultLabel = T.tr("Localizable", "quick_setup_security_tier_default_label", fallback: "Default")
  /// Decide how to use individual Items with Autofill and share them with the Browser Extension.
  internal static let quickSetupSecurityTierDescription = T.tr("Localizable", "quick_setup_security_tier_description", fallback: "Decide how to use individual Items with Autofill and share them with the Browser Extension.")
  /// Security Tier
  internal static let quickSetupSecurityTierTitle = T.tr("Localizable", "quick_setup_security_tier_title", fallback: "Security Tier")
  /// Personlize your security and usability preferences.
  internal static let quickSetupSubtitle = T.tr("Localizable", "quick_setup_subtitle", fallback: "Personlize your security and usability preferences.")
  /// Quick setup
  internal static let quickSetupTitle = T.tr("Localizable", "quick_setup_title", fallback: "Quick setup")
  /// Transfer passwords from other apps
  internal static let quickSetupTransferItemsCta = T.tr("Localizable", "quick_setup_transfer_items_cta", fallback: "Transfer passwords from other apps")
  /// User is forbidden to access this path.
  internal static let recoveryErrorForbidden = T.tr("Localizable", "recovery_error_forbidden", fallback: "User is forbidden to access this path.")
  /// Index file is damaged.
  internal static let recoveryErrorIndexDamaged = T.tr("Localizable", "recovery_error_index_damaged", fallback: "Index file is damaged.")
  /// Index file not found. The backup folder is empty.
  internal static let recoveryErrorIndexNotFound = T.tr("Localizable", "recovery_error_index_not_found", fallback: "Index file not found. The backup folder is empty.")
  /// The existing backup was created using a newer version. Update the app.
  internal static let recoveryErrorNewerVersion = T.tr("Localizable", "recovery_error_newer_version", fallback: "The existing backup was created using a newer version. Update the app.")
  /// Nothing to import. Backup file has no Items.
  internal static let recoveryErrorNothingToImport = T.tr("Localizable", "recovery_error_nothing_to_import", fallback: "Nothing to import. Backup file has no Items.")
  /// User is not authorized to access this path.
  internal static let recoveryErrorUnauthorized = T.tr("Localizable", "recovery_error_unauthorized", fallback: "User is not authorized to access this path.")
  /// Vault file is damaged.
  internal static let recoveryErrorVaultDamaged = T.tr("Localizable", "recovery_error_vault_damaged", fallback: "Vault file is damaged.")
  /// Vault file not found. The backup folder is empty.
  internal static let recoveryErrorVaultNotFound = T.tr("Localizable", "recovery_error_vault_not_found", fallback: "Vault file not found. The backup folder is empty.")
  /// 2FAS Pass
  internal static let recoveryKitAuthor = T.tr("Localizable", "recovery_kit_author", fallback: "2FAS Pass")
  /// 2FAS Pass
  internal static let recoveryKitCreator = T.tr("Localizable", "recovery_kit_creator", fallback: "2FAS Pass")
  /// 2FAS Pass Decryption Kit
  internal static let recoveryKitHeader = T.tr("Localizable", "recovery_kit_header", fallback: "2FAS Pass Decryption Kit")
  /// 2FAS Pass Decryption Kit
  internal static let recoveryKitTitle = T.tr("Localizable", "recovery_kit_title", fallback: "2FAS Pass Decryption Kit")
  /// Write down the Master Password:
  internal static let recoveryKitWriteDown = T.tr("Localizable", "recovery_kit_write_down", fallback: "Write down the Master Password:")
  /// Close
  internal static let requestModalErrorGenericCta = T.tr("Localizable", "request_modal_error_generic_cta", fallback: "Close")
  /// Something went wrong. Please try again.
  internal static let requestModalErrorGenericSubtitle = T.tr("Localizable", "request_modal_error_generic_subtitle", fallback: "Something went wrong. Please try again.")
  /// Error occurred
  internal static let requestModalErrorGenericTitle = T.tr("Localizable", "request_modal_error_generic_title", fallback: "Error occurred")
  /// Upgrade plan
  internal static let requestModalErrorItemsLimitCta = T.tr("Localizable", "request_modal_error_items_limit_cta", fallback: "Upgrade plan")
  /// You’ve reached the limit of %d Items. Upgrade your plan for unlimited Items.
  internal static func requestModalErrorItemsLimitSubtitle(_ p1: Int) -> String {
    return T.tr("Localizable", "request_modal_error_items_limit_subtitle", p1, fallback: "You’ve reached the limit of %d Items. Upgrade your plan for unlimited Items.")
  }
  /// Items limit reached
  internal static let requestModalErrorItemsLimitTitle = T.tr("Localizable", "request_modal_error_items_limit_title", fallback: "Items limit reached")
  /// Close
  internal static let requestModalErrorNoItemCta = T.tr("Localizable", "request_modal_error_no_item_cta", fallback: "Close")
  /// Browser Extension wants to access an Item that does not exist in your Vault.
  internal static let requestModalErrorNoItemSubtitle = T.tr("Localizable", "request_modal_error_no_item_subtitle", fallback: "Browser Extension wants to access an Item that does not exist in your Vault.")
  /// Item does not exist
  internal static let requestModalErrorNoItemTitle = T.tr("Localizable", "request_modal_error_no_item_title", fallback: "Item does not exist")
  /// Item was saved on this device, but couldn't be sent to your browser. To send it, please reconnect to your browser extension.
  internal static let requestModalErrorSendDataSubtitle = T.tr("Localizable", "request_modal_error_send_data_subtitle", fallback: "Item was saved on this device, but couldn't be sent to your browser. To send it, please reconnect to your browser extension.")
  /// Item saved only on this device
  internal static let requestModalErrorSendDataTitle = T.tr("Localizable", "request_modal_error_send_data_title", fallback: "Item saved only on this device")
  /// Request from 2FAS Pass
  internal static let requestModalHeaderTitle = T.tr("Localizable", "request_modal_header_title", fallback: "Request from 2FAS Pass")
  /// Connecting…
  internal static let requestModalLoading = T.tr("Localizable", "request_modal_loading", fallback: "Connecting…")
  /// Cancel
  internal static let requestModalNewItemCtaNegative = T.tr("Localizable", "request_modal_new_item_cta_negative", fallback: "Cancel")
  /// Continue
  internal static let requestModalNewItemCtaPositive = T.tr("Localizable", "request_modal_new_item_cta_positive", fallback: "Continue")
  /// Browser Extension asks you to add a new Item to your Vault
  internal static let requestModalNewItemSubtitle = T.tr("Localizable", "request_modal_new_item_subtitle", fallback: "Browser Extension asks you to add a new Item to your Vault")
  /// New Item
  internal static let requestModalNewItemTitle = T.tr("Localizable", "request_modal_new_item_title", fallback: "New Item")
  /// Cancel
  internal static let requestModalPasswordRequestCtaNegative = T.tr("Localizable", "request_modal_password_request_cta_negative", fallback: "Cancel")
  /// Send
  internal static let requestModalPasswordRequestCtaPositive = T.tr("Localizable", "request_modal_password_request_cta_positive", fallback: "Send")
  /// Browser extension requests the password of this Item for 3 minutes
  internal static let requestModalPasswordRequestSubtitle = T.tr("Localizable", "request_modal_password_request_subtitle", fallback: "Browser extension requests the password of this Item for 3 minutes")
  /// Password Request
  internal static let requestModalPasswordRequestTitle = T.tr("Localizable", "request_modal_password_request_title", fallback: "Password Request")
  /// Cancel
  internal static let requestModalRemoveItemCtaNegative = T.tr("Localizable", "request_modal_remove_item_cta_negative", fallback: "Cancel")
  /// Remove
  internal static let requestModalRemoveItemCtaPositive = T.tr("Localizable", "request_modal_remove_item_cta_positive", fallback: "Remove")
  /// Browser Extension asks you to remove the following Item from your Vault
  internal static let requestModalRemoveItemSubtitle = T.tr("Localizable", "request_modal_remove_item_subtitle", fallback: "Browser Extension asks you to remove the following Item from your Vault")
  /// Remove Item
  internal static let requestModalRemoveItemTitle = T.tr("Localizable", "request_modal_remove_item_title", fallback: "Remove Item")
  /// Request canceled!
  internal static let requestModalToastCancel = T.tr("Localizable", "request_modal_toast_cancel", fallback: "Request canceled!")
  /// Item added successfully!
  internal static let requestModalToastSuccessAddLogin = T.tr("Localizable", "request_modal_toast_success_add_login", fallback: "Item added successfully!")
  /// Item deleted successfully!
  internal static let requestModalToastSuccessDeleteLogin = T.tr("Localizable", "request_modal_toast_success_delete_login", fallback: "Item deleted successfully!")
  /// Password sent successfully!
  internal static let requestModalToastSuccessPasswordRequest = T.tr("Localizable", "request_modal_toast_success_password_request", fallback: "Password sent successfully!")
  /// Item updated successfully!
  internal static let requestModalToastSuccessUpdateLogin = T.tr("Localizable", "request_modal_toast_success_update_login", fallback: "Item updated successfully!")
  /// Cancel
  internal static let requestModalUpdateItemCtaNegative = T.tr("Localizable", "request_modal_update_item_cta_negative", fallback: "Cancel")
  /// Continue
  internal static let requestModalUpdateItemCtaPositive = T.tr("Localizable", "request_modal_update_item_cta_positive", fallback: "Continue")
  /// Browser Extension requests the update of the following fields of this Item.
  internal static let requestModalUpdateItemSubtitle = T.tr("Localizable", "request_modal_update_item_subtitle", fallback: "Browser Extension requests the update of the following fields of this Item.")
  /// Update Item
  internal static let requestModalUpdateItemTitle = T.tr("Localizable", "request_modal_update_item_title", fallback: "Update Item")
  /// Below, you can see a list of files from various devices. Click on the one that interests you to select it.
  internal static let restoreCloudFilesDescription = T.tr("Localizable", "restore_cloud_files_description", fallback: "Below, you can see a list of files from various devices. Click on the one that interests you to select it.")
  /// No Vaults found in your cloud storage
  internal static let restoreCloudFilesEmptyDescription = T.tr("Localizable", "restore_cloud_files_empty_description", fallback: "No Vaults found in your cloud storage")
  /// Your files
  internal static let restoreCloudFilesHeader = T.tr("Localizable", "restore_cloud_files_header", fallback: "Your files")
  /// ID: %@
  internal static func restoreCloudFilesId(_ p1: Any) -> String {
    return T.tr("Localizable", "restore_cloud_files_id %@", String(describing: p1), fallback: "ID: %@")
  }
  /// Your Vaults
  internal static let restoreCloudFilesTitle = T.tr("Localizable", "restore_cloud_files_title", fallback: "Your Vaults")
  /// Updated at: %@
  internal static func restoreCloudFilesUpdatedAt(_ p1: Any) -> String {
    return T.tr("Localizable", "restore_cloud_files_updated_at %@", String(describing: p1), fallback: "Updated at: %@")
  }
  /// To proceed, enter your Secret Words and Master Password using one of the available methods to decrypt a backup file
  internal static let restoreDecryptVaultDescription = T.tr("Localizable", "restore_decrypt_vault_description", fallback: "To proceed, enter your Secret Words and Master Password using one of the available methods to decrypt a backup file")
  /// Local Decryption Kit File
  internal static let restoreDecryptVaultOptionFile = T.tr("Localizable", "restore_decrypt_vault_option_file", fallback: "Local Decryption Kit File")
  /// Select a PDF file
  internal static let restoreDecryptVaultOptionFileDescription = T.tr("Localizable", "restore_decrypt_vault_option_file_description", fallback: "Select a PDF file")
  /// Manual Input
  internal static let restoreDecryptVaultOptionManual = T.tr("Localizable", "restore_decrypt_vault_option_manual", fallback: "Manual Input")
  /// Manually enter Secret Words
  internal static let restoreDecryptVaultOptionManualDescription = T.tr("Localizable", "restore_decrypt_vault_option_manual_description", fallback: "Manually enter Secret Words")
  /// Printed Decryption Kit
  internal static let restoreDecryptVaultOptionScanQr = T.tr("Localizable", "restore_decrypt_vault_option_scan_qr", fallback: "Printed Decryption Kit")
  /// Scan QR code
  internal static let restoreDecryptVaultOptionScanQrDescription = T.tr("Localizable", "restore_decrypt_vault_option_scan_qr_description", fallback: "Scan QR code")
  /// Decrypt Your Backup
  internal static let restoreDecryptVaultTitle = T.tr("Localizable", "restore_decrypt_vault_title", fallback: "Decrypt Your Backup")
  /// Enter Secret Words manually
  internal static let restoreEnterWordsTitle = T.tr("Localizable", "restore_enter_words_title", fallback: "Enter Secret Words manually")
  /// Error. Something went wrong. Please try again.
  internal static let restoreErrorGeneral = T.tr("Localizable", "restore_error_general", fallback: "Error. Something went wrong. Please try again.")
  /// Error. Incorrect QR Code.
  internal static let restoreErrorIncorrectQrCode = T.tr("Localizable", "restore_error_incorrect_qr_code", fallback: "Error. Incorrect QR Code.")
  /// Error. Incorrect Secret Words.
  internal static let restoreErrorIncorrectWords = T.tr("Localizable", "restore_error_incorrect_words", fallback: "Error. Incorrect Secret Words.")
  /// Did you use the correct Recover Kit?
  internal static let restoreFailureDescription = T.tr("Localizable", "restore_failure_description", fallback: "Did you use the correct Recover Kit?")
  /// Error while trying to recover the Vault
  internal static let restoreFailureTitle = T.tr("Localizable", "restore_failure_title", fallback: "Error while trying to recover the Vault")
  /// Error while fetching iCloud contents
  internal static let restoreIcloudFilesError = T.tr("Localizable", "restore_icloud_files_error", fallback: "Error while fetching iCloud contents")
  /// Select file
  internal static let restoreIcloudFilesTitle = T.tr("Localizable", "restore_icloud_files_title", fallback: "Select file")
  /// Error importing file
  internal static let restoreImportingFileErrorText = T.tr("Localizable", "restore_importing_file_error_text", fallback: "Error importing file")
  /// Importing backup file…
  internal static let restoreImportingFileText = T.tr("Localizable", "restore_importing_file_text", fallback: "Importing backup file…")
  /// Incorrect Secret Words
  internal static let restoreManualKeyIncorrectWords = T.tr("Localizable", "restore_manual_key_incorrect_words", fallback: "Incorrect Secret Words")
  /// Enter your Secret Words (15-word phrase)
  internal static let restoreManualKeyInputDescription = T.tr("Localizable", "restore_manual_key_input_description", fallback: "Enter your Secret Words (15-word phrase)")
  /// Manual Input
  internal static let restoreManualKeyInputTitle = T.tr("Localizable", "restore_manual_key_input_title", fallback: "Manual Input")
  /// Word %@
  internal static func restoreManualWord(_ p1: Any) -> String {
    return T.tr("Localizable", "restore_manual_word", String(describing: p1), fallback: "Word %@")
  }
  /// Enter your Vault's Master Password
  internal static let restoreMasterPasswordDescription = T.tr("Localizable", "restore_master_password_description", fallback: "Enter your Vault's Master Password")
  /// Master Password
  internal static let restoreMasterPasswordLabel = T.tr("Localizable", "restore_master_password_label", fallback: "Master Password")
  /// Master Password
  internal static let restoreMasterPasswordTitle = T.tr("Localizable", "restore_master_password_title", fallback: "Master Password")
  /// Hover over the QR code and wait for a moment
  internal static let restoreQrCodeCameraDescription = T.tr("Localizable", "restore_qr_code_camera_description", fallback: "Hover over the QR code and wait for a moment")
  /// Scan QR code
  internal static let restoreQrCodeCameraTitle = T.tr("Localizable", "restore_qr_code_camera_title", fallback: "Scan QR code")
  /// The camera is unavailable. Check the 2FAS Pass camera access in System Settings
  internal static let restoreQrCodeError = T.tr("Localizable", "restore_qr_code_error", fallback: "The camera is unavailable. Check the 2FAS Pass camera access in System Settings")
  /// System Settings
  internal static let restoreQrCodeErrorSystemSettings = T.tr("Localizable", "restore_qr_code_error_system_settings", fallback: "System Settings")
  /// Scan QR code
  internal static let restoreQrCodeIntroCta = T.tr("Localizable", "restore_qr_code_intro_cta", fallback: "Scan QR code")
  /// Scan the QR code or manually enter the Secret Words
  internal static let restoreQrCodeIntroDescription = T.tr("Localizable", "restore_qr_code_intro_description", fallback: "Scan the QR code or manually enter the Secret Words")
  /// Use the printed Decryption Kit
  internal static let restoreQrCodeIntroTitle = T.tr("Localizable", "restore_qr_code_intro_title", fallback: "Use the printed Decryption Kit")
  /// Reading backup file…
  internal static let restoreReadingFileText = T.tr("Localizable", "restore_reading_file_text", fallback: "Reading backup file…")
  /// Start using app
  internal static let restoreSuccessCta = T.tr("Localizable", "restore_success_cta", fallback: "Start using app")
  /// Start using the 2FAS Pass app on this device.
  internal static let restoreSuccessDescription = T.tr("Localizable", "restore_success_description", fallback: "Start using the 2FAS Pass app on this device.")
  /// Your Vault is restored!
  internal static let restoreSuccessTitle = T.tr("Localizable", "restore_success_title", fallback: "Your Vault is restored!")
  /// To import it, create a new Vault and navigate to **Settings → Import/Export**.
  internal static let restoreUnencryptedFileCtaDescriptionIos = T.tr("Localizable", "restore_unencrypted_file_cta_description_ios", fallback: "To import it, create a new Vault and navigate to **Settings → Import/Export**.")
  /// The Vault cannot be recovered from an unencrypted backup file.
  internal static let restoreUnencryptedFileDescription = T.tr("Localizable", "restore_unencrypted_file_description", fallback: "The Vault cannot be recovered from an unencrypted backup file.")
  /// Backup is unencrypted
  internal static let restoreUnencryptedFileTitle = T.tr("Localizable", "restore_unencrypted_file_title", fallback: "Backup is unencrypted")
  /// Scan the QR code on the Recovery Kit or enter the Secret Words manually.
  internal static let restoreUseRecoveryKeyDescription = T.tr("Localizable", "restore_use_recovery_key_description", fallback: "Scan the QR code on the Recovery Kit or enter the Secret Words manually.")
  /// Use the Decryption Kit
  internal static let restoreUseRecoveryKeyTitle = T.tr("Localizable", "restore_use_recovery_key_title", fallback: "Use the Decryption Kit")
  /// To recover or sync your 2FAS Pass Vault, select one of the available backup methods:
  internal static let restoreVaultSourceDescription = T.tr("Localizable", "restore_vault_source_description", fallback: "To recover or sync your 2FAS Pass Vault, select one of the available backup methods:")
  /// Local file
  internal static let restoreVaultSourceOptionFile = T.tr("Localizable", "restore_vault_source_option_file", fallback: "Local file")
  /// Import a backup file
  internal static let restoreVaultSourceOptionFileDescription = T.tr("Localizable", "restore_vault_source_option_file_description", fallback: "Import a backup file")
  /// Google Drive
  internal static let restoreVaultSourceOptionGoogleDrive = T.tr("Localizable", "restore_vault_source_option_google_drive", fallback: "Google Drive")
  /// Connect with your Google Drive
  internal static let restoreVaultSourceOptionGoogleDriveDescription = T.tr("Localizable", "restore_vault_source_option_google_drive_description", fallback: "Connect with your Google Drive")
  /// iCloud
  internal static let restoreVaultSourceOptionIcloud = T.tr("Localizable", "restore_vault_source_option_icloud", fallback: "iCloud")
  /// Restore backup from your iCloud
  internal static let restoreVaultSourceOptionIcloudDescription = T.tr("Localizable", "restore_vault_source_option_icloud_description", fallback: "Restore backup from your iCloud")
  /// WebDAV
  internal static let restoreVaultSourceOptionWebdav = T.tr("Localizable", "restore_vault_source_option_webdav", fallback: "WebDAV")
  /// Connect with your WebDAV server
  internal static let restoreVaultSourceOptionWebdavDescription = T.tr("Localizable", "restore_vault_source_option_webdav_description", fallback: "Connect with your WebDAV server")
  /// Select backup file
  internal static let restoreVaultSourceTitle = T.tr("Localizable", "restore_vault_source_title", fallback: "Select backup file")
  /// Enter your Master Password for this Vault
  internal static let restoreVaultVerifyMasterPasswordDescription = T.tr("Localizable", "restore_vault_verify_master_password_description", fallback: "Enter your Master Password for this Vault")
  /// Restore your 2FAS Pass Vault data from a WebDAV server
  internal static let restoreWebdavDescription = T.tr("Localizable", "restore_webdav_description", fallback: "Restore your 2FAS Pass Vault data from a WebDAV server")
  /// WebDAV
  internal static let restoreWebdavTitle = T.tr("Localizable", "restore_webdav_title", fallback: "WebDAV")
  /// Point your camera at the QR code found in your Decryption Kit.
  internal static let scanDecryptionKitDescription = T.tr("Localizable", "scan_decryption_kit_description", fallback: "Point your camera at the QR code found in your Decryption Kit.")
  /// Scan QR code
  internal static let scanDecryptionKitTitle = T.tr("Localizable", "scan_decryption_kit_title", fallback: "Scan QR code")
  /// Enable Biometrics
  internal static let securityBiometricsEnableCta = T.tr("Localizable", "security_biometrics_enable_cta", fallback: "Enable Biometrics")
  /// Master Password is required to enable biometrics.
  internal static let securityBiometricsEnableDescription = T.tr("Localizable", "security_biometrics_enable_description", fallback: "Master Password is required to enable biometrics.")
  /// Enable Biometrics
  internal static let securityBiometricsEnableTitle = T.tr("Localizable", "security_biometrics_enable_title", fallback: "Enable Biometrics")
  /// Authenticate
  internal static let securityDecryptionKitAccessCta = T.tr("Localizable", "security_decryption_kit_access_cta", fallback: "Authenticate")
  /// Master Password is required to access the Decryption Kit
  internal static let securityDecryptionKitAccessDescription = T.tr("Localizable", "security_decryption_kit_access_description", fallback: "Master Password is required to access the Decryption Kit")
  /// Access Decryption Kit
  internal static let securityDecryptionKitAccessTitle = T.tr("Localizable", "security_decryption_kit_access_title", fallback: "Access Decryption Kit")
  /// Authenticate
  internal static let securityLockoutSettingsCta = T.tr("Localizable", "security_lockout_settings_cta", fallback: "Authenticate")
  /// Authentication is required to change lockout settings
  internal static let securityLockoutSettingsDescription = T.tr("Localizable", "security_lockout_settings_description", fallback: "Authentication is required to change lockout settings")
  /// Change Lockout Settings
  internal static let securityLockoutSettingsTitle = T.tr("Localizable", "security_lockout_settings_title", fallback: "Change Lockout Settings")
  /// Enable Screen Capture
  internal static let securityScreenCaptureEnableCta = T.tr("Localizable", "security_screen_capture_enable_cta", fallback: "Enable Screen Capture")
  /// Authentication is required to enable Screen Capture
  internal static let securityScreenCaptureEnableDescription = T.tr("Localizable", "security_screen_capture_enable_description", fallback: "Authentication is required to enable Screen Capture")
  /// Enable Screen Capture
  internal static let securityScreenCaptureEnableTitle = T.tr("Localizable", "security_screen_capture_enable_title", fallback: "Enable Screen Capture")
  /// Security of your data
  internal static let securityTiersHelpLocalFirstSectionFigureTitle = T.tr("Localizable", "security_tiers_help_local_first_section_figure_title", fallback: "Security of your data")
  /// 2FAS Pass stores all your Items in an encrypted local Vault on your mobile device. Hackers can't breach users' security data as there is no single point of attack, and every user stores their data privately.
  internal static let securityTiersHelpLocalFirstSectionSubtitle = T.tr("Localizable", "security_tiers_help_local_first_section_subtitle", fallback: "2FAS Pass stores all your Items in an encrypted local Vault on your mobile device. Hackers can't breach users' security data as there is no single point of attack, and every user stores their data privately.")
  /// 1. Local-first approach
  internal static let securityTiersHelpLocalFirstSectionTitle = T.tr("Localizable", "security_tiers_help_local_first_section_title", fallback: "1. Local-first approach")
  /// 2FAS Pass provides an outstanding level of data security thanks to 3 core pillars:
  internal static let securityTiersHelpSubtitle = T.tr("Localizable", "security_tiers_help_subtitle", fallback: "2FAS Pass provides an outstanding level of data security thanks to 3 core pillars:")
  /// Items assigned to the Highly Secret Tier provide a higher security standard and require additional confirmation. Access through the Browser Extension or using Autofill must be confirmed in 2FAS Pass.
  internal static let securityTiersHelpTiersHighlySecretSubtitle = T.tr("Localizable", "security_tiers_help_tiers_highly_secret_subtitle", fallback: "Items assigned to the Highly Secret Tier provide a higher security standard and require additional confirmation. Access through the Browser Extension or using Autofill must be confirmed in 2FAS Pass.")
  /// Highly Secret
  internal static let securityTiersHelpTiersHighlySecretTitle = T.tr("Localizable", "security_tiers_help_tiers_highly_secret_title", fallback: "Highly Secret")
  /// When you enable ADP and iCloud sync, your data is encrypted twice — first with your E2EE and then with Apple's encryption keys. Even if someone gains access to your iCloud, they will only find fully encrypted E2EE data, keeping it secure.
  internal static let securityTiersHelpTiersLayersAdpSubtitle = T.tr("Localizable", "security_tiers_help_tiers_layers_adp_subtitle", fallback: "When you enable ADP and iCloud sync, your data is encrypted twice — first with your E2EE and then with Apple's encryption keys. Even if someone gains access to your iCloud, they will only find fully encrypted E2EE data, keeping it secure.")
  /// Apple Advanced Data Protection
  internal static let securityTiersHelpTiersLayersAdpTitle = T.tr("Localizable", "security_tiers_help_tiers_layers_adp_title", fallback: "Apple Advanced Data Protection")
  /// When setting up a new device, you'll need a 15-word recovery list to restore your SEED. It's securely stored in Apple's Secure Enclave — a dedicated, tamper-resistant chip - ensuring your encryption keys never leave your device.
  internal static let securityTiersHelpTiersLayersSecureEnclaveSubtitle = T.tr("Localizable", "security_tiers_help_tiers_layers_secure_enclave_subtitle", fallback: "When setting up a new device, you'll need a 15-word recovery list to restore your SEED. It's securely stored in Apple's Secure Enclave — a dedicated, tamper-resistant chip - ensuring your encryption keys never leave your device.")
  /// Apple Secure Enclave
  internal static let securityTiersHelpTiersLayersSecureEnclaveTitle = T.tr("Localizable", "security_tiers_help_tiers_layers_secure_enclave_title", fallback: "Apple Secure Enclave")
  /// Items assigned to the Secret Tier are stored securely on your mobile device. They are available in Autofill and the 2FAS Pass Browser Extension whenever you need them.
  internal static let securityTiersHelpTiersSecretSubtitle = T.tr("Localizable", "security_tiers_help_tiers_secret_subtitle", fallback: "Items assigned to the Secret Tier are stored securely on your mobile device. They are available in Autofill and the 2FAS Pass Browser Extension whenever you need them.")
  /// Secret
  internal static let securityTiersHelpTiersSecretTitle = T.tr("Localizable", "security_tiers_help_tiers_secret_title", fallback: "Secret")
  /// With Security Tiers, you decide how to use individual Items with Autofill and share them with the 2FAS Pass Browser Extension.
  internal static let securityTiersHelpTiersSectionSubtitle = T.tr("Localizable", "security_tiers_help_tiers_section_subtitle", fallback: "With Security Tiers, you decide how to use individual Items with Autofill and share them with the 2FAS Pass Browser Extension.")
  /// 2. Security Tiers
  internal static let securityTiersHelpTiersSectionTitle = T.tr("Localizable", "security_tiers_help_tiers_section_title", fallback: "2. Security Tiers")
  /// Items assigned to the Top Secret Tier are isolated and cannot be used with Autofill or 2FAS Pass Browser Extension. They must be entered manually.
  internal static let securityTiersHelpTiersTopSecretSubtitle = T.tr("Localizable", "security_tiers_help_tiers_top_secret_subtitle", fallback: "Items assigned to the Top Secret Tier are isolated and cannot be used with Autofill or 2FAS Pass Browser Extension. They must be entered manually.")
  /// How do we ensure data security?
  internal static let securityTiersHelpTitle = T.tr("Localizable", "security_tiers_help_title", fallback: "How do we ensure data security?")
  /// With Security Tiers, you decide how to use individual Items with Autofill and share them with the 2FAS Pass Browser Extension.
  internal static let securityTypeModalDescription = T.tr("Localizable", "security_type_modal_description", fallback: "With Security Tiers, you decide how to use individual Items with Autofill and share them with the 2FAS Pass Browser Extension.")
  /// Choose Security Tier
  internal static let securityTypeModalHeader = T.tr("Localizable", "security_type_modal_header", fallback: "Choose Security Tier")
  /// Manage Tags
  internal static let selectTagsTitle = T.tr("Localizable", "select_tags_title", fallback: "Manage Tags")
  /// Changing the Master Password will update your Vault encryption, so you'll need to 
  internal static let setNewPasswordConfirmBodyPart1 = T.tr("Localizable", "set_new_password_confirm_body_part1", fallback: "Changing the Master Password will update your Vault encryption, so you'll need to ")
  /// Changing your Master Password will update your Vault encryption, and you'll need to **download a new Decryption Kit.**
  internal static let setNewPasswordConfirmBodyPart1Ios = T.tr("Localizable", "set_new_password_confirm_body_part1_ios", fallback: "Changing your Master Password will update your Vault encryption, and you'll need to **download a new Decryption Kit.**")
  /// download a new Decryption Kit.
  internal static let setNewPasswordConfirmBodyPart2Bold = T.tr("Localizable", "set_new_password_confirm_body_part2_bold", fallback: "download a new Decryption Kit.")
  /// If you use this Vault on other devices, Sync will be disabled, and you'll need to re-enable it using your new Master Password.
  internal static let setNewPasswordConfirmBodyPart2Ios = T.tr("Localizable", "set_new_password_confirm_body_part2_ios", fallback: "If you use this Vault on other devices, Sync will be disabled, and you'll need to re-enable it using your new Master Password.")
  /// 
  /// 
  /// If you use this Vault on other devices, Cloud Sync will be paused on them, and you'll need to 
  internal static let setNewPasswordConfirmBodyPart3 = T.tr("Localizable", "set_new_password_confirm_body_part3", fallback: "\n\nIf you use this Vault on other devices, Cloud Sync will be paused on them, and you'll need to ")
  /// re-enable it 
  internal static let setNewPasswordConfirmBodyPart4Bold = T.tr("Localizable", "set_new_password_confirm_body_part4_bold", fallback: "re-enable it ")
  /// with your new Master Password.
  internal static let setNewPasswordConfirmBodyPart5 = T.tr("Localizable", "set_new_password_confirm_body_part5", fallback: "with your new Master Password.")
  /// Confirm Password Change
  internal static let setNewPasswordConfirmTitle = T.tr("Localizable", "set_new_password_confirm_title", fallback: "Confirm Password Change")
  /// Please enter and confirm your new Master Password to complete the update.
  internal static let setNewPasswordScreenDescription = T.tr("Localizable", "set_new_password_screen_description", fallback: "Please enter and confirm your new Master Password to complete the update.")
  /// New Master Password
  internal static let setNewPasswordScreenTitle = T.tr("Localizable", "set_new_password_screen_title", fallback: "New Master Password")
  /// Master Password successfully changed
  internal static let setNewPasswordSuccessTitle = T.tr("Localizable", "set_new_password_success_title", fallback: "Master Password successfully changed")
  /// Get 2FAS Auth
  internal static let settings2fasGet = T.tr("Localizable", "settings_2fas_get", fallback: "Get 2FAS Auth")
  /// Open 2FAS Auth
  internal static let settings2fasOpen = T.tr("Localizable", "settings_2fas_open", fallback: "Open 2FAS Auth")
  /// About
  internal static let settingsAbout = T.tr("Localizable", "settings_about", fallback: "About")
  /// Keyboard inline suggestions
  internal static let settingsAutofillKeyboard = T.tr("Localizable", "settings_autofill_keyboard", fallback: "Keyboard inline suggestions")
  /// Display autofill suggestions in your keyboard (if supported).
  internal static let settingsAutofillKeyboardDescription = T.tr("Localizable", "settings_autofill_keyboard_description", fallback: "Display autofill suggestions in your keyboard (if supported).")
  /// Configure AutoFill: Settings -> Notifications -> 2FAS Pass
  internal static let settingsAutofillOpenSystemSettingsDescription = T.tr("Localizable", "settings_autofill_open_system_settings_description", fallback: "Configure AutoFill: Settings -> Notifications -> 2FAS Pass")
  /// Setup Autofill
  internal static let settingsAutofillService = T.tr("Localizable", "settings_autofill_service", fallback: "Setup Autofill")
  /// Select 2FAS Pass to automatically fill in Item details in other apps.
  internal static let settingsAutofillServiceDescription = T.tr("Localizable", "settings_autofill_service_description", fallback: "Select 2FAS Pass to automatically fill in Item details in other apps.")
  /// Set app as your AutoFill provider
  internal static let settingsAutofillToggle = T.tr("Localizable", "settings_autofill_toggle", fallback: "Set app as your AutoFill provider")
  /// Automatically fill in your information from the keyboard when you need it.
  internal static let settingsAutofillToggleDescription = T.tr("Localizable", "settings_autofill_toggle_description", fallback: "Automatically fill in your information from the keyboard when you need it.")
  /// Securely sync your 2FAS Pass Vault with iCloud or WebDAV to protect your data in case this device gets lost or damaged.
  internal static let settingsCloudSyncDescription = T.tr("Localizable", "settings_cloud_sync_description", fallback: "Securely sync your 2FAS Pass Vault with iCloud or WebDAV to protect your data in case this device gets lost or damaged.")
  /// iCloud Sync
  internal static let settingsCloudSyncIcloudLabel = T.tr("Localizable", "settings_cloud_sync_icloud_label", fallback: "iCloud Sync")
  /// Last successful synchronization: **%@**
  internal static func settingsCloudSyncLastSync(_ p1: Any) -> String {
    return T.tr("Localizable", "settings_cloud_sync_last_sync %@", String(describing: p1), fallback: "Last successful synchronization: **%@**")
  }
  /// Status: **%@**
  internal static func settingsCloudSyncStatus(_ p1: Any) -> String {
    return T.tr("Localizable", "settings_cloud_sync_status %@", String(describing: p1), fallback: "Status: **%@**")
  }
  /// Vault Sync
  internal static let settingsCloudSyncTitle = T.tr("Localizable", "settings_cloud_sync_title", fallback: "Vault Sync")
  /// WebDAV
  internal static let settingsCloudSyncWebdavLabel = T.tr("Localizable", "settings_cloud_sync_webdav_label", fallback: "WebDAV")
  /// About 2FAS Pass
  internal static let settingsEntryAbout = T.tr("Localizable", "settings_entry_about", fallback: "About 2FAS Pass")
  /// Access security
  internal static let settingsEntryAppAccess = T.tr("Localizable", "settings_entry_app_access", fallback: "Access security")
  /// Max failed attempts
  internal static let settingsEntryAppLockAttempts = T.tr("Localizable", "settings_entry_app_lock_attempts", fallback: "Max failed attempts")
  /// After this number of failed attempts, the application will be locked for 1 minute. It will increase progressively to 3 minutes, 5 minutes, 15 minutes, up to 1 hour.
  internal static let settingsEntryAppLockAttemptsDescription = T.tr("Localizable", "settings_entry_app_lock_attempts_description", fallback: "After this number of failed attempts, the application will be locked for 1 minute. It will increase progressively to 3 minutes, 5 minutes, 15 minutes, up to 1 hour.")
  /// Set the number of failed Master Password attempts that will lock the application for the specified time.
  internal static let settingsEntryAppLockAttemptsFooter = T.tr("Localizable", "settings_entry_app_lock_attempts_footer", fallback: "Set the number of failed Master Password attempts that will lock the application for the specified time.")
  /// App lockout time
  internal static let settingsEntryAppLockTime = T.tr("Localizable", "settings_entry_app_lock_time", fallback: "App lockout time")
  /// Set the duration after which the app will require the Master Password again.
  internal static let settingsEntryAppLockTimeDescription = T.tr("Localizable", "settings_entry_app_lock_time_description", fallback: "Set the duration after which the app will require the Master Password again.")
  /// Autofill
  internal static let settingsEntryAutofill = T.tr("Localizable", "settings_entry_autofill", fallback: "Autofill")
  /// Enable autofill to automatically fill in Item details.
  internal static let settingsEntryAutofillDescription = T.tr("Localizable", "settings_entry_autofill_description", fallback: "Enable autofill to automatically fill in Item details.")
  /// Autofill lockout time
  internal static let settingsEntryAutofillLockTime = T.tr("Localizable", "settings_entry_autofill_lock_time", fallback: "Autofill lockout time")
  /// Set the duration after which the autofill service will require the Master Password again. This is only relevant for services assigned to the Secret Tier.
  internal static let settingsEntryAutofillLockTimeDescription = T.tr("Localizable", "settings_entry_autofill_lock_time_description", fallback: "Set the duration after which the autofill service will require the Master Password again. This is only relevant for services assigned to the Secret Tier.")
  /// Biometrics
  internal static let settingsEntryBiometrics = T.tr("Localizable", "settings_entry_biometrics", fallback: "Biometrics")
  /// Use your biometric data to unlock the app instead of using a Master Password.
  internal static let settingsEntryBiometricsDescription = T.tr("Localizable", "settings_entry_biometrics_description", fallback: "Use your biometric data to unlock the app instead of using a Master Password.")
  /// Biometric authentication is not available.
  internal static let settingsEntryBiometricsNotAvailable = T.tr("Localizable", "settings_entry_biometrics_not_available", fallback: "Biometric authentication is not available.")
  /// Unlock app with Biometrics
  internal static let settingsEntryBiometricsToggle = T.tr("Localizable", "settings_entry_biometrics_toggle", fallback: "Unlock app with Biometrics")
  /// Change Master Password
  internal static let settingsEntryChangePassword = T.tr("Localizable", "settings_entry_change_password", fallback: "Change Master Password")
  /// Sync
  internal static let settingsEntryCloudSync = T.tr("Localizable", "settings_entry_cloud_sync", fallback: "Sync")
  /// Automatically back up and sync your data across devices.
  internal static let settingsEntryCloudSyncDescription = T.tr("Localizable", "settings_entry_cloud_sync_description", fallback: "Automatically back up and sync your data across devices.")
  /// Select provider
  internal static let settingsEntryCloudSyncProvider = T.tr("Localizable", "settings_entry_cloud_sync_provider", fallback: "Select provider")
  /// Convenience
  internal static let settingsEntryConvenience = T.tr("Localizable", "settings_entry_convenience", fallback: "Convenience")
  /// Customization
  internal static let settingsEntryCustomization = T.tr("Localizable", "settings_entry_customization", fallback: "Customization")
  /// Tailor the app's appearance and features.
  internal static let settingsEntryCustomizationDescription = T.tr("Localizable", "settings_entry_customization_description", fallback: "Tailor the app's appearance and features.")
  /// Default Security
  internal static let settingsEntryDataAccess = T.tr("Localizable", "settings_entry_data_access", fallback: "Default Security")
  /// Decryption Kit
  internal static let settingsEntryDecryptionKit = T.tr("Localizable", "settings_entry_decryption_kit", fallback: "Decryption Kit")
  /// Download your Decryption Kit again if you have lost it.
  internal static let settingsEntryDecryptionKitDescription = T.tr("Localizable", "settings_entry_decryption_kit_description", fallback: "Download your Decryption Kit again if you have lost it.")
  /// Device nickname
  internal static let settingsEntryDeviceNickname = T.tr("Localizable", "settings_entry_device_nickname", fallback: "Device nickname")
  /// Set the nickname used to identify this device.
  internal static let settingsEntryDeviceNicknameDescription = T.tr("Localizable", "settings_entry_device_nickname_description", fallback: "Set the nickname used to identify this device.")
  /// Our Discord Community
  internal static let settingsEntryDiscord = T.tr("Localizable", "settings_entry_discord", fallback: "Our Discord Community")
  /// Dynamic Theme
  internal static let settingsEntryDynamicColors = T.tr("Localizable", "settings_entry_dynamic_colors", fallback: "Dynamic Theme")
  /// Change the app theme based on your wallpaper for a more dynamic experience.
  internal static let settingsEntryDynamicColorsDescription = T.tr("Localizable", "settings_entry_dynamic_colors_description", fallback: "Change the app theme based on your wallpaper for a more dynamic experience.")
  /// Export to file
  internal static let settingsEntryExport2pass = T.tr("Localizable", "settings_entry_export_2pass", fallback: "Export to file")
  /// Google Drive
  internal static let settingsEntryGoogleDrive = T.tr("Localizable", "settings_entry_google_drive", fallback: "Google Drive")
  /// Google Drive sync
  internal static let settingsEntryGoogleDriveSync = T.tr("Localizable", "settings_entry_google_drive_sync", fallback: "Google Drive sync")
  /// Automatically back up and sync your data across devices.
  internal static let settingsEntryGoogleDriveSyncDescription = T.tr("Localizable", "settings_entry_google_drive_sync_description", fallback: "Automatically back up and sync your data across devices.")
  /// Backup file is stored in a hidden folder on your Google Drive. This folder is only accessible by the 2FAS Pass app. Backup file is encrypted with your Master Password.
  internal static let settingsEntryGoogleDriveSyncExplanation = T.tr("Localizable", "settings_entry_google_drive_sync_explanation", fallback: "Backup file is stored in a hidden folder on your Google Drive. This folder is only accessible by the 2FAS Pass app. Backup file is encrypted with your Master Password.")
  /// Help Center
  internal static let settingsEntryHelpCenter = T.tr("Localizable", "settings_entry_help_center", fallback: "Help Center")
  /// Import file
  internal static let settingsEntryImport2pass = T.tr("Localizable", "settings_entry_import_2pass", fallback: "Import file")
  /// Import / Export
  internal static let settingsEntryImportExport = T.tr("Localizable", "settings_entry_import_export", fallback: "Import / Export")
  /// Local backup
  internal static let settingsEntryImportExport2pass = T.tr("Localizable", "settings_entry_import_export_2pass", fallback: "Local backup")
  /// Move your data between devices.
  internal static let settingsEntryImportExportDescription = T.tr("Localizable", "settings_entry_import_export_description", fallback: "Move your data between devices.")
  /// Apps
  internal static let settingsEntryImportOtherApps = T.tr("Localizable", "settings_entry_import_other_apps", fallback: "Apps")
  /// Trusted Extensions
  internal static let settingsEntryKnownBrowsers = T.tr("Localizable", "settings_entry_known_browsers", fallback: "Trusted Extensions")
  /// Manage trusted browser extensions.
  internal static let settingsEntryKnownBrowsersDescription = T.tr("Localizable", "settings_entry_known_browsers_description", fallback: "Manage trusted browser extensions.")
  /// Lockout settings
  internal static let settingsEntryLockoutSettings = T.tr("Localizable", "settings_entry_lockout_settings", fallback: "Lockout settings")
  /// Manage the app's lockouts settings.
  internal static let settingsEntryLockoutSettingsDescription = T.tr("Localizable", "settings_entry_lockout_settings_description", fallback: "Manage the app's lockouts settings.")
  /// Default action on tap
  internal static let settingsEntryLoginClickAction = T.tr("Localizable", "settings_entry_login_click_action", fallback: "Default action on tap")
  /// Select the action that happens when you tap an Item.
  internal static let settingsEntryLoginClickActionDescription = T.tr("Localizable", "settings_entry_login_click_action_description", fallback: "Select the action that happens when you tap an Item.")
  /// Manage Tags
  internal static let settingsEntryManageTags = T.tr("Localizable", "settings_entry_manage_tags", fallback: "Manage Tags")
  /// Tags enable you to assign and filter your Items.
  internal static let settingsEntryManageTagsDescription = T.tr("Localizable", "settings_entry_manage_tags_description", fallback: "Tags enable you to assign and filter your Items.")
  /// Security Tier
  internal static let settingsEntryProtectionLevel = T.tr("Localizable", "settings_entry_protection_level", fallback: "Security Tier")
  /// Top Secret
  internal static let settingsEntryProtectionLevel0 = T.tr("Localizable", "settings_entry_protection_level0", fallback: "Top Secret")
  /// **Secret** + Items are isolated in the mobile application.
  /// Autofill has no access to the Item.
  /// Browser Extension has no access to the Item.
  internal static let settingsEntryProtectionLevel0Description = T.tr("Localizable", "settings_entry_protection_level0_description", fallback: "**Secret** + Items are isolated in the mobile application.\nAutofill has no access to the Item.\nBrowser Extension has no access to the Item.")
  /// Highly Secret
  internal static let settingsEntryProtectionLevel1 = T.tr("Localizable", "settings_entry_protection_level1", fallback: "Highly Secret")
  /// **Secret** + Additional confirmation required.
  /// Autofill requires app confirmation.
  /// Browser Extension requires app confirmation.
  internal static let settingsEntryProtectionLevel1Description = T.tr("Localizable", "settings_entry_protection_level1_description", fallback: "**Secret** + Additional confirmation required.\nAutofill requires app confirmation.\nBrowser Extension requires app confirmation.")
  /// Secret
  internal static let settingsEntryProtectionLevel2 = T.tr("Localizable", "settings_entry_protection_level2", fallback: "Secret")
  /// **Stored securely on your mobile device.**
  /// Autofill requires system confirmation.
  /// Browser Extension can use the Item when needed.
  internal static let settingsEntryProtectionLevel2Description = T.tr("Localizable", "settings_entry_protection_level2_description", fallback: "**Stored securely on your mobile device.**\nAutofill requires system confirmation.\nBrowser Extension can use the Item when needed.")
  /// With Security Tiers, you decide how to use individual Items with Autofill and share them with the 2FAS Pass Browser Extension.
  internal static let settingsEntryProtectionLevelDescription = T.tr("Localizable", "settings_entry_protection_level_description", fallback: "With Security Tiers, you decide how to use individual Items with Autofill and share them with the 2FAS Pass Browser Extension.")
  /// Push Notifications
  internal static let settingsEntryPushNotifications = T.tr("Localizable", "settings_entry_push_notifications", fallback: "Push Notifications")
  /// Customize notifications to stay updated on app activity and security.
  internal static let settingsEntryPushNotificationsDescription = T.tr("Localizable", "settings_entry_push_notifications_description", fallback: "Customize notifications to stay updated on app activity and security.")
  /// Screen Capture
  internal static let settingsEntryScreenCapture = T.tr("Localizable", "settings_entry_screen_capture", fallback: "Screen Capture")
  /// Allow screenshots and screen recordings of the app for 5 minutes.
  internal static let settingsEntryScreenCaptureDescription = T.tr("Localizable", "settings_entry_screen_capture_description", fallback: "Allow screenshots and screen recordings of the app for 5 minutes.")
  /// Are you sure? This option lets you screenshot and record anything within the app. However, it will also enable any external attempts to capture screens in the app. To ensure safety, this option will automatically turn off after 5 minutes.
  internal static let settingsEntryScreenshotsConfirmDescription = T.tr("Localizable", "settings_entry_screenshots_confirm_description", fallback: "Are you sure? This option lets you screenshot and record anything within the app. However, it will also enable any external attempts to capture screens in the app. To ensure safety, this option will automatically turn off after 5 minutes.")
  /// Allow Screen Capture?
  internal static let settingsEntryScreenshotsConfirmTitle = T.tr("Localizable", "settings_entry_screenshots_confirm_title", fallback: "Allow Screen Capture?")
  /// Security
  internal static let settingsEntrySecurity = T.tr("Localizable", "settings_entry_security", fallback: "Security")
  /// Control your app security and privacy settings.
  internal static let settingsEntrySecurityDescription = T.tr("Localizable", "settings_entry_security_description", fallback: "Control your app security and privacy settings.")
  /// Subscription
  internal static let settingsEntrySubscription = T.tr("Localizable", "settings_entry_subscription", fallback: "Subscription")
  /// Account
  internal static let settingsEntrySyncAccount = T.tr("Localizable", "settings_entry_sync_account", fallback: "Account")
  /// Sync Info
  internal static let settingsEntrySyncInfo = T.tr("Localizable", "settings_entry_sync_info", fallback: "Sync Info")
  /// Last synchronization
  internal static let settingsEntrySyncLast = T.tr("Localizable", "settings_entry_sync_last", fallback: "Last synchronization")
  /// Theme
  internal static let settingsEntryTheme = T.tr("Localizable", "settings_entry_theme", fallback: "Theme")
  /// Transfer from Other Apps
  internal static let settingsEntryTransferFromOtherApps = T.tr("Localizable", "settings_entry_transfer_from_other_apps", fallback: "Transfer from Other Apps")
  /// Easily transfer your data from another password manager and quickly set it up in 2FAS Pass.
  internal static let settingsEntryTransferFromOtherAppsDescription = T.tr("Localizable", "settings_entry_transfer_from_other_apps_description", fallback: "Easily transfer your data from another password manager and quickly set it up in 2FAS Pass.")
  /// Removed Items
  internal static let settingsEntryTrash = T.tr("Localizable", "settings_entry_trash", fallback: "Removed Items")
  /// Recover or permanently delete Items you've removed from the app.
  internal static let settingsEntryTrashDescription = T.tr("Localizable", "settings_entry_trash_description", fallback: "Recover or permanently delete Items you've removed from the app.")
  /// WebDAV
  internal static let settingsEntryWebdav = T.tr("Localizable", "settings_entry_webdav", fallback: "WebDAV")
  /// More
  internal static let settingsHeaderAbout = T.tr("Localizable", "settings_header_about", fallback: "More")
  /// Backup and Transfer
  internal static let settingsHeaderBackup = T.tr("Localizable", "settings_header_backup", fallback: "Backup and Transfer")
  /// Browser Extension
  internal static let settingsHeaderBrowserExtension = T.tr("Localizable", "settings_header_browser_extension", fallback: "Browser Extension")
  /// Mobile App
  internal static let settingsHeaderMobileApp = T.tr("Localizable", "settings_header_mobile_app", fallback: "Mobile App")
  /// Preferences
  internal static let settingsHeaderPreferences = T.tr("Localizable", "settings_header_preferences", fallback: "Preferences")
  /// Choose Security Tier
  internal static let settingsHeaderProtectionLevel = T.tr("Localizable", "settings_header_protection_level", fallback: "Choose Security Tier")
  /// Manage 2FA Tokens
  internal static let settingsManageTokensTitle = T.tr("Localizable", "settings_manage_tokens_title", fallback: "Manage 2FA Tokens")
  /// How does 2FAS ensure data security?
  internal static let settingsProtectionLevelHelp = T.tr("Localizable", "settings_protection_level_help", fallback: "How does 2FAS ensure data security?")
  /// Enable
  internal static let settingsPushNotificationsEnableCta = T.tr("Localizable", "settings_push_notifications_enable_cta", fallback: "Enable")
  /// Configure Push notifications: Settings -> Notifications -> 2FAS Pass
  internal static let settingsPushNotificationsOpenSystemSettingsDescription = T.tr("Localizable", "settings_push_notifications_open_system_settings_description", fallback: "Configure Push notifications: Settings -> Notifications -> 2FAS Pass")
  /// Status
  internal static let settingsPushNotificationsStatusLabel = T.tr("Localizable", "settings_push_notifications_status_label", fallback: "Status")
  /// Settings
  internal static let settingsTitle = T.tr("Localizable", "settings_title", fallback: "Settings")
  /// Check this out!
  internal static let shareLinkMessage = T.tr("Localizable", "share_link_message", fallback: "Check this out!")
  /// Amazing app!
  internal static let shareLinkSubject = T.tr("Localizable", "share_link_subject", fallback: "Amazing app!")
  /// Free Plan
  internal static let subscriptionFreePlan = T.tr("Localizable", "subscription_free_plan", fallback: "Free Plan")
  /// Unlimited
  internal static let subscriptionUnlimitedPlan = T.tr("Localizable", "subscription_unlimited_plan", fallback: "Unlimited")
  /// Checking...
  internal static let syncChecking = T.tr("Localizable", "sync_checking", fallback: "Checking...")
  /// Sync is currently disabled
  internal static let syncDisabled = T.tr("Localizable", "sync_disabled", fallback: "Sync is currently disabled")
  /// iCloud account is disabled. Check app settings in System Settings
  internal static let syncErrorIcloudDisabled = T.tr("Localizable", "sync_error_icloud_disabled", fallback: "iCloud account is disabled. Check app settings in System Settings")
  /// iCloud error
  internal static let syncErrorIcloudError = T.tr("Localizable", "sync_error_icloud_error", fallback: "iCloud error")
  /// Access to iCloud account is restricted
  internal static let syncErrorIcloudErrorAccessRestricted = T.tr("Localizable", "sync_error_icloud_error_access_restricted", fallback: "Access to iCloud account is restricted")
  /// iCloud error: %@
  internal static func syncErrorIcloudErrorDetails(_ p1: Any) -> String {
    return T.tr("Localizable", "sync_error_icloud_error_details", String(describing: p1), fallback: "iCloud error: %@")
  }
  /// iCloud Vault was created with different encryption. Reinstall the app to recover your data.
  internal static let syncErrorIcloudErrorDiffrentEncryption = T.tr("Localizable", "sync_error_icloud_error_diffrent_encryption", fallback: "iCloud Vault was created with different encryption. Reinstall the app to recover your data.")
  /// iCloud Vault was created on a newer version. Please update the app
  internal static let syncErrorIcloudErrorNewerVersion = T.tr("Localizable", "sync_error_icloud_error_newer_version", fallback: "iCloud Vault was created on a newer version. Please update the app")
  /// No iCloud account
  internal static let syncErrorIcloudErrorNoAccount = T.tr("Localizable", "sync_error_icloud_error_no_account", fallback: "No iCloud account")
  /// There was a problem with iCloud sync. Try rebooting the device
  internal static let syncErrorIcloudErrorReboot = T.tr("Localizable", "sync_error_icloud_error_reboot", fallback: "There was a problem with iCloud sync. Try rebooting the device")
  /// Check if you're correctly logged into iCloud
  internal static let syncErrorIcloudErrorUserLoggedIn = T.tr("Localizable", "sync_error_icloud_error_user_logged_in", fallback: "Check if you're correctly logged into iCloud")
  /// iCloud account is over quota
  internal static let syncErrorIcloudQuota = T.tr("Localizable", "sync_error_icloud_quota", fallback: "iCloud account is over quota")
  /// Vault in iCloud has a different password or encryption. Restore the backup from your iCloud to use this Vault
  internal static let syncErrorIcloudVaultEncryptionRestore = T.tr("Localizable", "sync_error_icloud_vault_encryption_restore", fallback: "Vault in iCloud has a different password or encryption. Restore the backup from your iCloud to use this Vault")
  /// Sync is not available
  internal static let syncNotAvailable = T.tr("Localizable", "sync_not_available", fallback: "Sync is not available")
  /// Forbidden
  internal static let syncStatusErrorForbidden = T.tr("Localizable", "sync_status_error_forbidden", fallback: "Forbidden")
  /// There was an error. Please try again. Error: %@
  internal static func syncStatusErrorGeneralReason(_ p1: Any) -> String {
    return T.tr("Localizable", "sync_status_error_general_reason", String(describing: p1), fallback: "There was an error. Please try again. Error: %@")
  }
  /// Incorrect URL. Check the path and try again
  internal static let syncStatusErrorIncorrectUrl = T.tr("Localizable", "sync_status_error_incorrect_url", fallback: "Incorrect URL. Check the path and try again")
  /// Premium plan required
  internal static let syncStatusErrorLimitDevicesReached = T.tr("Localizable", "sync_status_error_limit_devices_reached", fallback: "Premium plan required")
  /// Method Not Allowed
  internal static let syncStatusErrorMethodNotAllowed = T.tr("Localizable", "sync_status_error_method_not_allowed", fallback: "Method Not Allowed")
  /// A newer version of the app is required to access the backup file
  internal static let syncStatusErrorNewerVersionNeeded = T.tr("Localizable", "sync_status_error_newer_version_needed", fallback: "A newer version of the app is required to access the backup file")
  /// Newer version needed
  internal static let syncStatusErrorNewerVersionNeededTitle = T.tr("Localizable", "sync_status_error_newer_version_needed_title", fallback: "Newer version needed")
  /// Server error: Method not allowed. Ensure you're connecting to WebDAV server"
  internal static let syncStatusErrorNoWebDavServer = T.tr("Localizable", "sync_status_error_no_web_dav_server", fallback: "Server error: Method not allowed. Ensure you're connecting to WebDAV server\"")
  /// Not authorized to access this path
  internal static let syncStatusErrorNotAuthorized = T.tr("Localizable", "sync_status_error_not_authorized", fallback: "Not authorized to access this path")
  /// Not configured
  internal static let syncStatusErrorNotConfigured = T.tr("Localizable", "sync_status_error_not_configured", fallback: "Not configured")
  /// Master Password was changed. To access this Vault, use the Decryption Kit.
  internal static let syncStatusErrorPasswordChanged = T.tr("Localizable", "sync_status_error_password_changed", fallback: "Master Password was changed. To access this Vault, use the Decryption Kit.")
  /// SSL error
  internal static let syncStatusErrorSslError = T.tr("Localizable", "sync_status_error_ssl_error", fallback: "SSL error")
  /// TLS certificate validation failed
  internal static let syncStatusErrorTlsCertFailed = T.tr("Localizable", "sync_status_error_tls_cert_failed", fallback: "TLS certificate validation failed")
  /// Unauthorized
  internal static let syncStatusErrorUnauthorized = T.tr("Localizable", "sync_status_error_unauthorized", fallback: "Unauthorized")
  /// User is forbidden to access this path
  internal static let syncStatusErrorUserIsForbidden = T.tr("Localizable", "sync_status_error_user_is_forbidden", fallback: "User is forbidden to access this path")
  /// Idle
  internal static let syncStatusIdle = T.tr("Localizable", "sync_status_idle", fallback: "Idle")
  /// Retry
  internal static let syncStatusRetry = T.tr("Localizable", "sync_status_retry", fallback: "Retry")
  /// Reconnecting
  internal static let syncStatusRetrying = T.tr("Localizable", "sync_status_retrying", fallback: "Reconnecting")
  /// Reconnecting: %@
  internal static func syncStatusRetryingDetails(_ p1: Any) -> String {
    return T.tr("Localizable", "sync_status_retrying_details", String(describing: p1), fallback: "Reconnecting: %@")
  }
  /// Synced
  internal static let syncStatusSynced = T.tr("Localizable", "sync_status_synced", fallback: "Synced")
  /// Syncing...
  internal static let syncStatusSyncing = T.tr("Localizable", "sync_status_syncing", fallback: "Syncing...")
  /// Synced
  internal static let syncSynced = T.tr("Localizable", "sync_synced", fallback: "Synced")
  /// Syncing...
  internal static let syncSyncing = T.tr("Localizable", "sync_syncing", fallback: "Syncing...")
  /// Are you sure you want to delete "%@"? This action cannot be undone.
  internal static func tagDeleteConfirmDescription(_ p1: Any) -> String {
    return T.tr("Localizable", "tag_delete_confirm_description", String(describing: p1), fallback: "Are you sure you want to delete \"%@\"? This action cannot be undone.")
  }
  /// Delete Tag
  internal static let tagDeleteConfirmTitle = T.tr("Localizable", "tag_delete_confirm_title", fallback: "Delete Tag")
  /// Remove permanently
  internal static let tagDeleteCta = T.tr("Localizable", "tag_delete_cta", fallback: "Remove permanently")
  /// Items assigned: %@
  internal static func tagDescription(_ p1: Any) -> String {
    return T.tr("Localizable", "tag_description", String(describing: p1), fallback: "Items assigned: %@")
  }
  /// Enter the name of the new Tag and confirm
  internal static let tagEditorDescription = T.tr("Localizable", "tag_editor_description", fallback: "Enter the name of the new Tag and confirm")
  /// Edit Tag
  internal static let tagEditorEditTitle = T.tr("Localizable", "tag_editor_edit_title", fallback: "Edit Tag")
  /// New Tag
  internal static let tagEditorNewTitle = T.tr("Localizable", "tag_editor_new_title", fallback: "New Tag")
  /// Tag Name
  internal static let tagEditorPlaceholder = T.tr("Localizable", "tag_editor_placeholder", fallback: "Tag Name")
  /// Add new Tag
  internal static let tagsAddNewCta = T.tr("Localizable", "tags_add_new_cta", fallback: "Add new Tag")
  /// You don't have any Tags yet
  internal static let tagsEmptyList = T.tr("Localizable", "tags_empty_list", fallback: "You don't have any Tags yet")
  /// Manage Tags
  internal static let tagsTitle = T.tr("Localizable", "tags_title", fallback: "Manage Tags")
  /// Password copied
  internal static let toastPasswordCopied = T.tr("Localizable", "toast_password_copied", fallback: "Password copied")
  /// Username copied
  internal static let toastUsernameCopied = T.tr("Localizable", "toast_username copied", fallback: "Username copied")
  /// Passwords transferred
  internal static let transferFileSummaryCounterDescription = T.tr("Localizable", "transfer_file_summary_counter_description", fallback: "Passwords transferred")
  /// Proceed
  internal static let transferFileSummaryCta = T.tr("Localizable", "transfer_file_summary_cta", fallback: "Proceed")
  /// This file allows you to transfer
  internal static let transferFileSummaryDescription = T.tr("Localizable", "transfer_file_summary_description", fallback: "This file allows you to transfer")
  /// Application couldn’t import your 2FAS Pass Items. Please try again.
  internal static let transferImportingFailureDescription = T.tr("Localizable", "transfer_importing_failure_description", fallback: "Application couldn’t import your 2FAS Pass Items. Please try again.")
  /// Import failed
  internal static let transferImportingFailureTitle = T.tr("Localizable", "transfer_importing_failure_title", fallback: "Import failed")
  /// Importing...
  internal static let transferImportingFileText = T.tr("Localizable", "transfer_importing_file_text", fallback: "Importing...")
  /// Your 2FAS Pass Items have been successfully imported to Vault.
  internal static let transferImportingSuccessDescription = T.tr("Localizable", "transfer_importing_success_description", fallback: "Your 2FAS Pass Items have been successfully imported to Vault.")
  /// Imported successfully
  internal static let transferImportingSuccessTitle = T.tr("Localizable", "transfer_importing_success_title", fallback: "Imported successfully")
  /// Open **System settings** on your mobile device.
  /// 
  /// Go to **Apps** and select **Safari**.
  /// 
  /// Scroll down to **History and Website Data** and tap **Export**.
  /// 
  /// Make sure that only **Passwords** are selected and tap **Save to Downloads**.
  /// 
  /// Find the **Safari Export** ZIP file in Downloads.
  /// 
  /// Copy this ZIP file to this device and tap **Upload ZIP file** below. 
  internal static let transferInstructionsApplePasswordsMobile = T.tr("Localizable", "transfer_instructions_apple_passwords_mobile", fallback: "Open **System settings** on your mobile device.\n\nGo to **Apps** and select **Safari**.\n\nScroll down to **History and Website Data** and tap **Export**.\n\nMake sure that only **Passwords** are selected and tap **Save to Downloads**.\n\nFind the **Safari Export** ZIP file in Downloads.\n\nCopy this ZIP file to this device and tap **Upload ZIP file** below. ")
  /// Open the **Passwords** app on your Mac.
  /// 
  /// Click **File** on your menu bar.
  /// 
  /// Select **Export All/Selected Passwords to File**.
  /// 
  /// Click **Export Passwords**, choose the location and click **Save**.
  /// 
  /// Find the **Passwords** file saved in your download location.
  /// 
  /// Copy it to this device and tap **Upload CSV file** below.
  internal static let transferInstructionsApplePasswordsPc = T.tr("Localizable", "transfer_instructions_apple_passwords_pc", fallback: "Open the **Passwords** app on your Mac.\n\nClick **File** on your menu bar.\n\nSelect **Export All/Selected Passwords to File**.\n\nClick **Export Passwords**, choose the location and click **Save**.\n\nFind the **Passwords** file saved in your download location.\n\nCopy it to this device and tap **Upload CSV file** below.")
  /// Open Bitwarden and go to **Settings** (gear icon).
  /// 
  /// Go to **Tools/Vault**, then select **Export Vault**.
  /// 
  /// Choose **.JSON** as the file format and select **Export Vault**.
  /// 
  /// Copy the exported file to this device and tap **Upload JSON file** below.
  internal static let transferInstructionsBitwarden = T.tr("Localizable", "transfer_instructions_bitwarden", fallback: "Open Bitwarden and go to **Settings** (gear icon).\n\nGo to **Tools/Vault**, then select **Export Vault**.\n\nChoose **.JSON** as the file format and select **Export Vault**.\n\nCopy the exported file to this device and tap **Upload JSON file** below.")
  /// Open Google Chrome on your PC
  /// 
  /// Select your **Profile Icon** at the top right, then select **Passwords**.
  /// 
  /// Select **Settings** and **Download file**.
  /// 
  /// Copy the exported file to this device and tap **Upload CSV file** below. 
  internal static let transferInstructionsChrome = T.tr("Localizable", "transfer_instructions_chrome", fallback: "Open Google Chrome on your PC\n\nSelect your **Profile Icon** at the top right, then select **Passwords**.\n\nSelect **Settings** and **Download file**.\n\nCopy the exported file to this device and tap **Upload CSV file** below. ")
  /// Upload CSV file
  internal static let transferInstructionsCtaCsv = T.tr("Localizable", "transfer_instructions_cta_csv", fallback: "Upload CSV file")
  /// Upload file
  internal static let transferInstructionsCtaGeneric = T.tr("Localizable", "transfer_instructions_cta_generic", fallback: "Upload file")
  /// Upload JSON file
  internal static let transferInstructionsCtaJson = T.tr("Localizable", "transfer_instructions_cta_json", fallback: "Upload JSON file")
  /// Upload ZIP file
  internal static let transferInstructionsCtaZip = T.tr("Localizable", "transfer_instructions_cta_zip", fallback: "Upload ZIP file")
  /// Open Dashlane on your mobile phone.
  /// 
  /// Go to **Settings** and select **General**.
  /// 
  /// Select **Export data to CSV**, then confirm the export to a folder.
  /// 
  /// Select the CSV file labelled as **credentials** in the created folder.
  /// 
  /// Copy the **credentials** file to this device and tap **Upload CSV file** below.
  internal static let transferInstructionsDashlaneMobile = T.tr("Localizable", "transfer_instructions_dashlane_mobile", fallback: "Open Dashlane on your mobile phone.\n\nGo to **Settings** and select **General**.\n\nSelect **Export data to CSV**, then confirm the export to a folder.\n\nSelect the CSV file labelled as **credentials** in the created folder.\n\nCopy the **credentials** file to this device and tap **Upload CSV file** below.")
  /// Open Dashlane on your browser.
  /// 
  /// Expand the **My account** menu and select **Settings**.
  /// 
  /// Select **Export data** and **Export to CSV**.
  /// 
  /// Enter your Master Password, select **Unlock** and **Continue**.
  /// 
  /// Find the ZIP file saved in your default download location.
  /// 
  /// Copy this ZIP file to this device and tap **Upload ZIP file** below.
  internal static let transferInstructionsDashlanePc = T.tr("Localizable", "transfer_instructions_dashlane_pc", fallback: "Open Dashlane on your browser.\n\nExpand the **My account** menu and select **Settings**.\n\nSelect **Export data** and **Export to CSV**.\n\nEnter your Master Password, select **Unlock** and **Continue**.\n\nFind the ZIP file saved in your default download location.\n\nCopy this ZIP file to this device and tap **Upload ZIP file** below.")
  /// Open Firefox on your PC
  /// 
  /// Select the **Menu button** (3 horizontal lines) at the top right, then select **Passwords**.
  /// 
  /// Select **Firefox menu** (3 dots) and **Export Passwords**.
  /// 
  /// Select **Continue with export** and choose the file name and location.
  /// 
  /// Copy the exported file to this device and tap **Upload CSV file** below. 
  internal static let transferInstructionsFirefox = T.tr("Localizable", "transfer_instructions_firefox", fallback: "Open Firefox on your PC\n\nSelect the **Menu button** (3 horizontal lines) at the top right, then select **Passwords**.\n\nSelect **Firefox menu** (3 dots) and **Export Passwords**.\n\nSelect **Continue with export** and choose the file name and location.\n\nCopy the exported file to this device and tap **Upload CSV file** below. ")
  /// Transfer from %@
  internal static func transferInstructionsHeader(_ p1: Any) -> String {
    return T.tr("Localizable", "transfer_instructions_header %@", String(describing: p1), fallback: "Transfer from %@")
  }
  /// Open KeePass on your PC and log in to your database.
  /// 
  /// Click **File** in the menu bar, and select **Export**.
  /// 
  /// Choose the **KeePass CSV format**, the export location and click **OK**.
  /// 
  /// Copy the exported file to this device and tap **Upload CSV file** below.
  internal static let transferInstructionsKeepass = T.tr("Localizable", "transfer_instructions_keepass", fallback: "Open KeePass on your PC and log in to your database.\n\nClick **File** in the menu bar, and select **Export**.\n\nChoose the **KeePass CSV format**, the export location and click **OK**.\n\nCopy the exported file to this device and tap **Upload CSV file** below.")
  /// Open KeePassXC on your PC and log in to your database.
  /// 
  /// Click **Database** in the menu bar, and select **Export**.
  /// 
  /// Choose the **CSV format**, confirm and choose the export location and click **OK**.
  /// 
  /// Copy the exported file to this device and tap **Upload CSV file** below.
  internal static let transferInstructionsKeepassxc = T.tr("Localizable", "transfer_instructions_keepassxc", fallback: "Open KeePassXC on your PC and log in to your database.\n\nClick **Database** in the menu bar, and select **Export**.\n\nChoose the **CSV format**, confirm and choose the export location and click **OK**.\n\nCopy the exported file to this device and tap **Upload CSV file** below.")
  /// Log in to LastPass on your browser and go to **Advanced Options**.
  /// 
  /// Under **Manage Your Vault**, select **Export**. This will send you a verification email.
  /// 
  /// Open the received mail and select **Continue export**.
  /// 
  /// Back in the export window, enter your Master Password and save the CSV file.
  /// 
  /// Copy the exported file to this device and tap **Upload CSV file** below. 
  internal static let transferInstructionsLastpass = T.tr("Localizable", "transfer_instructions_lastpass", fallback: "Log in to LastPass on your browser and go to **Advanced Options**.\n\nUnder **Manage Your Vault**, select **Export**. This will send you a verification email.\n\nOpen the received mail and select **Continue export**.\n\nBack in the export window, enter your Master Password and save the CSV file.\n\nCopy the exported file to this device and tap **Upload CSV file** below. ")
  /// Open 1Password on your PC.
  /// 
  /// Click the three dots at the top of the side bar, select **Export** and choose the account you want to export, (on Mac select a specific Vault).
  /// 
  /// Enter your account password.
  /// 
  /// Choose the **CSV format** and select **Export data**.
  /// 
  /// Copy the exported file to this device and tap **Upload CSV file** below.
  internal static let transferInstructionsOnepassword = T.tr("Localizable", "transfer_instructions_onepassword", fallback: "Open 1Password on your PC.\n\nClick the three dots at the top of the side bar, select **Export** and choose the account you want to export, (on Mac select a specific Vault).\n\nEnter your account password.\n\nChoose the **CSV format** and select **Export data**.\n\nCopy the exported file to this device and tap **Upload CSV file** below.")
  /// Open Proton Pass via their browser extension, web app or Windows app.
  /// 
  /// Click the **Proton Pass Logo** and select **Settings**.
  /// 
  /// In the Settings menu, select **Export**.
  /// 
  /// Choose the **CSV format** and select **Export**.
  /// 
  /// Find the CSV file saved in your default download location.
  /// 
  /// Copy this file to this device and tap **Upload CSV file** below.
  internal static let transferInstructionsProtonpass = T.tr("Localizable", "transfer_instructions_protonpass", fallback: "Open Proton Pass via their browser extension, web app or Windows app.\n\nClick the **Proton Pass Logo** and select **Settings**.\n\nIn the Settings menu, select **Export**.\n\nChoose the **CSV format** and select **Export**.\n\nFind the CSV file saved in your default download location.\n\nCopy this file to this device and tap **Upload CSV file** below.")
  /// Please follow the instructions if you would like to import passwords from other applications into 2FAS Pass.
  /// 
  /// All product names, logos, and brands are the property of their respective owners. Use of these names does not imply any affiliation with or endorsement by them.
  internal static let transferServicesListFooter = T.tr("Localizable", "transfer_services_list_footer", fallback: "Please follow the instructions if you would like to import passwords from other applications into 2FAS Pass.\n\nAll product names, logos, and brands are the property of their respective owners. Use of these names does not imply any affiliation with or endorsement by them.")
  /// Import Instructions
  internal static let transferServicesListHeader = T.tr("Localizable", "transfer_services_list_header", fallback: "Import Instructions")
  /// Are you sure you want to permanently delete this Item? This cannot be undone!
  internal static let trashDeleteConfirmBodyIos = T.tr("Localizable", "trash_delete_confirm_body_ios", fallback: "Are you sure you want to permanently delete this Item? This cannot be undone!")
  /// Delete Item?
  internal static let trashDeleteConfirmTitleIos = T.tr("Localizable", "trash_delete_confirm_title_ios", fallback: "Delete Item?")
  /// Deleted: %@
  internal static func trashDeletedAt(_ p1: Any) -> String {
    return T.tr("Localizable", "trash_deleted_at %@", String(describing: p1), fallback: "Deleted: %@")
  }
  /// Trash is empty
  internal static let trashEmpty = T.tr("Localizable", "trash_empty", fallback: "Trash is empty")
  /// Delete
  internal static let trashRemovePermanently = T.tr("Localizable", "trash_remove_permanently", fallback: "Delete")
  /// Restore
  internal static let trashRestore = T.tr("Localizable", "trash_restore", fallback: "Restore")
  /// Matching Rule
  internal static let uriSettingsMatchingRuleHeader = T.tr("Localizable", "uri_settings_matching_rule_header", fallback: "Matching Rule")
  /// Each website or app address (URI) saved in your Item can have a specific matching rule. This rule determines when 2FAS Pass will suggest your Item information based on how closely the current address matches the saved URI.
  internal static let uriSettingsModalDescription = T.tr("Localizable", "uri_settings_modal_description", fallback: "Each website or app address (URI) saved in your Item can have a specific matching rule. This rule determines when 2FAS Pass will suggest your Item information based on how closely the current address matches the saved URI.")
  /// URL
  internal static let uriSettingsModalHeader = T.tr("Localizable", "uri_settings_modal_header", fallback: "URL")
  /// Decrypting...
  internal static let vaultRecoveryDecrypting = T.tr("Localizable", "vault_recovery_decrypting", fallback: "Decrypting...")
  /// File is corrupted and can't be decrypted.
  internal static let vaultRecoveryErrorFileCorrupted = T.tr("Localizable", "vault_recovery_error_file_corrupted", fallback: "File is corrupted and can't be decrypted.")
  /// There was an error while accessing the file from the Gallery. Ensure you're connected to the Internet and try again.
  internal static let vaultRecoveryErrorGalleryAccess = T.tr("Localizable", "vault_recovery_error_gallery_access", fallback: "There was an error while accessing the file from the Gallery. Ensure you're connected to the Internet and try again.")
  /// Can't open the file
  internal static let vaultRecoveryErrorOpenFile = T.tr("Localizable", "vault_recovery_error_open_file", fallback: "Can't open the file")
  /// Ensure you have access to the file.
  internal static let vaultRecoveryErrorOpenFileAccessExplain = T.tr("Localizable", "vault_recovery_error_open_file_access_explain", fallback: "Ensure you have access to the file.")
  /// Can't open the file. %@
  internal static func vaultRecoveryErrorOpenFileDetails(_ p1: Any) -> String {
    return T.tr("Localizable", "vault_recovery_error_open_file_details", String(describing: p1), fallback: "Can't open the file. %@")
  }
  /// Error while scanning the file. Make sure the QR code is visible and that there's only one in the image.
  internal static let vaultRecoveryErrorScanningFile = T.tr("Localizable", "vault_recovery_error_scanning_file", fallback: "Error while scanning the file. Make sure the QR code is visible and that there's only one in the image.")
  /// Wrong Master Password or Secret Words. Try again.
  internal static let vaultRecoveryErrorWrongMasterPasswordWords = T.tr("Localizable", "vault_recovery_error_wrong_master_password_words", fallback: "Wrong Master Password or Secret Words. Try again.")
  /// Use another backup file
  internal static let vaultRecoveryWrongDecryptionKitAnotherBackupCta = T.tr("Localizable", "vault_recovery_wrong_decryption_kit_another_backup_cta", fallback: "Use another backup file")
  /// Use another Decryption Kit
  internal static let vaultRecoveryWrongDecryptionKitAnotherDecryptionKitCta = T.tr("Localizable", "vault_recovery_wrong_decryption_kit_another_decryption_kit_cta", fallback: "Use another Decryption Kit")
  /// Please use the correct Decryption Kit for this Vault, or use another backup file
  internal static let vaultRecoveryWrongDecryptionKitDescription = T.tr("Localizable", "vault_recovery_wrong_decryption_kit_description", fallback: "Please use the correct Decryption Kit for this Vault, or use another backup file")
  /// Incorrect Decryption Kit
  internal static let vaultRecoveryWrongDecryptionKitTitle = T.tr("Localizable", "vault_recovery_wrong_decryption_kit_title", fallback: "Incorrect Decryption Kit")
  /// Allow Untrusted Certificates
  internal static let webdavAllowUntrustedCertificates = T.tr("Localizable", "webdav_allow_untrusted_certificates", fallback: "Allow Untrusted Certificates")
  /// Connect
  internal static let webdavConnect = T.tr("Localizable", "webdav_connect", fallback: "Connect")
  /// Connecting
  internal static let webdavConnecting = T.tr("Localizable", "webdav_connecting", fallback: "Connecting")
  /// Credentials
  internal static let webdavCredentials = T.tr("Localizable", "webdav_credentials", fallback: "Credentials")
  /// Disable iCloud sync
  internal static let webdavDisableIcloudConfirmBody = T.tr("Localizable", "webdav_disable_icloud_confirm_body", fallback: "Disable iCloud sync")
  /// Are you sure?
  internal static let webdavDisableIcloudConfirmTitle = T.tr("Localizable", "webdav_disable_icloud_confirm_title", fallback: "Are you sure?")
  /// Disable WebDAV
  internal static let webdavDisableWebdavConfirmBody = T.tr("Localizable", "webdav_disable_webdav_confirm_body", fallback: "Disable WebDAV")
  /// Disconnect
  internal static let webdavDisconnect = T.tr("Localizable", "webdav_disconnect", fallback: "Disconnect")
  /// Password
  internal static let webdavPassword = T.tr("Localizable", "webdav_password", fallback: "Password")
  /// Server URL
  internal static let webdavServerUrl = T.tr("Localizable", "webdav_server_url", fallback: "Server URL")
  /// Username
  internal static let webdavUsername = T.tr("Localizable", "webdav_username", fallback: "Username")
}
// swiftlint:enable explicit_type_interface function_parameter_count identifier_name line_length
// swiftlint:enable nesting type_body_length type_name vertical_whitespace_opening_braces

// MARK: - Implementation Details

extension T {
  private static func tr(_ table: String, _ key: String, _ args: CVarArg..., fallback value: String) -> String {
    let format = BundleToken.bundle.localizedString(forKey: key, value: value, table: table)
    return String(format: format, locale: Locale.current, arguments: args)
  }
}

// swiftlint:disable convenience_type
private final class BundleToken {
  static let bundle: Bundle = {
    #if SWIFT_PACKAGE
    return Bundle.module
    #else
    return Bundle(for: BundleToken.self)
    #endif
  }()
}
// swiftlint:enable convenience_type<|MERGE_RESOLUTION|>--- conflicted
+++ resolved
@@ -201,15 +201,9 @@
   internal static let cameraQrCodeError = T.tr("Localizable", "camera_qr_code_error", fallback: "Error while scanning the QR Code")
   /// Update app
   internal static let cloudSyncInvalidSchemaErrorCta = T.tr("Localizable", "cloud_sync_invalid_schema_error_cta", fallback: "Update app")
-<<<<<<< HEAD
   /// Cloud sync failed. The Vault you’re trying to synchronize was created in a newer version %d, which is not supported in your current version. Please update your app to synchronize it.
   internal static func cloudSyncInvalidSchemaErrorMsg(_ p1: Int) -> String {
     return T.tr("Localizable", "cloud_sync_invalid_schema_error_msg", p1, fallback: "Cloud sync failed. The Vault you’re trying to synchronize was created in a newer version %d, which is not supported in your current version. Please update your app to synchronize it.")
-=======
-  /// Your app supports backups up to version %1$d. The backup you’re trying to open was created in a newer version %2$d, which is not supported in your current version. Please update your app to synchronize it.
-  internal static func cloudSyncInvalidSchemaErrorMsg(_ p1: Int, _ p2: Int) -> String {
-    return T.tr("Localizable", "cloud_sync_invalid_schema_error_msg", p1, p2, fallback: "Your app supports backups up to version %1$d. The backup you’re trying to open was created in a newer version %2$d, which is not supported in your current version. Please update your app to synchronize it.")
->>>>>>> bc21344e
   }
   /// Are you sure you want to delete this backup? You cannot restore it later.
   internal static let cloudVaultDeleteConfirmBody = T.tr("Localizable", "cloud_vault_delete_confirm_body", fallback: "Are you sure you want to delete this backup? You cannot restore it later.")
@@ -321,17 +315,10 @@
   internal static let connectModalErrorAppUpdateRequiredCta = T.tr("Localizable", "connect_modal_error_app_update_required_cta", fallback: "Update")
   /// Update app
   internal static let connectModalErrorAppUpdateRequiredCtaAndroid = T.tr("Localizable", "connect_modal_error_app_update_required_cta_android", fallback: "Update app")
-<<<<<<< HEAD
   /// Please update the app to connect to the browser extension
   internal static let connectModalErrorAppUpdateRequiredSubtitle = T.tr("Localizable", "connect_modal_error_app_update_required_subtitle", fallback: "Please update the app to connect to the browser extension")
   /// Update required
   internal static let connectModalErrorAppUpdateRequiredTitle = T.tr("Localizable", "connect_modal_error_app_update_required_title", fallback: "Update required")
-=======
-  /// Please update the app
-  internal static let connectModalErrorAppUpdateRequiredSubtitle = T.tr("Localizable", "connect_modal_error_app_update_required_subtitle", fallback: "Please update the app")
-  /// App update required
-  internal static let connectModalErrorAppUpdateRequiredTitle = T.tr("Localizable", "connect_modal_error_app_update_required_title", fallback: "App update required")
->>>>>>> bc21344e
   /// Update browser extension
   internal static let connectModalErrorBrowserExtensionUpdateRequiredSubtitle = T.tr("Localizable", "connect_modal_error_browser_extension_update_required_subtitle", fallback: "Update browser extension")
   /// Browser extension update required
@@ -512,15 +499,9 @@
   internal static let homeTitle = T.tr("Localizable", "home_title", fallback: "Items")
   /// Update app
   internal static let importInvalidSchemaErrorCta = T.tr("Localizable", "import_invalid_schema_error_cta", fallback: "Update app")
-<<<<<<< HEAD
   /// The backup you’re trying to import was created in a newer version %d, which is not supported in your current version. Please update your app to import it.
   internal static func importInvalidSchemaErrorMsg(_ p1: Int) -> String {
     return T.tr("Localizable", "import_invalid_schema_error_msg", p1, fallback: "The backup you’re trying to import was created in a newer version %d, which is not supported in your current version. Please update your app to import it.")
-=======
-  /// Your app supports backups up to version %1$d. The backup you’re trying to open was created in a newer version %2$d, which is not supported in your current version. Please update your app to import it.
-  internal static func importInvalidSchemaErrorMsg(_ p1: Int, _ p2: Int) -> String {
-    return T.tr("Localizable", "import_invalid_schema_error_msg", p1, p2, fallback: "Your app supports backups up to version %1$d. The backup you’re trying to open was created in a newer version %2$d, which is not supported in your current version. Please update your app to import it.")
->>>>>>> bc21344e
   }
   /// Master Password
   internal static let iosLockScreenUnlockTitle = T.tr("Localizable", "ios_lock_screen_unlock_title", fallback: "Master Password")
@@ -1702,6 +1683,8 @@
   /// 
   /// Copy this ZIP file to this device and tap **Upload ZIP file** below.
   internal static let transferInstructionsDashlanePc = T.tr("Localizable", "transfer_instructions_dashlane_pc", fallback: "Open Dashlane on your browser.\n\nExpand the **My account** menu and select **Settings**.\n\nSelect **Export data** and **Export to CSV**.\n\nEnter your Master Password, select **Unlock** and **Continue**.\n\nFind the ZIP file saved in your default download location.\n\nCopy this ZIP file to this device and tap **Upload ZIP file** below.")
+  /// transfer_instructions_enpass
+  internal static let transferInstructionsEnpass = T.tr("Localizable", "transfer_instructions_enpass", fallback: "transfer_instructions_enpass")
   /// Open Firefox on your PC
   /// 
   /// Select the **Menu button** (3 horizontal lines) at the top right, then select **Passwords**.
@@ -1742,6 +1725,8 @@
   /// 
   /// Copy the exported file to this device and tap **Upload CSV file** below. 
   internal static let transferInstructionsLastpass = T.tr("Localizable", "transfer_instructions_lastpass", fallback: "Log in to LastPass on your browser and go to **Advanced Options**.\n\nUnder **Manage Your Vault**, select **Export**. This will send you a verification email.\n\nOpen the received mail and select **Continue export**.\n\nBack in the export window, enter your Master Password and save the CSV file.\n\nCopy the exported file to this device and tap **Upload CSV file** below. ")
+  /// transfer_instructions_microsoft_edge
+  internal static let transferInstructionsMicrosoftEdge = T.tr("Localizable", "transfer_instructions_microsoft_edge", fallback: "transfer_instructions_microsoft_edge")
   /// Open 1Password on your PC.
   /// 
   /// Click the three dots at the top of the side bar, select **Export** and choose the account you want to export, (on Mac select a specific Vault).
