--- conflicted
+++ resolved
@@ -439,13 +439,8 @@
   internal static let connectTitle = T.tr("Localizable", "connect_title", fallback: "Connect")
   /// Card
   internal static let contentTypeCardName = T.tr("Localizable", "content_type_card_name", fallback: "Card")
-<<<<<<< HEAD
-  /// All items
-  internal static let contentTypeFilterAllName = T.tr("Localizable", "content_type_filter_all_name", fallback: "All items")
-=======
   /// All Items
   internal static let contentTypeFilterAllName = T.tr("Localizable", "content_type_filter_all_name", fallback: "All Items")
->>>>>>> 59eec882
   /// Cards
   internal static let contentTypeFilterCardName = T.tr("Localizable", "content_type_filter_card_name", fallback: "Cards")
   /// Logins
