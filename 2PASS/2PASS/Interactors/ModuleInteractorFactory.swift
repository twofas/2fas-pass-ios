--- conflicted
+++ resolved
@@ -20,11 +20,8 @@
             appNotificationsInteractor: InteractorFactory.shared.appNotificationsInteractor(),
             timeVerificationInteractor: InteractorFactory.shared.timeVerificationInteractor(),
             paymentHandlingInteractor: InteractorFactory.shared.paymentHandlingInteractor(),
-<<<<<<< HEAD
-            onboardingInteractor: InteractorFactory.shared.onboardingInteractor()
-=======
+            onboardingInteractor: InteractorFactory.shared.onboardingInteractor(),
             updateAppPromptInteractor: InteractorFactory.shared.updateAppPromptInteractor()
->>>>>>> bc21344e
         )
     }
     
